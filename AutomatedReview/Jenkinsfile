#!/usr/bin/env groovy
/*
* All or portions of this file Copyright (c) Amazon.com, Inc. or its affiliates or
* its licensors.
*
* For complete copyright and license terms please see the LICENSE at the root of this
* distribution (the "License"). All use of this software is governed by the License,
* or, if provided, by the license below or the license accompanying this file. Do not
* remove or modify any license notices. This file is distributed on an "AS IS" BASIS,
* WITHOUT WARRANTIES OR CONDITIONS OF ANY KIND, either express or implied.
*
*/

PIPELINE_CONFIG_FILE = 'AutomatedReview/lumberyard.json'
INCREMENTAL_BUILD_SCRIPT_PATH = 'scripts/build/bootstrap/incremental_build_util.py'

EMPTY_JSON = readJSON text: '{}'

ENGINE_REPOSITORY_NAME = env.DEFAULT_REPOSITORY_NAME

def pipelineProperties = []

def pipelineParameters = [
    // Build/clean Parameters
    // The CLEAN_OUTPUT_DIRECTORY is used by ci_build scripts. Creating the parameter here passes it as an environment variable to jobs and is consumed that way
    booleanParam(defaultValue: false, description: 'Deletes the contents of the output directory before building. This will cause a \"clean\" build', name: 'CLEAN_OUTPUT_DIRECTORY'),
    booleanParam(defaultValue: false, description: 'Deletes the contents of the workspace and forces a complete pull.', name: 'CLEAN_WORKSPACE'),
    booleanParam(defaultValue: false, description: 'Recreates the volume used for the workspace. The volume will be created out of a snapshot taken from main.', name: 'RECREATE_VOLUME'),
    string(defaultValue: '', description: 'Filters and overrides the list of jobs to run for each of the below platforms (comma-separated). Can\'t be used during a pull request.', name: 'JOB_LIST_OVERRIDE'),

    // Pull Request Parameters
    string(defaultValue: '', description: '', name: 'DESTINATION_BRANCH'),
    string(defaultValue: '', description: '', name: 'DESTINATION_COMMIT'),
    string(defaultValue: '', description: '', name: 'PULL_REQUEST_ID'),
    string(defaultValue: '', description: '', name: 'REPOSITORY_NAME'),
    string(defaultValue: '', description: '', name: 'SOURCE_BRANCH'),
    string(defaultValue: '', description: '', name: 'SOURCE_COMMIT')
]

def palSh(cmd, lbl = '', winSlashReplacement = true) {
    if (env.IS_UNIX) {
        sh label: lbl,
           script: cmd
    } else if (winSlashReplacement) {
        bat label: lbl,
            script: cmd.replace('/','\\')
    } else {
        bat label: lbl,
            script: cmd
    }
}

def palMkdir(path) {
    if (env.IS_UNIX) {
        sh label: "Making directories ${path}",
           script: "mkdir -p ${path}"
    } else {
        def win_path = path.replace('/','\\')
        bat label: "Making directories ${win_path}",
            script: "mkdir ${win_path}."
    }
}

def palRm(path) {
    if (env.IS_UNIX) {
        sh label: "Removing ${path}",
           script: "rm ${path}"
    } else {
        def win_path = path.replace('/','\\')
        bat label: "Removing ${win_path}",
            script: "del ${win_path}"
    }
}

def palRmDir(path) {
    if (env.IS_UNIX) {
        sh label: "Removing ${path}",
           script: "rm -rf ${path}"
    } else {
        def win_path = path.replace('/','\\')
        bat label: "Removing ${win_path}",
            script: "rd /s /q ${win_path}"
    }
}

def IsJobEnabled(buildTypeMap, pipelineName, platformName) {
    def job_list_override = params.JOB_LIST_OVERRIDE.tokenize(',')
    if(params.PULL_REQUEST_ID) { // dont allow pull requests to filter platforms/jobs
        if(buildTypeMap.value.TAGS) {
            return buildTypeMap.value.TAGS.contains(pipelineName)
        }
    } else if (!job_list_override.isEmpty()) {
        return params[platformName] && job_list_override.contains(buildTypeMap.key);
    } else {
        if (params[platformName]) {
            if(buildTypeMap.value.TAGS) {
                return buildTypeMap.value.TAGS.contains(pipelineName)
            }    
        }
    }
    return false
}

def GetRunningPipelineName(JENKINS_JOB_NAME) {
    // If the job name has an underscore
    def job_parts = JENKINS_JOB_NAME.tokenize('/')[0].tokenize('_')
    if (job_parts.size() > 1) {
        return job_parts[job_parts.size()-1]
    }
    return 'default'
}

@NonCPS
def RegexMatcher(str, regex) {
    def matcher = (str =~ regex)
    return matcher ? matcher.group(1) : null
}

def LoadPipelineConfig(String pipelineName, String branchName, String scmType) {
    echo 'Loading pipeline config'
    if (scmType == 'codecommit') {
        PullFilesFromGit(PIPELINE_CONFIG_FILE, branchName, true, ENGINE_REPOSITORY_NAME)
    }
    def pipelineConfig = {}
    pipelineConfig = readJSON file: PIPELINE_CONFIG_FILE
    palRm(PIPELINE_CONFIG_FILE)
    pipelineConfig.platforms = EMPTY_JSON

    // Load the pipeline configs per platform
    pipelineConfig.PIPELINE_CONFIGS.each { pipeline_config ->
        def platform_regex = pipeline_config.replace('.','\\.').replace('*', '(.*)')
        if (!env.IS_UNIX) {
            platform_regex = platform_regex.replace('/','\\\\')
        }
        echo "Downloading platform pipeline configs ${pipeline_config}"
        if (scmType == 'codecommit') {
            PullFilesFromGit(pipeline_config, branchName, false, ENGINE_REPOSITORY_NAME)
        }
        echo "Searching platform pipeline configs in ${pipeline_config} using ${platform_regex}"
        for (pipeline_config_path in findFiles(glob: pipeline_config)) {
            echo "\tFound platform pipeline config ${pipeline_config_path}"
            def platform = RegexMatcher(pipeline_config_path, platform_regex)
            if(platform) {
                pipelineConfig.platforms[platform] = EMPTY_JSON
                pipelineConfig.platforms[platform].PIPELINE_ENV = readJSON file: pipeline_config_path.toString()
            }
            palRm(pipeline_config_path.toString())
        }
    }

    // Load the build configs
    pipelineConfig.BUILD_CONFIGS.each { build_config ->
        def platform_regex = build_config.replace('.','\\.').replace('*', '(.*)')
        if (!env.IS_UNIX) {
            platform_regex = platform_regex.replace('/','\\\\')
        }
        echo "Downloading configs ${build_config}"
        if (scmType == 'codecommit') {
            PullFilesFromGit(build_config, branchName, false, ENGINE_REPOSITORY_NAME)
        }
        echo "Searching configs in ${build_config} using ${platform_regex}"
        for (build_config_path in findFiles(glob: build_config)) {
            echo "\tFound config ${build_config_path}"
            def platform = RegexMatcher(build_config_path, platform_regex)
            if(platform) {
                pipelineConfig.platforms[platform].build_types = readJSON file: build_config_path.toString()
            }
        }
    }
    return pipelineConfig
}

def GetSCMType() {
    def gitUrl = scm.getUserRemoteConfigs()[0].getUrl()
    if (gitUrl ==~ /https:\/\/git-codecommit.*/) {
        return 'codecommit'
    } else if (gitUrl ==~ /https:\/\/github.com.*/) {
        return 'github'
    }
    return 'unknown'
}

def GetBuildEnvVars(Map platformEnv, Map buildTypeEnv, String pipelineName) {
    def envVarMap = [:]
    platformPipelineEnv = platformEnv['ENV'] ?: [:]
    platformPipelineEnv.each { var ->
        envVarMap[var.key] = var.value
    }
    platformEnvOverride = platformEnv['PIPELINE_ENV_OVERRIDE'] ?: [:]
    platformPipelineEnvOverride = platformEnvOverride[pipelineName] ?: [:]
    platformPipelineEnvOverride.each { var ->
        envVarMap[var.key] = var.value
    }
    buildTypeEnv.each { var ->
        // This may override the above one if there is an entry defined by the job
        envVarMap[var.key] = var.value 
    }
    
    // Environment that only applies to to Jenkins tweaks.
    // For 3rdParty downloads, we store them in the EBS volume so we can reuse them across node
    // instances. This allow us to scale up and down without having to re-download 3rdParty
    envVarMap['LY_PACKAGE_DOWNLOAD_CACHE_LOCATION'] = "${envVarMap['WORKSPACE']}/3rdParty/downloaded_packages"
    envVarMap['LY_PACKAGE_UNPACK_LOCATION'] = "${envVarMap['WORKSPACE']}/3rdParty/packages"

    return envVarMap
}

def GetEnvStringList(Map envVarMap) {
    def strList = []
    envVarMap.each { var ->
        strList.add("${var.key}=${var.value}")
    }
    return strList
}

// Pulls/downloads files from the repo through codecommit. Despite Glob matching is NOT supported, '*' is supported
// as a folder or filename (not a portion, it has to be the whole folder or filename)
def PullFilesFromGit(String filenamePath, String branchName, boolean failIfNotFound = true, String repositoryName = env.DEFAULT_REPOSITORY_NAME) {
    echo "PullFilesFromGit filenamePath=${filenamePath} branchName=${branchName} repositoryName=${repositoryName}"
    def folderPathParts = filenamePath.tokenize('/')
    def filename = folderPathParts[folderPathParts.size()-1]
    folderPathParts.remove(folderPathParts.size()-1) // remove the filename
    def folderPath = folderPathParts.join('/')
    if (folderPath.contains('*')) {

        try {
            def currentPath = ''
            for (int i = 0; i < folderPathParts.size(); i++) {
                if (folderPathParts[i] == '*') {
                    palMkdir(currentPath)
                    retry(3) { palSh("aws codecommit get-folder --repository-name ${repositoryName} --commit-specifier ${branchName} --folder-path ${currentPath} > ${currentPath}/.codecommit", "GetFolder ${currentPath}") }
                    def folderInfo = readJSON file: "${currentPath}/.codecommit"
                    folderInfo.subFolders.each { folder ->
                        def newSubPath = currentPath + '/' + folder.relativePath
                        for (int j = i+1; j < folderPathParts.size(); j++) {
                            newSubPath = newSubPath + '/' + folderPathParts[j]
                        }
                        newSubPath = newSubPath + '/' + filename
                        PullFilesFromGit(newSubPath, branchName, false, repositoryName)
                    }
                    palRm("${currentPath}/.codecommit")
                }
                if (i == 0) {
                    currentPath = folderPathParts[i]
                } else {
                    currentPath = currentPath + '/' + folderPathParts[i]
                }
            }
        } catch(Exception e) {
        }

    } else if (filename.contains('*')) {

        try {
            palMkdir(folderPath)
            retry(3) { palSh("aws codecommit get-folder --repository-name ${repositoryName} --commit-specifier ${branchName} --folder-path ${folderPath} > ${folderPath}/.codecommit", "GetFolder ${folderPath}") }
            def folderInfo = readJSON file: "${folderPath}/.codecommit"
            folderInfo.files.each { file ->
                PullFilesFromGit("${folderPath}/${filename}", branchName, false, repositoryName)
            }
            palRm("${folderPath}/.codecommit")
        } catch(Exception e) {
        }

    } else {

        def errorFile = "${folderPath}/error.txt" 
        palMkdir(folderPath)
        retry(3) {
            try {
                if(env.IS_UNIX) {
                    sh label: "Downloading ${filenamePath}",
                       script: "aws codecommit get-file --repository-name ${repositoryName} --commit-specifier ${branchName} --file-path ${filenamePath} --query fileContent --output text 2>${errorFile} > ${filenamePath}_encoded"
                    sh label: 'Decoding',
                       script: "base64 --decode ${filenamePath}_encoded > ${filenamePath}"
                } else {
                    errorFile = errorFile.replace('/','\\')
                    win_filenamePath = filenamePath.replace('/', '\\')
                    bat label: "Downloading ${win_filenamePath}",
                        script: "aws codecommit get-file --repository-name ${repositoryName} --commit-specifier ${branchName} --file-path ${filenamePath} --query fileContent --output text 2>${errorFile} > ${win_filenamePath}_encoded"
                    bat label: 'Decoding',                            
                        script: "certutil -decode ${win_filenamePath}_encoded ${win_filenamePath}"
                }
                palRm("${filenamePath}_encoded")
            } catch (Exception ex) {
                def error = ''
                if(fileExists(errorFile)) {
                    error = readFile errorFile
                }
                if (!error || !(!failIfNotFound && error.contains('FileDoesNotExistException'))) {
                    palRm("${errorFile} ${filenamePath}.encoded ${filenamePath}")
                    throw new Exception("Could not get file: ${filenamePath}, ex: ${ex}, stderr: ${error}")
                }
            }
            palRm(errorFile)
        }
    }
}

def SetLfsCredentials(cmd, lbl = '') {
    if (env.IS_UNIX) {
        sh label: lbl,
           script: cmd
    } else { 
        bat label: lbl,
            script: cmd
    }
}

def CheckoutBootstrapScripts(String branchName) {
    checkout([$class: "GitSCM",
            branches: [[name: "*/${branchName}"]],
            doGenerateSubmoduleConfigurations: false,
            extensions: [
              [
                $class: "SparseCheckoutPaths",
                sparseCheckoutPaths: [
                  [ $class: "SparseCheckoutPath", path: "AutomatedReview/" ],
                  [ $class: "SparseCheckoutPath", path: "scripts/build/bootstrap/" ],
                  [ $class: "SparseCheckoutPath", path: "Tools/build/JenkinsScripts/build/Platform" ]
                ]
              ],
              [
                $class: "CloneOption", depth: 1, noTags: false, reference: "", shallow: true
              ]
            ],
            submoduleCfg: [],
            userRemoteConfigs: scm.userRemoteConfigs
          ])
}

def CheckoutRepo(boolean disableSubmodules = false) {
    dir(ENGINE_REPOSITORY_NAME) {
        palSh('git lfs uninstall', 'Git LFS Uninstall') // Prevent git from pulling lfs objects during checkout

        if(fileExists('.git')) {
            // If the repository after checkout is locked, likely we took a snapshot while git was running,
            // to leave the repo in a usable state, garbagecollect. This also helps in situations where 
            def indexLockFile = '.git/index.lock'
            if(fileExists(indexLockFile)) {
                palSh('git gc', 'Git GarbageCollect')
            }
            if(fileExists(indexLockFile)) { // if it is still there, remove it
                palRm(indexLockFile)
            }
        }
    }

    def random = new Random()
    def retryAttempt = 0
    retry(5) {
        if (retryAttempt > 0) {
            sleep random.nextInt(60 * retryAttempt)  // Stagger checkouts to prevent HTTP 429 (Too Many Requests) response from CodeCommit
        }
        retryAttempt = retryAttempt + 1
        if(params.PULL_REQUEST_ID) {
            // This is a pull request build. Perform merge with destination branch before building.
            dir(ENGINE_REPOSITORY_NAME) {
                checkout scm: [
                    $class: 'GitSCM',
                    branches: scm.branches,
                    extensions: [
                        [$class: 'PreBuildMerge', options: [mergeRemote: 'origin', mergeTarget: params.DESTINATION_BRANCH]],
                        [$class: 'SubmoduleOption', disableSubmodules: disableSubmodules, recursiveSubmodules: true],
                        [$class: 'CheckoutOption', timeout: 60]
                    ],
                    userRemoteConfigs: scm.userRemoteConfigs
                ]
            }
        } else {
            dir(ENGINE_REPOSITORY_NAME) {
                checkout scm: [
                    $class: 'GitSCM',
                    branches: scm.branches,
                    extensions: [
                        [$class: 'SubmoduleOption', disableSubmodules: disableSubmodules, recursiveSubmodules: true],
                        [$class: 'CheckoutOption', timeout: 60]
                    ],
                    userRemoteConfigs: scm.userRemoteConfigs
               ]
            }
        }
    }

    // Add folder where we will store the 3rdParty downloads and packages
    if(!fileExists('3rdParty')) {
        palMkdir('3rdParty')
    }    

    dir(ENGINE_REPOSITORY_NAME) {
        // Run lfs in a separate step. Jenkins is unable to load the credentials for the custom LFS endpoint
        withCredentials([usernamePassword(credentialsId: "${env.GITHUB_USER}", passwordVariable: 'accesstoken', usernameVariable: 'username')]) {
            SetLfsCredentials("git config -f .lfsconfig lfs.url https://${username}:${accesstoken}@${env.LFS_URL}", 'Set credentials')
        }
        palSh('git lfs install', 'Git LFS Install')
        palSh('git lfs pull', 'Git LFS Pull')

        // CHANGE_ID is used by some scripts to identify uniquely the current change (usually metric jobs)
        palSh('git rev-parse HEAD > commitid', 'Getting commit id')
        env.CHANGE_ID = readFile file: 'commitid'
        env.CHANGE_ID = env.CHANGE_ID.trim()
        palRm('commitid')
    }
}

def PreBuildCommonSteps(String pipeline, String branchName, String platform, String buildType, String workspace, boolean mount = true, boolean disableSubmodules = false) {
    echo 'Starting pre-build common steps...'

    if (mount) {
        unstash name: 'incremental_build_script'

        def pythonCmd = ''
        if(env.IS_UNIX) pythonCmd = 'sudo -E python -u '
        else pythonCmd = 'python -u '

        if(params.RECREATE_VOLUME) {
            palSh("${pythonCmd} ${INCREMENTAL_BUILD_SCRIPT_PATH} --action delete --pipeline ${pipeline} --branch ${branchName} --platform ${platform} --build_type ${buildType}", 'Deleting volume')
        }
        timeout(5) {
            palSh("${pythonCmd} ${INCREMENTAL_BUILD_SCRIPT_PATH} --action mount --pipeline ${pipeline} --branch ${branchName} --platform ${platform} --build_type ${buildType}", 'Mounting volume')
        }

        if(env.IS_UNIX) {
            sh label: 'Setting volume\'s ownership',
               script: """
                if sudo test ! -d "${workspace}"; then
                    sudo mkdir -p ${workspace} 
                    cd ${workspace}/..
                    sudo chown -R lybuilder:root .
                fi
               """
        }
    }

    // Cleanup previous repo location, we are currently at the root of the workspace, if we have a .git folder
    // we need to cleanup. Once all branches take this relocation, we can remove this
    if(params.CLEAN_WORKSPACE || fileExists("${workspace}/.git")) {
        if(fileExists(workspace)) {
            palRmDir(workspace)
        }
    }

    dir(workspace) {

        CheckoutRepo(disableSubmodules)

        // Get python
        dir(ENGINE_REPOSITORY_NAME) {
            if(env.IS_UNIX) {
            sh label: 'Getting python',
               script: 'python/get_python.sh'
            } else {
                bat label: 'Getting python',
                    script: 'python/get_python.bat'
            }
        }
    }
}

def Build(Map options, String platform, String type, String workspace) {
    def command = "${options.BUILD_ENTRY_POINT} --platform ${platform} --type ${type}"
    dir("${workspace}/${ENGINE_REPOSITORY_NAME}") {
        if (env.IS_UNIX) {
            sh label: "Running ${platform} ${type}",
               script: "${options.PYTHON_DIR}/python.sh -u ${command}"
        } else {
                bat label: "Running ${platform} ${type}",
                script: "${options.PYTHON_DIR}/python.cmd -u ${command}".replace('/','\\')
        }
    }
}

def TestMetrics(Map options, String workspace, String branchName, String repoName, String buildJobName, String outputDirectory, String configuration) {
    catchError(buildResult: null, stageResult: null) {
<<<<<<< HEAD
        def cmakeBuildDir = [workspace, outputDirectory].join('/')
        dir(workspace) {
=======
        def cmakeBuildDir = [workspace, ENGINE_REPOSITORY_NAME, outputDirectory].join('/')
        dir("${workspace}/${ENGINE_REPOSITORY_NAME}") {
>>>>>>> 4016d6da
            checkout scm: [
                $class: 'GitSCM',
                branches: [[name: '*/main']],
                extensions: [[$class: 'RelativeTargetDirectory', relativeTargetDir: 'mars']],
                userRemoteConfigs: [[url: "${env.MARS_REPO}", name: 'mars', credentialsId: "${env.GITHUB_USER}"]]
            ]
            withCredentials([usernamePassword(credentialsId: "${env.SERVICE_USER}", passwordVariable: 'apitoken', usernameVariable: 'username')]) {
                def command = "${options.PYTHON_DIR}/python.cmd -u mars/scripts/python/ctest_test_metric_scraper.py -e jenkins.creds.user ${username} -e jenkins.creds.pass ${apitoken} ${cmakeBuildDir} ${branchName} %BUILD_NUMBER% AR ${configuration} ${repoName} "
                if (params.DESTINATION_BRANCH)
                    command += "--destination-branch ${params.DESTINATION_BRANCH} "
                bat label: "Publishing ${buildJobName} Test Metrics",
                script: command
            }
        }
    }
}

def PostBuildCommonSteps(String workspace, boolean mount = true) {
    echo 'Starting post-build common steps...'

    if(params.PULL_REQUEST_ID) {
        dir("${workspace}/${ENGINE_REPOSITORY_NAME}") {
            if(fileExists('.git')) {
                palSh('git reset --hard HEAD', 'Discard PR merge, git reset')
            }
        }
    }

    if (mount) {
        def pythonCmd = ''
        if(env.IS_UNIX) pythonCmd = 'sudo -E python -u '
        else pythonCmd = 'python -u '

        try {
            timeout(5) {
                palSh("${pythonCmd} ${INCREMENTAL_BUILD_SCRIPT_PATH} --action unmount", 'Unmounting volume')
            }
        } catch (Exception e) {
            echo "Unmount script error ${e}"
        }
    }
}

def CreateSetupStage(String pipelineName, String branchName, String platformName, String jobName, Map environmentVars) {
    return {
        stage("Setup") {
            PreBuildCommonSteps(pipelineName, branchName, platformName, jobName,  environmentVars['WORKSPACE'], environmentVars['MOUNT_VOLUME'])
        }
    }
}

def CreateBuildStage(Map pipelineConfig, String platformName, String jobName, Map environmentVars) {
    return {
        stage("${jobName}") {
            Build(pipelineConfig, platformName, jobName, environmentVars['WORKSPACE'])
        }
    }
}

def CreateTestMetricsStage(Map pipelineConfig, String branchName, Map environmentVars, String buildJobName, String outputDirectory, String configuration) {
    return {
        stage("${buildJobName}_metrics") {
            TestMetrics(pipelineConfig, environmentVars['WORKSPACE'], branchName, env.DEFAULT_REPOSITORY_NAME, buildJobName, outputDirectory, configuration)
        }
    }
}

def CreateTeardownStage(Map environmentVars) {
    return {
        stage("Teardown") {
            PostBuildCommonSteps(environmentVars['WORKSPACE'], environmentVars['MOUNT_VOLUME'])
        }
    }
}

def pipelineName = ''
def branchName = ''
def pipelineConfig = {}

// Start Pipeline
try {
    stage('Setup Pipeline') {
        node('controller') {
            def envVarList = []
            if(isUnix()) {
                envVarList.add('IS_UNIX=1')
            }
            withEnv(envVarList) {
                timestamps {
                    pipelineName = GetRunningPipelineName(env.JOB_NAME) // env.JOB_NAME is the name of the job given by Jenkins
                    scmType = GetSCMType()

                    if(env.BRANCH_NAME) {
                        branchName = env.BRANCH_NAME
                    } else {
                        branchName = scm.branches[0].name // for non-multibranch pipelines
                        env.BRANCH_NAME = branchName // so scripts that read this environment have it (e.g. incremental_build_util.py)
                    }
                    pipelineProperties.add(disableConcurrentBuilds())

                    echo "Running \"${pipelineName}\" for \"${branchName}\"..."

                    if (scmType == 'github') {
                        CheckoutBootstrapScripts(branchName)
                    }

                    // Load configs
                    pipelineConfig = LoadPipelineConfig(pipelineName, branchName, scmType)
     
                    // Add each platform as a parameter that the user can disable if needed
                    pipelineConfig.platforms.each { platform ->
                        pipelineParameters.add(booleanParam(defaultValue: true, description: '', name: platform.key))
                    }
                    pipelineProperties.add(parameters(pipelineParameters))
                    properties(pipelineProperties)

                    // Stash the INCREMENTAL_BUILD_SCRIPT_PATH since all nodes will use it
                    if (scmType == 'codecommit') {
                        PullFilesFromGit(INCREMENTAL_BUILD_SCRIPT_PATH, branchName, true, ENGINE_REPOSITORY_NAME)
                    }
                    stash name: 'incremental_build_script',
                          includes: INCREMENTAL_BUILD_SCRIPT_PATH
                 }    
            }
        }
    }

    if(env.BUILD_NUMBER == '1') {
        // Exit pipeline early on the intial build. This allows Jenkins to load the pipeline for the branch and enables users 
        // to select build parameters on their first actual build. See https://issues.jenkins.io/browse/JENKINS-41929
        currentBuild.result = 'SUCCESS'
        return
    }

    // Build and Post-Build Testing Stage
    def buildConfigs = [:]

    // Platform Builds run on EC2
    pipelineConfig.platforms.each { platform ->
        platform.value.build_types.each { build_job ->
            if (IsJobEnabled(build_job, pipelineName, platform.key)) {   // User can filter jobs, jobs are tagged by pipeline
                def envVars = GetBuildEnvVars(platform.value.PIPELINE_ENV ?: EMPTY_JSON, build_job.value.PIPELINE_ENV ?: EMPTY_JSON, pipelineName)
                envVars['JOB_NAME'] = "${branchName}_${platform.key}_${build_job.key}" // backwards compatibility, some scripts rely on this
                def nodeLabel = envVars['NODE_LABEL']

                buildConfigs["${platform.key} [${build_job.key}]"] = { 
                    node("${nodeLabel}") {
                        if(isUnix()) { // Has to happen inside a node
                            envVars['IS_UNIX'] = 1
                        }                 
                        withEnv(GetEnvStringList(envVars)) {
                            timeout(time: envVars['TIMEOUT'], unit: 'MINUTES', activity: true) {
                                try {
                                    def build_job_name = build_job.key
                                    
                                    CreateSetupStage(pipelineName, branchName, platform.key, build_job.key, envVars).call()

                                    if(build_job.value.steps) { //this is a pipe with many steps so create all the build stages
                                        build_job.value.steps.each { build_step ->
                                            build_job_name = build_step
                                            CreateBuildStage(pipelineConfig,  platform.key, build_step, envVars).call()
                                        }
                                    } else {
                                        CreateBuildStage(pipelineConfig,  platform.key, build_job.key, envVars).call()
                                    }
<<<<<<< HEAD
=======
                                    
>>>>>>> 4016d6da
                                    if (env.MARS_REPO && platform.key == 'Windows' && build_job_name.startsWith('test')) {
                                        def output_directory = platform.value.build_types[build_job_name].PARAMETERS.OUTPUT_DIRECTORY
                                        def configuration = platform.value.build_types[build_job_name].PARAMETERS.CONFIGURATION
                                        CreateTestMetricsStage(pipelineConfig, branchName, envVars, build_job_name, output_directory, configuration).call()
                                    }
                                }
                                catch(Exception e) {
                                    //  https://github.com/jenkinsci/jenkins/blob/master/core/src/main/java/hudson/model/Result.java
                                    //  {SUCCESS,UNSTABLE,FAILURE,NOT_BUILT,ABORTED}
                                    def currentResult = envVars['ON_FAILURE_MARK'] ?: 'FAILURE'
                                    if (currentResult == 'FAILURE') {
                                        currentBuild.result = 'FAILURE'
                                        error "FAILURE: ${e}"
                                    } else if (currentResult == 'UNSTABLE') {
                                        currentBuild.result = 'UNSTABLE'
                                        unstable(message: "UNSTABLE: ${e}")
                                    }
                                }
                                finally {
                                    CreateTeardownStage(envVars).call()
                                }
                            }
                        }
                    }
                }
            }
        }
    }

    timestamps {

        stage('Build') {
            parallel buildConfigs // Run parallel builds
        }

        echo 'All builds successful'
    }
}
catch(Exception e) {
    error "Exception: ${e}"
}
finally {
    try {
        if(env.SNS_TOPIC) {
            snsPublish(
                topicArn: env.SNS_TOPIC, 
                subject:'Build Result', 
                message:"${currentBuild.currentResult}:${params.REPOSITORY_NAME}:${params.SOURCE_BRANCH}:${params.SOURCE_COMMIT}:${params.DESTINATION_COMMIT}:${params.PULL_REQUEST_ID}:${BUILD_URL}:${params.RECREATE_VOLUME}:${params.CLEAN_OUTPUT_DIRECTORY}"
            )
        }
        step([
            $class: 'Mailer',
            notifyEveryUnstableBuild: true,
            sendToIndividuals: true,
            recipients: emailextrecipients([
                [$class: 'CulpritsRecipientProvider'],
                [$class: 'RequesterRecipientProvider']
            ])
        ])
    } catch(Exception e) {
    }
}<|MERGE_RESOLUTION|>--- conflicted
+++ resolved
@@ -472,13 +472,8 @@
 
 def TestMetrics(Map options, String workspace, String branchName, String repoName, String buildJobName, String outputDirectory, String configuration) {
     catchError(buildResult: null, stageResult: null) {
-<<<<<<< HEAD
-        def cmakeBuildDir = [workspace, outputDirectory].join('/')
-        dir(workspace) {
-=======
         def cmakeBuildDir = [workspace, ENGINE_REPOSITORY_NAME, outputDirectory].join('/')
         dir("${workspace}/${ENGINE_REPOSITORY_NAME}") {
->>>>>>> 4016d6da
             checkout scm: [
                 $class: 'GitSCM',
                 branches: [[name: '*/main']],
@@ -644,10 +639,7 @@
                                     } else {
                                         CreateBuildStage(pipelineConfig,  platform.key, build_job.key, envVars).call()
                                     }
-<<<<<<< HEAD
-=======
                                     
->>>>>>> 4016d6da
                                     if (env.MARS_REPO && platform.key == 'Windows' && build_job_name.startsWith('test')) {
                                         def output_directory = platform.value.build_types[build_job_name].PARAMETERS.OUTPUT_DIRECTORY
                                         def configuration = platform.value.build_types[build_job_name].PARAMETERS.CONFIGURATION
