--- conflicted
+++ resolved
@@ -147,12 +147,7 @@
         AZ::BehaviorContext* behaviorContext{};
         AZ::ComponentApplicationBus::BroadcastResult(behaviorContext, &AZ::ComponentApplicationRequests::GetBehaviorContext);
 
-<<<<<<< HEAD
-        const char* ebusName = m_busName.toUtf8().data();
-        auto behaviorEbus = behaviorContext->m_ebuses.find(ebusName);
-=======
         auto behaviorEbus = behaviorContext->m_ebuses.find(m_busName.toUtf8().data());
->>>>>>> c4a317d1
 
         ScriptCanvasEditorTools::TranslationGeneration translation;
         translation.TranslateEBus(behaviorEbus->second);
