/*
 * Copyright (c) Contributors to the Open 3D Engine Project.
 * For complete copyright and license terms please see the LICENSE at the root of this distribution.
 *
 * SPDX-License-Identifier: Apache-2.0 OR MIT
 *
 */

#include <ISystem.h>
#include <IConsole.h>

#include <Editor/View/Windows/MainWindow.h>
#include <Editor/GraphCanvas/AutomationIds.h>
#include <Editor/GraphCanvas/GraphCanvasEditorNotificationBusId.h>

#include <QSplitter>
#include <QListView>
#include <QShortcut>
#include <QKeySequence>
#include <QKeyEvent>
#include <QApplication>
#include <QClipboard>
#include <QHBoxLayout>
#include <QVBoxLayout>
#include <QGraphicsScene>
#include <QGraphicsView>
#include <QGraphicsSceneEvent>
#include <QMimeData>
#include <QCoreApplication>
#include <QMessageBox>
#include <QDir>
#include <QDirIterator>
#include <QProgressDialog>
#include <QToolButton>

#include <ScriptEvents/ScriptEventsAsset.h>

#include <Editor/GraphCanvas/Components/MappingComponent.h>
#include <Editor/View/Dialogs/UnsavedChangesDialog.h>
#include <Editor/View/Dialogs/SettingsDialog.h>
#include <Editor/View/Widgets/ScriptCanvasNodePaletteDockWidget.h>
#include <Editor/View/Widgets/PropertyGrid.h>
#include <Editor/View/Widgets/CommandLine.h>
#include <Editor/View/Widgets/GraphTabBar.h>
#include <Editor/View/Widgets/CanvasWidget.h>
#include <Editor/View/Widgets/LogPanel.h>
#include <Editor/View/Widgets/LoggingPanel/LoggingWindow.h>
#include <Editor/View/Widgets/MainWindowStatusWidget.h>
#include <Editor/View/Widgets/NodePalette/NodePaletteModel.h>
#include <Editor/View/Widgets/StatisticsDialog/ScriptCanvasStatisticsDialog.h>
#include <Editor/View/Widgets/VariablePanel/VariableDockWidget.h>
#include <Editor/View/Widgets/UnitTestPanel/UnitTestDockWidget.h>
#include <Editor/View/Widgets/ValidationPanel/GraphValidationDockWidget.h>

#include <Editor/View/Windows/ui_mainwindow.h>

#include <Editor/Model/EntityMimeDataHandler.h>

#include <Editor/Utilities/RecentAssetPath.h>

#include <Editor/Settings.h>
#include <Editor/Nodes/NodeCreateUtils.h>

#include <AzCore/Component/ComponentApplicationBus.h>
#include <AzCore/Component/TransformBus.h>
#include <AzCore/Serialization/Utils.h>
#include <AzCore/Asset/AssetManagerBus.h>
#include <AzCore/Asset/AssetManager.h>
#include <AzCore/IO/FileIO.h>
#include <AzCore/std/containers/array.h>
#include <AzCore/std/containers/set.h>
#include <AzCore/std/smart_ptr/make_shared.h>
#include <AzCore/Component/EntityUtils.h>
#include <AzCore/Serialization/IdUtils.h>
#include <AzCore/Settings/SettingsRegistryMergeUtils.h>
#include <AzCore/Math/Color.h>
#include <AzCore/Math/Vector2.h>
#include <AzCore/Math/Vector3.h>
#include <AzCore/Math/Vector4.h>

#include <AzFramework/Asset/AssetCatalog.h>
#include <AzFramework/StringFunc/StringFunc.h>

#include <AzToolsFramework/AssetBrowser/AssetBrowserBus.h>
#include <AzToolsFramework/AssetBrowser/AssetBrowserModel.h>
#include <AzToolsFramework/API/EditorAssetSystemAPI.h>
#include <AzToolsFramework/API/EntityCompositionRequestBus.h>
#include <AzToolsFramework/API/ToolsApplicationAPI.h>
#include <AzToolsFramework/ToolsComponents/EditorEntityIdContainer.h>
#include <AzToolsFramework/ToolsComponents/GenericComponentWrapper.h>
#include <AzToolsFramework/ToolsComponents/ToolsAssetCatalogBus.h>
#include <AzToolsFramework/UI/UICore/WidgetHelpers.h>

#include <AzQtComponents/Components/Widgets/FileDialog.h>
#include <AzQtComponents/Components/Widgets/TabWidget.h>

#include <ScriptCanvas/Core/ScriptCanvasBus.h>
#include <ScriptCanvas/Core/Graph.h>
#include <ScriptCanvas/Assets/ScriptCanvasAsset.h>
#include <ScriptCanvas/Assets/ScriptCanvasAssetHandler.h>
#include <ScriptCanvas/Libraries/Core/FunctionDefinitionNode.h>

#include <GraphCanvas/GraphCanvasBus.h>
#include <GraphCanvas/Components/Nodes/NodeBus.h>
#include <GraphCanvas/Components/GeometryBus.h>
#include <GraphCanvas/Components/GridBus.h>
#include <GraphCanvas/Components/ViewBus.h>
#include <GraphCanvas/Components/VisualBus.h>
#include <GraphCanvas/Components/MimeDataHandlerBus.h>
#include <GraphCanvas/Components/Connections/ConnectionBus.h>

#include <GraphCanvas/Styling/Parser.h>
#include <GraphCanvas/Styling/Style.h>
#include <GraphCanvas/Widgets/AssetEditorToolbar/AssetEditorToolbar.h>
#include <GraphCanvas/Widgets/Bookmarks/BookmarkDockWidget.h>
#include <GraphCanvas/Widgets/GraphCanvasMimeContainer.h>
#include <GraphCanvas/Widgets/MiniMapGraphicsView/MiniMapGraphicsView.h>
#include <GraphCanvas/Widgets/GraphCanvasEditor/GraphCanvasEditorCentralWidget.h>
#include <GraphCanvas/Widgets/GraphCanvasGraphicsView/GraphCanvasGraphicsView.h>
#include <GraphCanvas/Widgets/EditorContextMenu/EditorContextMenu.h>
#include <GraphCanvas/Widgets/EditorContextMenu/ContextMenus/BookmarkContextMenu.h>
#include <GraphCanvas/Widgets/EditorContextMenu/ContextMenus/CollapsedNodeGroupContextMenu.h>
#include <GraphCanvas/Widgets/EditorContextMenu/ContextMenus/ConnectionContextMenu.h>
#include <GraphCanvas/Widgets/EditorContextMenu/ContextMenus/NodeGroupContextMenu.h>
#include <GraphCanvas/Widgets/EditorContextMenu/ContextMenus/NodeContextMenu.h>
#include <GraphCanvas/Widgets/EditorContextMenu/ContextMenus/CommentContextMenu.h>
#include <GraphCanvas/Widgets/EditorContextMenu/ContextMenus/SceneContextMenu.h>
#include <GraphCanvas/Widgets/EditorContextMenu/ContextMenus/SlotContextMenu.h>
#include <GraphCanvas/Utils/ConversionUtils.h>
#include <GraphCanvas/Utils/NodeNudgingController.h>
#include <GraphCanvas/Types/ConstructPresets.h>

#include <Editor/View/Windows/ScriptCanvasContextMenus.h>
#include <Editor/View/Windows/EBusHandlerActionMenu.h>
#include <Editor/View/Widgets/NodePalette/CreateNodeMimeEvent.h>
#include <Editor/View/Widgets/NodePalette/EBusNodePaletteTreeItemTypes.h>
#include <Editor/View/Windows/Tools/UpgradeTool/UpgradeHelper.h>
#include <ScriptCanvas/Assets/ScriptCanvasFileHandling.h>

#include <Editor/View/Widgets/VariablePanel/SlotTypeSelectorWidget.h>

// Save Format Conversion
#include <AzCore/Component/EntityUtils.h>
#include <Editor/Include/ScriptCanvas/Components/EditorGraph.h>
////

#include <Editor/Assets/ScriptCanvasAssetHelpers.h>
#include <Editor/Assets/ScriptCanvasAssetTracker.h>
#include <Editor/Assets/ScriptCanvasAssetTrackerDefinitions.h>

#include <ScriptCanvas/Asset/AssetDescription.h>
#include <ScriptCanvas/Components/EditorScriptCanvasComponent.h>
#include <ScriptCanvas/Assets/ScriptCanvasAsset.h>

#include <Editor/QtMetaTypes.h>
#include <GraphCanvas/Components/SceneBus.h>

#include <Editor/LyViewPaneNames.h>

namespace ScriptCanvasEditor
{
    using namespace AzToolsFramework;

    namespace
    {
        template <typename T>
        class ScopedVariableSetter
        {
        public:
            ScopedVariableSetter(T& value)
                : m_oldValue(value)
                , m_value(value)
            {
            }
            ScopedVariableSetter(T& value, const T& newValue)
                : m_oldValue(value)
                , m_value(value)
            {
                m_value = newValue;
            }

            ~ScopedVariableSetter()
            {
                m_value = m_oldValue;
            }

        private:
            T m_oldValue;
            T& m_value;
        };

        template<typename MimeDataDelegateHandler, typename ... ComponentArgs>
        AZ::EntityId CreateMimeDataDelegate(ComponentArgs... componentArgs)
        {
            AZ::Entity* mimeDelegateEntity = aznew AZ::Entity("MimeData Delegate");

            mimeDelegateEntity->CreateComponent<MimeDataDelegateHandler>(AZStd::forward<ComponentArgs>(componentArgs) ...);
            mimeDelegateEntity->Init();
            mimeDelegateEntity->Activate();

            return mimeDelegateEntity->GetId();
        }

        void EnsureSaveDestinationDirectory(AZStd::string directoryLocation)
        {
            if (AzFramework::StringFunc::Path::HasExtension(directoryLocation.c_str()))
            {
                size_t offset = directoryLocation.find_last_of('/');

                if (offset != AZStd::string::npos)
                {
                    directoryLocation = directoryLocation.substr(0, offset);
                }
                else
                {
                    AzFramework::StringFunc::Path::StripComponent(directoryLocation, true);
                }
            }

            // We just need the path to exist.
            QDir canvasDirectory = QDir(directoryLocation.c_str());

            if (!canvasDirectory.exists())
            {
                canvasDirectory.mkpath(".");
            }
        }
    } // anonymous namespace.

    void Workspace::Save()
    {
        auto workspace = AZ::UserSettings::CreateFind<EditorSettings::EditorWorkspace>(AZ_CRC("ScriptCanvasEditorWindowState", 0x10c47d36), AZ::UserSettings::CT_LOCAL);
        if (workspace)
        {
            workspace->Init(m_mainWindow->saveState(), m_mainWindow->saveGeometry());

            Widget::GraphTabBar* tabBar = m_mainWindow->m_tabBar;

            AZStd::vector<EditorSettings::EditorWorkspace::WorkspaceAssetSaveData> activeAssets;
            ScriptCanvasEditor::SourceHandle focusedAssetId = tabBar->FindAssetId(tabBar->currentIndex());

            if (m_rememberOpenCanvases)
            {
                activeAssets.reserve(tabBar->count());

                for (int i = 0; i < tabBar->count(); ++i)
                {
                    ScriptCanvasEditor::SourceHandle assetId = tabBar->FindAssetId(i);

                    const Tracker::ScriptCanvasFileState& fileState = m_mainWindow->GetAssetFileState(assetId);

                    if (fileState == Tracker::ScriptCanvasFileState::MODIFIED || fileState == Tracker::ScriptCanvasFileState::UNMODIFIED)
                    {
                        ScriptCanvasEditor::SourceHandle sourceId = GetSourceAssetId(assetId);
                        if (sourceId.IsGraphValid())
                        {
                            EditorSettings::EditorWorkspace::WorkspaceAssetSaveData assetSaveData;
                            assetSaveData.m_assetId = sourceId;

                            activeAssets.push_back(assetSaveData);
                        }
                    }
                    else if (assetId.AnyEquals(focusedAssetId))
                    {
                        focusedAssetId.Clear();
                    }
                }

                // The assetId needs to be the file AssetId to restore the workspace
                if (focusedAssetId.IsGraphValid())
                {
                    focusedAssetId = GetSourceAssetId(focusedAssetId);
                }

                // If our currently focused asset won't be restored, just show the first element.
                if (!focusedAssetId.IsGraphValid())
                {
                    if (!activeAssets.empty())
                    {
                        focusedAssetId = activeAssets.front().m_assetId;
                    }
                }
            }

            workspace->Clear();
            if (!activeAssets.empty())
            {
                workspace->ConfigureActiveAssets(focusedAssetId, activeAssets);
            }
        }
    }

    // Workspace

    void Workspace::Restore()
    {

        auto workspace = AZ::UserSettings::Find<EditorSettings::EditorWorkspace>(AZ_CRC("ScriptCanvasEditorWindowState", 0x10c47d36), AZ::UserSettings::CT_LOCAL);
        if (workspace)
        {
            workspace->Restore(qobject_cast<QMainWindow*>(m_mainWindow));

            if (m_rememberOpenCanvases)
            {
                for (const auto& assetSaveData : workspace->GetActiveAssetData())
                {
                    m_loadingAssets.push_back(assetSaveData.m_assetId);
                }

                if (m_loadingAssets.empty())
                {
                    m_mainWindow->OnWorkspaceRestoreEnd(ScriptCanvasEditor::SourceHandle());
                }
                else
                {
                    m_mainWindow->OnWorkspaceRestoreStart();
                }

                m_queuedAssetFocus = workspace->GetFocusedAssetId();

                // #sc-asset-editor
                //for (const auto& assetSaveData : workspace->GetActiveAssetData())
                {
                    // load all the files
//                     AssetTrackerNotificationBus::MultiHandler::BusConnect(assetSaveData.m_assetId);
// 
//                     Callbacks::OnAssetReadyCallback onAssetReady = [this, assetSaveData](ScriptCanvasMemoryAsset& asset)
//                     {
//                         // If we get an error callback. Just remove it from out active lists.
//                         if (asset.IsSourceInError())
//                         {
//                             if (assetSaveData.m_assetId == m_queuedAssetFocus)
//                             {
//                                 m_queuedAssetFocus = ScriptCanvasEditor::SourceHandle();
//                             }
// 
//                             SignalAssetComplete(asset.GetFileAssetId());
//                         }
//                     };
// 
//                     bool loadedFile = true;
//                     AssetTrackerRequestBus::BroadcastResult(loadedFile, &AssetTrackerRequests::Load, assetSaveData.m_assetId, assetSaveData.m_assetType, onAssetReady);
// 
//                     if (!loadedFile)
//                     {
//                         if (assetSaveData.m_assetId == m_queuedAssetFocus)
//                         {
//                             m_queuedAssetFocus = ScriptCanvasEditor::SourceHandle();
//                         }
// 
//                         SignalAssetComplete(assetSaveData.m_assetId);
//                     }
                }
            }
            else
            {
                m_mainWindow->OnWorkspaceRestoreEnd(ScriptCanvasEditor::SourceHandle());
            }
        }
    }

    void Workspace::OnAssetReady(const ScriptCanvasMemoryAsset::pointer memoryAsset)
    {
        // open the file in the main window
//         const ScriptCanvasEditor::SourceHandle& fileAssetId = memoryAsset->GetFileAssetId();
// 
//         if (AssetTrackerNotificationBus::MultiHandler::BusIsConnectedId(fileAssetId))
//         {
//             AssetTrackerNotificationBus::MultiHandler::BusDisconnect(fileAssetId);
// 
//             m_mainWindow->OpenScriptCanvasAsset(*memoryAsset);
// 
//             SignalAssetComplete(fileAssetId);
//         }
    }

    void Workspace::SignalAssetComplete(const ScriptCanvasEditor::SourceHandle& /*fileAssetId*/)
    {
        // When we are done loading all assets we can safely set the focus to the recorded asset
//         auto it = AZStd::find(m_loadingAssets.begin(), m_loadingAssets.end(), fileAssetId);
//         if (it != m_loadingAssets.end())
//         {
//             m_loadingAssets.erase(it);
//         }
// 
//         if (m_loadingAssets.empty())
//         {
//             m_mainWindow->OnWorkspaceRestoreEnd(m_queuedAssetFocus);
//             m_queuedAssetFocus.SetInvalid();
//         }
    }

    ScriptCanvasEditor::SourceHandle Workspace::GetSourceAssetId(const ScriptCanvasEditor::SourceHandle& memoryAssetId) const
    {
        return memoryAssetId;
    }

    ////////////////
    // MainWindow
    ////////////////

    MainWindow::MainWindow(QWidget* parent)
        : QMainWindow(parent, Qt::Widget | Qt::WindowMinMaxButtonsHint)
        , ui(new Ui::MainWindow)
        , m_loadingNewlySavedFile(false)
        , m_isClosingTabs(false)
        , m_enterState(false)
        , m_ignoreSelection(false)
        , m_isRestoringWorkspace(false)
        , m_preventUndoStateUpdateCount(0)
        , m_queueCloseRequest(false)
        , m_hasQueuedClose(false)
        , m_isInAutomation(false)
        , m_allowAutoSave(true)
        , m_systemTickActions(0)
        , m_closeCurrentGraphAfterSave(false)
        , m_styleManager(ScriptCanvasEditor::AssetEditorId, "ScriptCanvas/StyleSheet/graphcanvas_style.json")
    {
        AZ_PROFILE_FUNCTION(ScriptCanvas);

        VariablePaletteRequestBus::Handler::BusConnect();
        GraphCanvas::AssetEditorAutomationRequestBus::Handler::BusConnect(ScriptCanvasEditor::AssetEditorId);

        AZStd::array<char, AZ::IO::MaxPathLength> unresolvedPath;
        AZ::IO::FileIOBase::GetInstance()->ResolvePath("@products@/translation/scriptcanvas_en_us.qm", unresolvedPath.data(), unresolvedPath.size());

        QString translationFilePath(unresolvedPath.data());
        if ( m_translator.load(QLocale::Language::English, translationFilePath) )
        {
            if ( !qApp->installTranslator(&m_translator) )
            {
                AZ_Warning("ScriptCanvas", false, "Error installing translation %s!", unresolvedPath.data());
            }
        }
        else
        {
            AZ_Warning("ScriptCanvas", false, "Error loading translation file %s", unresolvedPath.data());
        }

        AzToolsFramework::AssetBrowser::AssetBrowserModel* assetBrowserModel = nullptr;
        AzToolsFramework::AssetBrowser::AssetBrowserComponentRequestBus::BroadcastResult(assetBrowserModel, &AzToolsFramework::AssetBrowser::AssetBrowserComponentRequests::GetAssetBrowserModel);

        {
            m_scriptEventsAssetModel = new ScriptCanvasAssetBrowserModel(this);

            AzToolsFramework::AssetBrowser::AssetGroupFilter* scriptEventAssetFilter = new AzToolsFramework::AssetBrowser::AssetGroupFilter();
            scriptEventAssetFilter->SetAssetGroup(ScriptEvents::ScriptEventsAsset::GetGroup());
            scriptEventAssetFilter->SetFilterPropagation(AzToolsFramework::AssetBrowser::AssetBrowserEntryFilter::PropagateDirection::Down);

            m_scriptEventsAssetModel->setSourceModel(assetBrowserModel);
        }

        {
            m_scriptCanvasAssetModel = new ScriptCanvasAssetBrowserModel(this);

            AzToolsFramework::AssetBrowser::AssetGroupFilter* scriptCanvasAssetFilter = new AzToolsFramework::AssetBrowser::AssetGroupFilter();
            scriptCanvasAssetFilter->SetAssetGroup(ScriptCanvasAsset::Description::GetGroup(azrtti_typeid<ScriptCanvasAsset>()));
            scriptCanvasAssetFilter->SetFilterPropagation(AzToolsFramework::AssetBrowser::AssetBrowserEntryFilter::PropagateDirection::Down);

            m_scriptCanvasAssetModel->setSourceModel(assetBrowserModel);
        }

        m_nodePaletteModel.AssignAssetModel(m_scriptCanvasAssetModel);

        ui->setupUi(this);

        CreateMenus();
        UpdateRecentMenu();

        m_host = new QWidget();

        m_layout = new QVBoxLayout();

        m_emptyCanvas = aznew GraphCanvas::GraphCanvasEditorEmptyDockWidget(this);
        m_emptyCanvas->SetDragTargetText(tr("Use the File Menu or drag out a node from the Node Palette to create a new script.").toStdString().c_str());

        m_emptyCanvas->SetEditorId(ScriptCanvasEditor::AssetEditorId);

        m_emptyCanvas->RegisterAcceptedMimeType(Widget::NodePaletteDockWidget::GetMimeType());
        m_emptyCanvas->RegisterAcceptedMimeType(AzToolsFramework::EditorEntityIdContainer::GetMimeType());

        m_editorToolbar = aznew GraphCanvas::AssetEditorToolbar(ScriptCanvasEditor::AssetEditorId);

        // Custom Actions
        {
            m_assignToSelectedEntity = new QToolButton();
            m_assignToSelectedEntity->setIcon(QIcon(":/ScriptCanvasEditorResources/Resources/attach_to_entity.png"));
            m_assignToSelectedEntity->setToolTip("Assigns the currently active graph to all of the currently selected entities.");

            m_selectedEntityMenu = new QMenu();

            m_assignToSelectedEntity->setPopupMode(QToolButton::ToolButtonPopupMode::MenuButtonPopup);
            m_assignToSelectedEntity->setMenu(m_selectedEntityMenu);
            m_assignToSelectedEntity->setEnabled(false);

            m_editorToolbar->AddCustomAction(m_assignToSelectedEntity);

            QObject::connect(m_selectedEntityMenu, &QMenu::aboutToShow, this, &MainWindow::OnSelectedEntitiesAboutToShow);
            QObject::connect(m_assignToSelectedEntity, &QToolButton::clicked, this, &MainWindow::OnAssignToSelectedEntities);
        }

        // Creation Actions
        {
            m_createScriptCanvas = new QToolButton();
            m_createScriptCanvas->setIcon(QIcon(":/ScriptCanvasEditorResources/Resources/create_graph.png"));
            m_createScriptCanvas->setToolTip("Creates a new Script Canvas Graph");

            QObject::connect(m_createScriptCanvas, &QToolButton::clicked, this, &MainWindow::OnFileNew);

            m_editorToolbar->AddCreationAction(m_createScriptCanvas);
            RegisterObject(AutomationIds::CreateScriptCanvasButton, m_createScriptCanvas);

        }

        {
            m_createFunctionInput = new QToolButton();
            m_createFunctionInput->setToolTip("Creates an Execution Nodeling on the leftmost side of the graph to be used as input for the graph.");
            m_createFunctionInput->setIcon(QIcon(":/ScriptCanvasEditorResources/Resources/create_function_input.png"));
            m_createFunctionInput->setEnabled(false);
        }

        m_editorToolbar->AddCustomAction(m_createFunctionInput);
        connect(m_createFunctionInput, &QToolButton::clicked, this, &MainWindow::CreateFunctionInput);

        {
            m_createFunctionOutput = new QToolButton();
            m_createFunctionOutput->setToolTip("Creates an Execution Nodeling on the rightmost side of the graph to be used as output for the graph.");
            m_createFunctionOutput->setIcon(QIcon(":/ScriptCanvasEditorResources/Resources/create_function_output.png"));
            m_createFunctionOutput->setEnabled(false);
        }

        m_editorToolbar->AddCustomAction(m_createFunctionOutput);
        connect(m_createFunctionOutput, &QToolButton::clicked, this, &MainWindow::CreateFunctionOutput);


        {
            m_validateGraphToolButton = new QToolButton();
            m_validateGraphToolButton->setToolTip("Will run a validation check on the current graph and report any warnings/errors discovered.");
            m_validateGraphToolButton->setIcon(QIcon(":/ScriptCanvasEditorResources/Resources/validate_icon.png"));
            m_validateGraphToolButton->setEnabled(false);
        }

        m_editorToolbar->AddCustomAction(m_validateGraphToolButton);

        connect(m_validateGraphToolButton, &QToolButton::clicked, this, &MainWindow::OnValidateCurrentGraph);

        m_layout->addWidget(m_editorToolbar);

        // Tab bar
        {
            m_tabWidget = new AzQtComponents::TabWidget(m_host);
            m_tabBar = new Widget::GraphTabBar(m_tabWidget);
            m_tabWidget->setCustomTabBar(m_tabBar);
            m_tabWidget->setSizePolicy(QSizePolicy::Expanding, QSizePolicy::Fixed);
            connect(m_tabBar, &QTabBar::tabCloseRequested, this, &MainWindow::OnTabCloseButtonPressed);
            connect(m_tabBar, &Widget::GraphTabBar::TabCloseNoButton, this, &MainWindow::OnTabCloseRequest);
            connect(m_tabBar, &Widget::GraphTabBar::SaveTab, this, &MainWindow::SaveTab);
            connect(m_tabBar, &Widget::GraphTabBar::CloseAllTabsSignal, this, &MainWindow::CloseAllTabs);
            connect(m_tabBar, &Widget::GraphTabBar::CloseAllTabsButSignal, this, &MainWindow::CloseAllTabsBut);
            connect(m_tabBar, &Widget::GraphTabBar::CopyPathToClipboard, this, &MainWindow::CopyPathToClipboard);
            connect(m_tabBar, &Widget::GraphTabBar::OnActiveFileStateChanged, this, &MainWindow::OnActiveFileStateChanged);

            AzQtComponents::TabWidget::applySecondaryStyle(m_tabWidget, false);
            m_tabWidget->setObjectName("ScriptCanvasTabs");

            m_layout->addWidget(m_tabWidget);
        }

        m_commandLine = new Widget::CommandLine(this);
        m_commandLine->setBaseSize(QSize(size().width(), m_commandLine->size().height()));
        m_commandLine->setObjectName("CommandLine");

        m_layout->addWidget(m_commandLine);
        m_layout->addWidget(m_emptyCanvas);

        // Minimap should be a child of the dock widget. But until performance concerns are resolved
        // we want to hide it(mostly to avoid re-setting up all of the structural code around it).
        //
        // If this is a child, it appears on the default context menu to show/hide.
        m_minimap = aznew GraphCanvas::MiniMapDockWidget(ScriptCanvasEditor::AssetEditorId);
        m_minimap->setObjectName("MiniMapDockWidget");

        m_statusWidget = aznew MainWindowStatusWidget(this);
        statusBar()->addWidget(m_statusWidget,1);

        QObject::connect(m_statusWidget, &MainWindowStatusWidget::OnErrorButtonPressed, this, &MainWindow::OnShowValidationErrors);
        QObject::connect(m_statusWidget, &MainWindowStatusWidget::OnWarningButtonPressed, this, &MainWindow::OnShowValidationWarnings);

        m_nodePaletteModel.RepopulateModel();

        // Order these are created denotes the order for an auto-generate Qt menu. Keeping this construction order
        // in sync with the order we display under tools for consistency.
        {
            const bool isInContextMenu = false;
            Widget::ScriptCanvasNodePaletteConfig nodePaletteConfig(m_nodePaletteModel, m_scriptEventsAssetModel, isInContextMenu);

            m_nodePalette = aznew Widget::NodePaletteDockWidget(tr("Node Palette"), this, nodePaletteConfig);
            m_nodePalette->setObjectName("NodePalette");

            RegisterObject(AutomationIds::NodePaletteDockWidget, m_nodePalette);
            RegisterObject(AutomationIds::NodePaletteWidget, m_nodePalette->GetNodePaletteWidget());
        }

        m_propertyGrid = new Widget::PropertyGrid(this, "Node Inspector");
        m_propertyGrid->setObjectName("NodeInspector");

        m_bookmarkDockWidget = aznew GraphCanvas::BookmarkDockWidget(ScriptCanvasEditor::AssetEditorId, this);

        m_variableDockWidget = new VariableDockWidget(this);
        m_variableDockWidget->setObjectName("VariableManager");

        QObject::connect(m_variableDockWidget, &VariableDockWidget::OnVariableSelectionChanged, this, &MainWindow::OnVariableSelectionChanged);

        // This needs to happen after the node palette is created, because we scrape for the variable data from inside
        // of there.
        m_variableDockWidget->PopulateVariablePalette(m_variablePaletteTypes);

        m_validationDockWidget = aznew GraphValidationDockWidget(this);
        m_validationDockWidget->setObjectName("ValidationDockWidget");
        // End Construction list

        m_loggingWindow = aznew LoggingWindow(this);
        m_loggingWindow->setObjectName("LoggingWindow");

        m_ebusHandlerActionMenu = aznew EBusHandlerActionMenu();

        m_statisticsDialog = aznew StatisticsDialog(m_nodePaletteModel, m_scriptCanvasAssetModel, nullptr);
        m_statisticsDialog->hide();

        m_presetEditor = aznew GraphCanvas::ConstructPresetDialog(nullptr);
        m_presetEditor->SetEditorId(ScriptCanvasEditor::AssetEditorId);

        m_presetWrapper = new AzQtComponents::WindowDecorationWrapper(AzQtComponents::WindowDecorationWrapper::OptionAutoTitleBarButtons);
        m_presetWrapper->setGuest(m_presetEditor);
        m_presetWrapper->hide();

        m_host->setLayout(m_layout);

        setCentralWidget(m_host);

        m_workspace = new Workspace(this);

        QTimer::singleShot(0, [this]() {
            SetDefaultLayout();

            if (m_activeGraph.IsGraphValid())
            {
                m_queuedFocusOverride = m_activeGraph;
            }

            m_workspace->Restore();
            m_workspace->Save();
        });

        m_entityMimeDelegateId = CreateMimeDataDelegate<ScriptCanvasEditor::EntityMimeDataHandler>();

        ScriptCanvasEditor::GeneralRequestBus::Handler::BusConnect();
        ScriptCanvasEditor::AutomationRequestBus::Handler::BusConnect();

        UIRequestBus::Handler::BusConnect();
        UndoNotificationBus::Handler::BusConnect();
        GraphCanvas::AssetEditorRequestBus::Handler::BusConnect(ScriptCanvasEditor::AssetEditorId);
        GraphCanvas::AssetEditorSettingsRequestBus::Handler::BusConnect(ScriptCanvasEditor::AssetEditorId);
        ScriptCanvas::BatchOperationNotificationBus::Handler::BusConnect();
        AssetGraphSceneBus::Handler::BusConnect();
        AzToolsFramework::ToolsApplicationNotificationBus::Handler::BusConnect();
        AzToolsFramework::AssetSystemBus::Handler::BusConnect();
        ScriptCanvas::ScriptCanvasSettingsRequestBus::Handler::BusConnect();
        AZ::SystemTickBus::Handler::BusConnect();

        UINotificationBus::Broadcast(&UINotifications::MainWindowCreationEvent, this);

        m_userSettings = AZ::UserSettings::CreateFind<EditorSettings::ScriptCanvasEditorSettings>(AZ_CRC("ScriptCanvasPreviewSettings", 0x1c5a2965), AZ::UserSettings::CT_LOCAL);
        if (m_userSettings)
        {
            m_allowAutoSave = m_userSettings->m_autoSaveConfig.m_enabled;
            m_showUpgradeTool = m_userSettings->m_showUpgradeDialog;
            m_autoSaveTimer.setInterval(m_userSettings->m_autoSaveConfig.m_timeSeconds * 1000);

            m_userSettings->m_constructPresets.SetEditorId(ScriptCanvasEditor::AssetEditorId);
        }

        // These should be created after we load up the user settings so we can
        // initialize the user presets
        m_sceneContextMenu = aznew SceneContextMenu(m_nodePaletteModel, m_scriptEventsAssetModel);
        m_connectionContextMenu = aznew ConnectionContextMenu(m_nodePaletteModel, m_scriptEventsAssetModel);

        connect(m_nodePalette, &QDockWidget::visibilityChanged, this, &MainWindow::OnViewVisibilityChanged);
        connect(m_minimap, &QDockWidget::visibilityChanged, this, &MainWindow::OnViewVisibilityChanged);
        connect(m_propertyGrid, &QDockWidget::visibilityChanged, this, &MainWindow::OnViewVisibilityChanged);
        connect(m_bookmarkDockWidget, &QDockWidget::visibilityChanged, this, &MainWindow::OnViewVisibilityChanged);
        connect(m_variableDockWidget, &QDockWidget::visibilityChanged, this, &MainWindow::OnViewVisibilityChanged);
        connect(m_loggingWindow, &QDockWidget::visibilityChanged, this, &MainWindow::OnViewVisibilityChanged);
        connect(m_validationDockWidget, &QDockWidget::visibilityChanged, this, &MainWindow::OnViewVisibilityChanged);

        m_autoSaveTimer.setSingleShot(true);
        connect(&m_autoSaveTimer, &QTimer::timeout, this, &MainWindow::OnAutoSave);
        UpdateMenuState(false);
    }

    MainWindow::~MainWindow()
    {
        m_workspace->Save();

        ScriptCanvas::BatchOperationNotificationBus::Handler::BusDisconnect();
        GraphCanvas::AssetEditorRequestBus::Handler::BusDisconnect();
        UndoNotificationBus::Handler::BusDisconnect();
        UIRequestBus::Handler::BusDisconnect();
        ScriptCanvasEditor::GeneralRequestBus::Handler::BusDisconnect();
        GraphCanvas::AssetEditorAutomationRequestBus::Handler::BusDisconnect();
        ScriptCanvas::ScriptCanvasSettingsRequestBus::Handler::BusDisconnect();
        AzToolsFramework::AssetSystemBus::Handler::BusDisconnect();

        Clear();

        delete m_nodePalette;

        delete m_unitTestDockWidget;
        delete m_statisticsDialog;
        delete m_presetEditor;

        delete m_workspace;

        delete m_sceneContextMenu;
        delete m_connectionContextMenu;
    }

    void MainWindow::CreateMenus()
    {
        // File menu
        connect(ui->action_New_Script, &QAction::triggered, this, &MainWindow::OnFileNew);
        ui->action_New_Script->setShortcut(QKeySequence(QKeySequence::New));

        connect(ui->action_Open, &QAction::triggered, this, &MainWindow::OnFileOpen);
        ui->action_Open->setShortcut(QKeySequence(QKeySequence::Open));

        connect(ui->action_UpgradeTool, &QAction::triggered, this, &MainWindow::RunUpgradeTool);
        ui->action_UpgradeTool->setVisible(true);

        // List of recent files.
        {
            QMenu* recentMenu = new QMenu("Open &Recent");

            for (int i = 0; i < m_recentActions.size(); ++i)
            {
                QAction* action = new QAction(this);
                action->setVisible(false);
                m_recentActions[i] = AZStd::make_pair(action, QMetaObject::Connection());
                recentMenu->addAction(action);
            }

            connect(recentMenu, &QMenu::aboutToShow, this, &MainWindow::UpdateRecentMenu);

            recentMenu->addSeparator();

            // Clear Recent Files.
            {
                QAction* action = new QAction("&Clear Recent Files", this);

                QObject::connect(action,
                    &QAction::triggered,
                    [this](bool /*checked*/)
                {
                    ClearRecentFile();
                    UpdateRecentMenu();
                });

                recentMenu->addAction(action);

            }

            ui->menuFile->insertMenu(ui->action_Save, recentMenu);
            ui->menuFile->insertSeparator(ui->action_Save);
        }

        connect(ui->action_Save, &QAction::triggered, this, &MainWindow::OnFileSaveCaller);
        ui->action_Save->setShortcut(QKeySequence(QKeySequence::Save));

        connect(ui->action_Save_As, &QAction::triggered, this, &MainWindow::OnFileSaveAsCaller);
        ui->action_Save_As->setShortcut(QKeySequence(tr("Ctrl+Shift+S", "File|Save As...")));

        QObject::connect(ui->action_Close,
            &QAction::triggered,
            [this](bool /*checked*/)
        {
            m_tabBar->tabCloseRequested(m_tabBar->currentIndex());
        });
        ui->action_Close->setShortcut(QKeySequence(QKeySequence::Close));

        // Edit Menu
        SetupEditMenu();

        // View menu
        connect(ui->action_ViewNodePalette, &QAction::triggered, this, &MainWindow::OnViewNodePalette);

        // Disabling the Minimap since it does not play nicely with the Qt caching solution
        // And causing some weird visual issues.
        connect(ui->action_ViewMiniMap, &QAction::triggered, this, &MainWindow::OnViewMiniMap);
        ui->action_ViewMiniMap->setVisible(false);

        connect(ui->action_ViewProperties, &QAction::triggered, this, &MainWindow::OnViewProperties);
        connect(ui->action_ViewBookmarks, &QAction::triggered, this, &MainWindow::OnBookmarks);

        connect(ui->action_ViewVariableManager, &QAction::triggered, this, &MainWindow::OnVariableManager);
        connect(m_variableDockWidget, &QDockWidget::visibilityChanged, this, &MainWindow::OnViewVisibilityChanged);

        connect(ui->action_ViewLogWindow, &QAction::triggered, this, &MainWindow::OnViewLogWindow);
        connect(m_loggingWindow, &QDockWidget::visibilityChanged, this, &MainWindow::OnViewVisibilityChanged);

        connect(ui->action_ViewDebugger, &QAction::triggered, this, &MainWindow::OnViewDebugger);
        connect(ui->action_ViewCommandLine, &QAction::triggered, this, &MainWindow::OnViewCommandLine);
        connect(ui->action_ViewLog, &QAction::triggered, this, &MainWindow::OnViewLog);

        connect(ui->action_GraphValidation, &QAction::triggered, this, &MainWindow::OnViewGraphValidation);
        connect(ui->action_Debugging, &QAction::triggered, this, &MainWindow::OnViewDebuggingWindow);

        connect(ui->action_ViewUnitTestManager, &QAction::triggered, this, &MainWindow::OnViewUnitTestManager);
        connect(ui->action_NodeStatistics, &QAction::triggered, this, &MainWindow::OnViewStatisticsPanel);
        connect(ui->action_PresetsEditor, &QAction::triggered, this, &MainWindow::OnViewPresetsEditor);

        connect(ui->action_ViewRestoreDefaultLayout, &QAction::triggered, this, &MainWindow::OnRestoreDefaultLayout);
    }

    void MainWindow::SignalActiveSceneChanged(ScriptCanvasEditor::SourceHandle assetId)
    {
        AZ::EntityId graphId;
        if (assetId.IsGraphValid())
        {
            EditorGraphRequestBus::EventResult(graphId, assetId.Get()->GetScriptCanvasId(), &EditorGraphRequests::GetGraphCanvasGraphId);
        }

        m_autoSaveTimer.stop();

        GraphCanvas::AssetEditorNotificationBus::Event(ScriptCanvasEditor::AssetEditorId, &GraphCanvas::AssetEditorNotifications::PreOnActiveGraphChanged);
        GraphCanvas::AssetEditorNotificationBus::Event(ScriptCanvasEditor::AssetEditorId, &GraphCanvas::AssetEditorNotifications::OnActiveGraphChanged, graphId);
        GraphCanvas::AssetEditorNotificationBus::Event(ScriptCanvasEditor::AssetEditorId, &GraphCanvas::AssetEditorNotifications::PostOnActiveGraphChanged);

        // The paste action refreshes based on the scene's mimetype
        RefreshPasteAction();

        bool enabled = false;

        if (graphId.IsValid())
        {
            GraphCanvas::ViewId viewId;
            GraphCanvas::SceneRequestBus::EventResult(viewId, graphId, &GraphCanvas::SceneRequests::GetViewId);

            if (viewId.IsValid())
            {
                GraphCanvas::ViewNotificationBus::Handler::BusDisconnect();
                GraphCanvas::ViewNotificationBus::Handler::BusConnect(viewId);

                enabled = true;
            }
            else
            {
                AZ_Error("ScriptCanvasEditor", viewId.IsValid(), "SceneRequest must return a valid ViewId");
            }
        }

        UpdateMenuState(enabled);
    }

    void MainWindow::UpdateRecentMenu()
    {
        QStringList recentFiles = ReadRecentFiles();

        int recentCount = 0;
        for (auto filename : recentFiles)
        {
            if (!QFile::exists(filename))
            {
                continue;
            }

            auto& recent = m_recentActions[recentCount++];

            recent.first->setText(QString("&%1 %2").arg(QString::number(recentCount), filename));
            recent.first->setData(filename);
            recent.first->setVisible(true);

            QObject::disconnect(recent.second);
            recent.second = QObject::connect(recent.first,
                &QAction::triggered,
                [this, filename](bool /*checked*/)
            {
                OpenFile(filename.toUtf8().data());
            });
        }

        for (int i = recentCount; i < m_recentActions.size(); ++i)
        {
            auto& recent = m_recentActions[recentCount++];
            recent.first->setVisible(false);
        }
    }

    void MainWindow::OnViewVisibilityChanged(bool)
    {
        UpdateViewMenu();
    }

    void MainWindow::closeEvent(QCloseEvent* event)
    {
        if (m_forceCloseInProgress)
        {
            event->accept();
            return;
        }

        // If we are in the middle of saving a graph. We don't want to close ourselves down and potentially retrigger the saving logic.
        if (m_queueCloseRequest)
        {
            m_hasQueuedClose = true;
            event->ignore();
            return;
        }

        for (int tabCounter = 0; tabCounter < m_tabBar->count(); ++tabCounter)
        {
            ScriptCanvasEditor::SourceHandle assetId = m_tabBar->FindAssetId(tabCounter);

            const Tracker::ScriptCanvasFileState& fileState = GetAssetFileState(assetId);

            if (fileState == Tracker::ScriptCanvasFileState::UNMODIFIED)
            {
                continue;
            }

            // Query the user.
            SetActiveAsset(assetId);

            QString tabName = m_tabBar->tabText(tabCounter);
            UnsavedChangesOptions shouldSaveResults = ShowSaveDialog(tabName);

            if (shouldSaveResults == UnsavedChangesOptions::SAVE)
            {
                SaveAssetImpl(assetId, Save::InPlace);
                event->ignore();
                return;
            }
            else if (shouldSaveResults == UnsavedChangesOptions::CANCEL_WITHOUT_SAVING)
            {
                event->ignore();
                return;
            }
            else if (shouldSaveResults == UnsavedChangesOptions::CONTINUE_WITHOUT_SAVING &&
                    (fileState == Tracker::ScriptCanvasFileState::NEW || fileState == Tracker::ScriptCanvasFileState::SOURCE_REMOVED))
            {
                CloseScriptCanvasAsset(assetId);
                --tabCounter;
            }
        }

        m_workspace->Save();
        event->accept();
    }

    UnsavedChangesOptions MainWindow::ShowSaveDialog(const QString& filename)
    {
        bool wasActive = m_autoSaveTimer.isActive();

        if (wasActive)
        {
            m_autoSaveTimer.stop();
        }

        UnsavedChangesOptions shouldSaveResults = UnsavedChangesOptions::INVALID;
        UnsavedChangesDialog dialog(filename, this);
        dialog.exec();
        shouldSaveResults = dialog.GetResult();

        // If the auto save timer was active, and we cancelled our save dialog, we want
        // to resume the auto save timer.
        if (shouldSaveResults == UnsavedChangesOptions::CANCEL_WITHOUT_SAVING
            || shouldSaveResults == UnsavedChangesOptions::INVALID)
        {
            RestartAutoTimerSave(wasActive);
        }

        return shouldSaveResults;
    }

    void MainWindow::TriggerUndo()
    {
        GeneralEditorNotificationBus::Event(GetActiveScriptCanvasId(), &GeneralEditorNotifications::OnUndoRedoBegin);
        DequeuePropertyGridUpdate();

        UndoRequestBus::Event(GetActiveScriptCanvasId(), &UndoRequests::Undo);
        SignalSceneDirty(m_activeGraph);

        m_propertyGrid->ClearSelection();
        GeneralEditorNotificationBus::Event(GetActiveScriptCanvasId(), &GeneralEditorNotifications::OnUndoRedoEnd);
    }

    void MainWindow::TriggerRedo()
    {
        GeneralEditorNotificationBus::Event(GetActiveScriptCanvasId(), &GeneralEditorNotifications::OnUndoRedoBegin);
        DequeuePropertyGridUpdate();

        UndoRequestBus::Event(GetActiveScriptCanvasId(), &UndoRequests::Redo);
        SignalSceneDirty(m_activeGraph);

        m_propertyGrid->ClearSelection();
        GeneralEditorNotificationBus::Event(GetActiveScriptCanvasId(), &GeneralEditorNotifications::OnUndoRedoEnd);
    }

    void MainWindow::RegisterVariableType(const ScriptCanvas::Data::Type& variableType)
    {
        m_variablePaletteTypes.insert(ScriptCanvas::Data::ToAZType(variableType));
    }

    bool MainWindow::IsValidVariableType(const ScriptCanvas::Data::Type& dataType) const
    {
        return m_variableDockWidget->IsValidVariableType(dataType);
    }

    bool MainWindow::ShowSlotTypeSelector(ScriptCanvas::Slot* slot, const QPoint& scenePosition, VariablePaletteRequests::SlotSetup& outSetup)
    {
        AZ_Assert(slot, "A valid slot must be provided");
        if (slot)
        {
            m_slotTypeSelector = new SlotTypeSelectorWidget(GetActiveScriptCanvasId(), this); // Recreate the widget every time because of https://bugreports.qt.io/browse/QTBUG-76509
            m_slotTypeSelector->PopulateVariablePalette(m_variablePaletteTypes);

            // Only set the slot name if the user has already configured this slot, so if they are creating
            // for the first time they will see the placeholder text instead
            bool isValidVariableType = false;
            VariablePaletteRequestBus::BroadcastResult(isValidVariableType, &VariablePaletteRequests::IsValidVariableType, slot->GetDataType());
            if (isValidVariableType)
            {
                m_slotTypeSelector->SetSlotName(slot->GetName());
            }

            m_slotTypeSelector->move(scenePosition);
            m_slotTypeSelector->setEnabled(true);
            m_slotTypeSelector->update();

            if (m_slotTypeSelector->exec() != QDialog::Rejected)
            {
                outSetup.m_name = m_slotTypeSelector->GetSlotName();
                outSetup.m_type = m_slotTypeSelector->GetSelectedType();
            }
            else
            {
                delete m_slotTypeSelector;

                return false;
            }

            delete m_slotTypeSelector;
        }

        return true;
    }


    void MainWindow::OpenValidationPanel()
    {
        if (!m_validationDockWidget->isVisible())
        {
            OnViewGraphValidation();
        }
    }

    void MainWindow::PostUndoPoint(ScriptCanvas::ScriptCanvasId scriptCanvasId)
    {
        bool isIdle = true;
        UndoRequestBus::EventResult(isIdle, scriptCanvasId, &UndoRequests::IsIdle);

        if (m_preventUndoStateUpdateCount == 0 && isIdle)
        {
            ScopedUndoBatch scopedUndoBatch("Modify Graph Canvas Scene");
            UndoRequestBus::Event(scriptCanvasId, &UndoRequests::AddGraphItemChangeUndo, "Graph Change");
            UpdateFileState(m_activeGraph, Tracker::ScriptCanvasFileState::MODIFIED);
        }

        const bool forceTimer = true;
        RestartAutoTimerSave(forceTimer);
    }

    void MainWindow::SourceFileChanged
        ( [[maybe_unused]] AZStd::string relativePath
        , AZStd::string scanFolder
        , [[maybe_unused]] AZ::Uuid fileAssetId)
    {
        auto handle = CompleteDescription(SourceHandle(nullptr, fileAssetId, {}));
        if (handle)
        {
            if (!IsRecentSave(*handle))
            {
                UpdateFileState(*handle, Tracker::ScriptCanvasFileState::MODIFIED);
            }
            else
            {
                AZ_TracePrintf
                    ( "ScriptCanvas"
                    , "Ignoring source file modification notification (possibly external), as a it was recently saved by the editor: %s"
                    , relativePath.c_str());
            }
        }
    }

    void MainWindow::SourceFileRemoved
        ( AZStd::string relativePath
        , [[maybe_unused]] AZStd::string scanFolder
        , AZ::Uuid fileAssetId)
    {
        SourceHandle handle(nullptr, fileAssetId, relativePath);
        {
            if (!IsRecentSave(handle))
            {
                UpdateFileState(handle, Tracker::ScriptCanvasFileState::SOURCE_REMOVED);
            }
            else
            {
                AZ_TracePrintf
                    ( "ScriptCanvas"
                    , "Ignoring source file removed notification (possibly external), as a it was recently saved by the editor: %s"
                    , relativePath.c_str());
            }
        }
    }

    void MainWindow::SignalSceneDirty(ScriptCanvasEditor::SourceHandle assetId)
    {
        UpdateFileState(assetId, Tracker::ScriptCanvasFileState::MODIFIED);
    }

    void MainWindow::PushPreventUndoStateUpdate()
    {
        ++m_preventUndoStateUpdateCount;
    }

    void MainWindow::PopPreventUndoStateUpdate()
    {
        if (m_preventUndoStateUpdateCount > 0)
        {
            --m_preventUndoStateUpdateCount;
        }
    }

    void MainWindow::ClearPreventUndoStateUpdate()
    {
        m_preventUndoStateUpdateCount = 0;
    }

    void MainWindow::UpdateFileState(const ScriptCanvasEditor::SourceHandle& assetId, Tracker::ScriptCanvasFileState fileState)
    {
        m_tabBar->UpdateFileState(assetId, fileState);
    }

    AZ::Outcome<int, AZStd::string> MainWindow::OpenScriptCanvasAssetId(const ScriptCanvasEditor::SourceHandle& fileAssetId, Tracker::ScriptCanvasFileState fileState)
    {
        if (fileAssetId.Id().IsNull())
        {
            return AZ::Failure(AZStd::string("Unable to open asset with invalid asset id"));
        }

        int outTabIndex = m_tabBar->FindTab(fileAssetId);

        if (outTabIndex >= 0)
        {
            m_tabBar->SelectTab(fileAssetId);
            return AZ::Success(outTabIndex);
        }

        auto loadedGraph = LoadFromFile(fileAssetId.Path().c_str());
        if (!loadedGraph.IsSuccess())
        {
            return AZ::Failure(AZStd::string("Failed to load graph at %s", fileAssetId.Path().c_str()));
        }

        outTabIndex = CreateAssetTab(loadedGraph.GetValue(), fileState);

        if (!m_isRestoringWorkspace)
        {
            SetActiveAsset(loadedGraph.GetValue());
        }

        if (outTabIndex >= 0)
        {
            AddRecentFile(loadedGraph.GetValue().Path().c_str());
            OpenScriptCanvasAssetImplementation(loadedGraph.GetValue(), fileState);
            return AZ::Success(outTabIndex);
        }
        else
        {
            return AZ::Failure(AZStd::string("Specified asset is in an error state and cannot be properly displayed."));
        }
    }

    AZ::Outcome<int, AZStd::string> MainWindow::OpenScriptCanvasAssetImplementation(const SourceHandle& scriptCanvasAsset, Tracker::ScriptCanvasFileState fileState, int tabIndex)
    {
        const ScriptCanvasEditor::SourceHandle& fileAssetId = scriptCanvasAsset;
        if (!fileAssetId.IsDescriptionValid())
        {
            return AZ::Failure(AZStd::string("Unable to open asset with invalid asset id"));
        }

        if (!scriptCanvasAsset.IsDescriptionValid())
        {
            if (!m_isRestoringWorkspace)
            {
                AZStd::string errorPath = scriptCanvasAsset.Path().c_str();

                if (errorPath.empty())
                {
                    errorPath = m_errorFilePath;
                }

                if (m_queuedFocusOverride.AnyEquals(fileAssetId))
                {
                    m_queuedFocusOverride = fileAssetId;
                }

                QMessageBox::warning(this, "Unable to open source file", QString("Source File(%1) is in error and cannot be opened").arg(errorPath.c_str()), QMessageBox::StandardButton::Ok);
            }

            return AZ::Failure(AZStd::string("Source File is in error"));
        }

        int outTabIndex = m_tabBar->FindTab(fileAssetId);

        if (outTabIndex >= 0)
        {
            if (!m_isRestoringWorkspace)
            {
                m_tabBar->SelectTab(fileAssetId);
            }

            return AZ::Success(outTabIndex);
        }

        outTabIndex = CreateAssetTab(fileAssetId, fileState, tabIndex);

        if (outTabIndex == -1)
        {
            return AZ::Failure(AZStd::string::format("Unable to open existing Script Canvas Asset with id %s in the Script Canvas Editor"
                , fileAssetId.ToString().c_str()));
        }

        AZStd::string assetPath = scriptCanvasAsset.Path().c_str();
        if (!assetPath.empty() && !m_loadingNewlySavedFile)
        {
            AddRecentFile(assetPath.c_str());
        }

        GraphCanvas::GraphId graphCanvasGraphId = GetGraphCanvasGraphId(scriptCanvasAsset.Get()->GetScriptCanvasId());
        GraphCanvas::AssetEditorNotificationBus::Event(ScriptCanvasEditor::AssetEditorId, &GraphCanvas::AssetEditorNotifications::OnGraphLoaded, graphCanvasGraphId);
        GeneralAssetNotificationBus::Event(fileAssetId, &GeneralAssetNotifications::OnAssetVisualized);
        return AZ::Success(outTabIndex);
    }

    AZ::Outcome<int, AZStd::string> MainWindow::OpenScriptCanvasAsset(ScriptCanvasEditor::SourceHandle scriptCanvasAssetId, Tracker::ScriptCanvasFileState fileState, int tabIndex)
    {
        if (scriptCanvasAssetId.IsGraphValid())
        {
            return OpenScriptCanvasAssetImplementation(scriptCanvasAssetId, fileState, tabIndex);
        }
        else
        {
            return OpenScriptCanvasAssetId(scriptCanvasAssetId, fileState);
        }
    }

    int MainWindow::CreateAssetTab(const ScriptCanvasEditor::SourceHandle& assetId, Tracker::ScriptCanvasFileState fileState, int tabIndex)
    {
        return m_tabBar->InsertGraphTab(tabIndex, assetId, fileState);
    }

    void MainWindow::RemoveScriptCanvasAsset(const ScriptCanvasEditor::SourceHandle& assetId)
    {
        AssetHelpers::PrintInfo("RemoveScriptCanvasAsset : %s", assetId.ToString().c_str());
        m_assetCreationRequests.erase(assetId);
        GeneralAssetNotificationBus::Event(assetId, &GeneralAssetNotifications::OnAssetUnloaded);

        if (assetId.IsGraphValid())
        {
            // Disconnect scene and asset editor buses
            GraphCanvas::SceneNotificationBus::MultiHandler::BusDisconnect(assetId.Get()->GetScriptCanvasId());
            GraphCanvas::AssetEditorNotificationBus::Event(ScriptCanvasEditor::AssetEditorId
                , &GraphCanvas::AssetEditorNotifications::OnGraphUnloaded, assetId.Get()->GetGraphCanvasGraphId());
        }

        int tabIndex = m_tabBar->FindTab(assetId);
        QVariant tabdata = m_tabBar->tabData(tabIndex);
        if (tabdata.isValid())
        {
            auto tabAssetId = tabdata.value<Widget::GraphTabMetadata>();
            SetActiveAsset(tabAssetId.m_assetId);
        }
    }

    int MainWindow::CloseScriptCanvasAsset(const ScriptCanvasEditor::SourceHandle& assetId)
    {
        int tabIndex = -1;
        if (IsTabOpen(assetId, tabIndex))
        {
            OnTabCloseRequest(tabIndex);
        }

        return tabIndex;
    }

    bool MainWindow::CreateScriptCanvasAssetFor(const TypeDefs::EntityComponentId& requestingEntityId)
    {
        for (auto createdAssetPair : m_assetCreationRequests)
        {
            if (createdAssetPair.second == requestingEntityId)
            {
                return OpenScriptCanvasAssetId(createdAssetPair.first, Tracker::ScriptCanvasFileState::NEW).IsSuccess();
            }
        }

        ScriptCanvasEditor::SourceHandle previousAssetId = m_activeGraph;

        OnFileNew();

        bool createdNewAsset = !(m_activeGraph.AnyEquals(previousAssetId));

        if (createdNewAsset)
        {
            m_assetCreationRequests[m_activeGraph] = requestingEntityId;
        }

        if (m_isRestoringWorkspace)
        {
            m_queuedFocusOverride = m_activeGraph;
        }

        return createdNewAsset;
    }

    bool MainWindow::IsScriptCanvasAssetOpen(const ScriptCanvasEditor::SourceHandle& assetId) const
    {
        return m_tabBar->FindTab(assetId) >= 0;
    }

    const CategoryInformation* MainWindow::FindNodePaletteCategoryInformation(AZStd::string_view categoryPath) const
    {
        return m_nodePaletteModel.FindBestCategoryInformation(categoryPath);
    }

    const NodePaletteModelInformation* MainWindow::FindNodePaletteModelInformation(const ScriptCanvas::NodeTypeIdentifier& nodeType) const
    {
        return m_nodePaletteModel.FindNodePaletteInformation(nodeType);
    }

    void MainWindow::OpenFile(const char* fullPath)
    {
        auto tabIndex = m_tabBar->FindTabByPath(fullPath);
        if (tabIndex.IsGraphValid())
        {
            SetActiveAsset(tabIndex);
            return;
        }

        AZStd::string watchFolder;
        AZ::Data::AssetInfo assetInfo;
        bool sourceInfoFound{};
        AzToolsFramework::AssetSystemRequestBus::BroadcastResult
            ( sourceInfoFound
            , &AzToolsFramework::AssetSystemRequestBus::Events::GetSourceInfoBySourcePath, fullPath, assetInfo, watchFolder);

        if (!sourceInfoFound)
        {
            QMessageBox::warning(this, "Invalid Source Asset", QString("'%1' is not a valid asset path.").arg(fullPath), QMessageBox::Ok);
            m_errorFilePath = fullPath;
            AZ_Warning("ScriptCanvas", false, "Unable to open file as a ScriptCanvas graph: %s", fullPath);
            return;
        }

        AZ::Outcome<ScriptCanvasEditor::SourceHandle, AZStd::string> outcome = LoadFromFile(fullPath);
        if (!outcome.IsSuccess())
        {
            QMessageBox::warning(this, "Invalid Source File", QString("'%1' failed to load properly.").arg(fullPath), QMessageBox::Ok);
            m_errorFilePath = fullPath;
            AZ_Warning("ScriptCanvas", false, "Unable to open file as a ScriptCanvas graph: %s", fullPath);
            return;
        }

        m_errorFilePath.clear();
        auto activeGraph = ScriptCanvasEditor::SourceHandle(outcome.TakeValue(), assetInfo.m_assetId.m_guid, fullPath);
        
        auto openOutcome = OpenScriptCanvasAsset(activeGraph, Tracker::ScriptCanvasFileState::UNMODIFIED);
        if (openOutcome)
        {
            RunGraphValidation(false);
            SetActiveAsset(activeGraph);
            SetRecentAssetId(activeGraph);
        }
        else
        {
            AZ_Warning("Script Canvas", openOutcome, "%s", openOutcome.GetError().data());
        }
    }

    GraphCanvas::Endpoint MainWindow::HandleProposedConnection(const GraphCanvas::GraphId&, const GraphCanvas::ConnectionId&
        , const GraphCanvas::Endpoint& endpoint, const GraphCanvas::NodeId& nodeId, const QPoint& screenPoint)
    {
        GraphCanvas::Endpoint retVal;

        GraphCanvas::ConnectionType connectionType = GraphCanvas::ConnectionType::CT_Invalid;
        GraphCanvas::SlotRequestBus::EventResult(connectionType, endpoint.GetSlotId(), &GraphCanvas::SlotRequests::GetConnectionType);

        GraphCanvas::NodeId currentTarget = nodeId;

        while (!retVal.IsValid() && currentTarget.IsValid())
        {
            AZStd::vector<AZ::EntityId> targetSlotIds;
            GraphCanvas::NodeRequestBus::EventResult(targetSlotIds, currentTarget, &GraphCanvas::NodeRequests::GetSlotIds);

            AZStd::list< GraphCanvas::Endpoint > endpoints;

            for (const auto& targetSlotId : targetSlotIds)
            {
                GraphCanvas::Endpoint proposedEndpoint(currentTarget, targetSlotId);

                bool canCreate = false;
                GraphCanvas::SlotRequestBus::EventResult(canCreate, endpoint.GetSlotId(), &GraphCanvas::SlotRequests::CanCreateConnectionTo, proposedEndpoint);

                if (canCreate)
                {
                    GraphCanvas::SlotGroup slotGroup = GraphCanvas::SlotGroups::Invalid;
                    GraphCanvas::SlotRequestBus::EventResult(slotGroup, targetSlotId, &GraphCanvas::SlotRequests::GetSlotGroup);

                    bool isVisible = slotGroup != GraphCanvas::SlotGroups::Invalid;
                    GraphCanvas::SlotLayoutRequestBus::EventResult(isVisible, currentTarget, &GraphCanvas::SlotLayoutRequests::IsSlotGroupVisible, slotGroup);

                    if (isVisible)
                    {
                        endpoints.push_back(proposedEndpoint);
                    }
                }
            }

            if (!endpoints.empty())
            {
                if (endpoints.size() == 1)
                {
                    retVal = endpoints.front();
                }
                else
                {
                    QMenu menu;

                    for (GraphCanvas::Endpoint proposedEndpoint : endpoints)
                    {
                        QAction* action = aznew EndpointSelectionAction(proposedEndpoint);
                        menu.addAction(action);
                    }

                    QAction* result = menu.exec(screenPoint);

                    if (result != nullptr)
                    {
                        EndpointSelectionAction* selectedEnpointAction = static_cast<EndpointSelectionAction*>(result);
                        retVal = selectedEnpointAction->GetEndpoint();
                    }
                    else
                    {
                        retVal.Clear();
                    }
                }

                if (retVal.IsValid())
                {
                    // Double safety check. This should be gauranteed by the previous checks. But just extra safety.
                    bool canCreateConnection = false;
                    GraphCanvas::SlotRequestBus::EventResult(canCreateConnection, endpoint.GetSlotId(), &GraphCanvas::SlotRequests::CanCreateConnectionTo, retVal);

                    if (!canCreateConnection)
                    {
                        retVal.Clear();
                    }
                }
            }
            else
            {
                retVal.Clear();
            }

            if (!retVal.IsValid())
            {
                bool isWrapped = false;
                GraphCanvas::NodeRequestBus::EventResult(isWrapped, currentTarget, &GraphCanvas::NodeRequests::IsWrapped);

                if (isWrapped)
                {
                    GraphCanvas::NodeRequestBus::EventResult(currentTarget, currentTarget, &GraphCanvas::NodeRequests::GetWrappingNode);
                }
                else
                {
                    currentTarget.SetInvalid();
                }
            }
        }

        return retVal;
    }

    void MainWindow::OnFileNew()
    {
        static int scriptCanvasEditorDefaultNewNameCount = 0;

        AZStd::string assetPath;

        for (;;)
        {
            ScriptCanvasAssetDescription description;
            AZStd::string newAssetName = AZStd::string::format(description.GetAssetNamePatternImpl(), ++scriptCanvasEditorDefaultNewNameCount);
            
            AZStd::array<char, AZ::IO::MaxPathLength> assetRootArray;
            if (!AZ::IO::FileIOBase::GetInstance()->ResolvePath(description.GetSuggestedSavePathImpl()
                , assetRootArray.data(), assetRootArray.size()))
            {
                AZ_ErrorOnce("Script Canvas", false, "Unable to resolve @projectroot@ path");
            }

            AzFramework::StringFunc::Path::Join(assetRootArray.data(), (newAssetName + description.GetExtensionImpl()).data(), assetPath);
            AZ::Data::AssetInfo assetInfo;

            if (!AssetHelpers::GetAssetInfo(assetPath, assetInfo))
            {
                break;
            }
        }

        auto createOutcome = CreateScriptCanvasAsset(assetPath);
        if (!createOutcome.IsSuccess())
        {
            AZ_Warning("Script Canvas", createOutcome, "%s", createOutcome.GetError().data());
        }
    }

    int MainWindow::InsertTabForAsset(AZStd::string_view assetPath, ScriptCanvasEditor::SourceHandle assetId, int tabIndex)
    {
        int outTabIndex = -1;

        {
            // Insert tab block
            AZStd::string tabName;
            AzFramework::StringFunc::Path::GetFileName(assetPath.data(), tabName);
            m_tabBar->InsertGraphTab(tabIndex, assetId, Tracker::ScriptCanvasFileState::NEW);

            if (!IsTabOpen(assetId, outTabIndex))
            {
                AZ_Assert(false, AZStd::string::format("Unable to open new Script Canvas Asset with id %s in the Script Canvas Editor", assetId.ToString().c_str()).c_str());
                return -1;
            }

            m_tabBar->setTabToolTip(outTabIndex, assetPath.data());
        }

        return outTabIndex;
    }

    void MainWindow::UpdateUndoCache(ScriptCanvasEditor::SourceHandle)
    {
        UndoCache* undoCache = nullptr;
        UndoRequestBus::EventResult(undoCache, GetActiveScriptCanvasId(), &UndoRequests::GetSceneUndoCache);
        if (undoCache)
        {
            undoCache->UpdateCache(GetActiveScriptCanvasId());
        }
    }

    AZ::Outcome<int, AZStd::string> MainWindow::CreateScriptCanvasAsset(AZStd::string_view assetPath, int tabIndex)
    {
        int outTabIndex = -1;

        ScriptCanvas::DataPtr graph = Graph::Create();
        AZ::Uuid assetId = AZ::Uuid::CreateRandom();
        ScriptCanvasEditor::SourceHandle handle = ScriptCanvasEditor::SourceHandle(graph, assetId, assetPath);

        outTabIndex = InsertTabForAsset(assetPath, handle, tabIndex);
        
        if (outTabIndex == -1)
        {
            return AZ::Failure(AZStd::string::format("Script Canvas Asset %.*s is not open in a tab"
                , static_cast<int>(assetPath.size()), assetPath.data()));
        }

        SetActiveAsset(handle);
        PushPreventUndoStateUpdate();

        AZ::EntityId scriptCanvasEntityId = graph->GetGraph()->GetScriptCanvasId();
        GraphCanvas::SceneNotificationBus::MultiHandler::BusDisconnect(scriptCanvasEntityId);
        AZ::EntityId graphCanvasGraphId = GetGraphCanvasGraphId(scriptCanvasEntityId);

        GraphCanvas::AssetEditorNotificationBus::Event(ScriptCanvasEditor::AssetEditorId
            , &GraphCanvas::AssetEditorNotifications::OnGraphRefreshed, graphCanvasGraphId, graphCanvasGraphId);

        if (IsTabOpen(handle, tabIndex))
        {
            AZStd::string tabName;
            AzFramework::StringFunc::Path::GetFileName(assetPath.data(), tabName);
            m_tabBar->setTabToolTip(tabIndex, assetPath.data());
            m_tabBar->SetTabText(tabIndex, tabName.c_str(), Tracker::ScriptCanvasFileState::NEW);
        }

        if (graphCanvasGraphId.IsValid())
        {
            GraphCanvas::SceneNotificationBus::MultiHandler::BusConnect(graphCanvasGraphId);
            GraphCanvas::SceneMimeDelegateRequestBus::Event(graphCanvasGraphId, &GraphCanvas::SceneMimeDelegateRequests::AddDelegate, m_entityMimeDelegateId);

            GraphCanvas::SceneRequestBus::Event(graphCanvasGraphId, &GraphCanvas::SceneRequests::SetMimeType, Widget::NodePaletteDockWidget::GetMimeType());
            GraphCanvas::SceneMemberNotificationBus::Event(graphCanvasGraphId, &GraphCanvas::SceneMemberNotifications::OnSceneReady);
        }

        if (IsTabOpen(handle, outTabIndex))
        {
            RefreshActiveAsset();
        }

        PopPreventUndoStateUpdate();


        GraphCanvas::AssetEditorNotificationBus::Event(ScriptCanvasEditor::AssetEditorId
            , &GraphCanvas::AssetEditorNotifications::OnGraphLoaded, graphCanvasGraphId);

        return AZ::Success(outTabIndex);
    }

    bool MainWindow::OnFileSave()
    {
        return SaveAssetImpl(m_activeGraph, Save::InPlace);
    }

    bool MainWindow::OnFileSaveAs()
    {
        return SaveAssetImpl(m_activeGraph, Save::As);
    }

    bool MainWindow::SaveAssetImpl(const ScriptCanvasEditor::SourceHandle& inMemoryAssetId, Save save)
    {
        if (!inMemoryAssetId.IsGraphValid())
        {
            return false;
        }

        if (!m_activeGraph.AnyEquals(inMemoryAssetId))
        {
            OnChangeActiveGraphTab(inMemoryAssetId);
        }

        PrepareAssetForSave(inMemoryAssetId);
        ScriptCanvasAssetDescription assetDescription;

        AZStd::string suggestedFilename;
        AZStd::string suggestedFileFilter;
        bool isValidFileName = false;
            
        if (save == Save::InPlace)
        {
            isValidFileName = true;
            suggestedFileFilter = ScriptCanvasAssetDescription().GetExtensionImpl();
            suggestedFilename = inMemoryAssetId.Path().c_str();
        }
        else
        {
            suggestedFileFilter = ScriptCanvasAssetDescription().GetExtensionImpl();

            if (inMemoryAssetId.Path().empty())
            {
                suggestedFilename = ScriptCanvasAssetDescription().GetSuggestedSavePathImpl();
            }
            else
            {
                suggestedFilename = inMemoryAssetId.Path().c_str();
            }
        }
        
        EnsureSaveDestinationDirectory(suggestedFilename);
        QString filter = suggestedFileFilter.c_str();
        QString selectedFile = suggestedFilename.c_str();

        while (!isValidFileName)
        {
            selectedFile = AzQtComponents::FileDialog::GetSaveFileName(this, tr("Save As..."), suggestedFilename.data(), filter);

            // If the selected file is empty that means we just cancelled.
            // So we want to break out.
            if (!selectedFile.isEmpty())
            {
                AZStd::string filePath = selectedFile.toUtf8().data();

                if (!AZ::StringFunc::EndsWith(filePath, assetDescription.GetExtensionImpl(), false))
                {
                    filePath += assetDescription.GetExtensionImpl();
                }

                AZStd::string fileName;

                // Verify that the path is within the project

                AZStd::string assetRoot;
                AZStd::array<char, AZ::IO::MaxPathLength> assetRootChar;
                AZ::IO::FileIOBase::GetInstance()->ResolvePath("@engroot@", assetRootChar.data(), assetRootChar.size());
                assetRoot = assetRootChar.data();

                if (AzFramework::StringFunc::Path::GetFileName(filePath.c_str(), fileName))
                {
                    isValidFileName = !(fileName.empty());
                }
                else
                {
                    QMessageBox::information(this, "Unable to Save", "File name cannot be empty");
                }
            }
            else
            {
                break;
            }
        }

        if (isValidFileName)
        {
            AZStd::string internalStringFile = selectedFile.toUtf8().data();


            if (!AZ::StringFunc::EndsWith(internalStringFile, assetDescription.GetExtensionImpl(), false))
            {
                internalStringFile += assetDescription.GetExtensionImpl();
            }

            if (!AssetHelpers::IsValidSourceFile(internalStringFile, GetActiveScriptCanvasId()))
            {
                QMessageBox::warning(this, "Unable to Save", QString("File\n'%1'\n\nDoes not match the asset type of the current Graph.").arg(selectedFile));
                return false;
            }

            SaveAs(internalStringFile, inMemoryAssetId);
            m_newlySavedFile = internalStringFile;
            // Forcing the file add here, since we are creating a new file
            AddRecentFile(m_newlySavedFile.c_str());
            return true;
        }

        return false;
    }
    
    void MainWindow::OnSaveCallBack(const VersionExplorer::FileSaveResult& result)
    {
        const bool saveSuccess = result.fileSaveError.empty();
        auto completeDescription = CompleteDescription(m_fileSaver->GetSource());
        auto memoryAsset = completeDescription ? *completeDescription : m_fileSaver->GetSource();
        int saveTabIndex = m_tabBar->FindTab(memoryAsset);
        AZStd::string tabName = saveTabIndex >= 0 ? m_tabBar->tabText(saveTabIndex).toUtf8().data() : "";

        if (saveSuccess)
        {
            ScriptCanvasEditor::SourceHandle& fileAssetId = memoryAsset;
            int currentTabIndex = m_tabBar->currentIndex();

            AZ::Data::AssetId oldId = fileAssetId.Id();
            AZ::Data::AssetInfo assetInfo;
            assetInfo.m_assetId = fileAssetId.Id();
            AZ_VerifyWarning("ScriptCanvas", AssetHelpers::GetAssetInfo(fileAssetId.Path().c_str(), assetInfo)
                , "Failed to find asset info for source file just saved: %s", fileAssetId.Path().c_str());

            const bool assetIdHasChanged = assetInfo.m_assetId.m_guid != fileAssetId.Id();
            fileAssetId = SourceHandle(fileAssetId, assetInfo.m_assetId.m_guid, fileAssetId.Path());

            // check for saving a graph over another graph with an open tab
            for (;;)
            {
                auto graph = fileAssetId.Get();
                int tabIndexByGraph = m_tabBar->FindTab(graph);
                if (tabIndexByGraph == -1)
                {
                    AZ_Warning("ScriptCanvas", false, "unable to find graph just saved");
                    break;
                }

                int saveOverMatch = m_tabBar->FindSaveOverMatch(fileAssetId);
                if (saveOverMatch < 0)
                {
                    saveTabIndex = tabIndexByGraph;
                    currentTabIndex = m_tabBar->currentIndex();
                    break;
                }

                m_tabBar->CloseTab(saveOverMatch);
            }

            // this path is questionable, this is a save request that is not the current graph
            // We've saved as over a new graph, so we need to close the old one.
            if (saveTabIndex != currentTabIndex)
            {
                // Invalidate the file asset id so we don't delete trigger the asset flow.
                m_tabBar->setTabData(saveTabIndex, QVariant::fromValue(Widget::GraphTabMetadata()));
                m_tabBar->CloseTab(saveTabIndex);
                saveTabIndex = -1;
            }

            AzFramework::StringFunc::Path::GetFileName(memoryAsset.Path().c_str(), tabName);

            if (assetIdHasChanged)
            {
                auto entity = memoryAsset.Get()->GetEntity();

                auto editorComponents = AZ::EntityUtils::FindDerivedComponents<EditorScriptCanvasComponent>(entity);

                if (editorComponents.empty())
                {
                    if (auto firstRequestBus = EditorScriptCanvasComponentRequestBus::FindFirstHandler(entity->GetId()))
                    {
                        firstRequestBus->SetAssetId(memoryAsset.Describe());
                    }
                }
                else
                {
                    for (auto editorComponent : editorComponents)
                    {
                        if (editorComponent->GetAssetId() == oldId)
                        {
                            editorComponent->SetAssetId(memoryAsset.Describe());
                            break;
                        }
                    }
                }
            }             

            // Soft switch the asset id here. We'll do a double scene switch down below to actually switch the active assetid
            m_activeGraph = fileAssetId;

            if (tabName.at(tabName.size() - 1) == '*' || tabName.at(tabName.size() - 1) == '^')
            {
                tabName = tabName.substr(0, tabName.size() - 2);
            }

            auto tabData = m_tabBar->GetTabData(saveTabIndex);
            tabData->m_fileState = Tracker::ScriptCanvasFileState::UNMODIFIED;
            tabData->m_assetId = fileAssetId;
            m_tabBar->SetTabData(*tabData, saveTabIndex);
            m_tabBar->SetTabText(saveTabIndex, tabName.c_str());
        }
        else
        {
            const auto failureMessage = AZStd::string::format("Failed to save %s: %s", tabName.c_str(), result.fileSaveError.c_str());
            QMessageBox::critical(this, QString(), QObject::tr(failureMessage.data()));
        }

        if (m_tabBar->currentIndex() != saveTabIndex)
        {
            m_tabBar->setCurrentIndex(saveTabIndex);
        }

        UpdateAssignToSelectionState();

        OnSaveToast toast(tabName, GetActiveGraphCanvasGraphId(), saveSuccess);

        const bool displayAsNotification = true;
        RunGraphValidation(displayAsNotification);

        m_closeCurrentGraphAfterSave = false;

        EnableAssetView(memoryAsset);

<<<<<<< HEAD
        ClearSaveAttempt();
=======
        UpdateSaveState(true);
>>>>>>> 6e6845db
        UnblockCloseRequests();
        m_fileSaver.reset();
    }

    bool MainWindow::ActivateAndSaveAsset(const ScriptCanvasEditor::SourceHandle& unsavedAssetId)
    {
        SetActiveAsset(unsavedAssetId);
        return OnFileSave();
    }

    void MainWindow::SaveAs(AZStd::string_view path, ScriptCanvasEditor::SourceHandle inMemoryAssetId)
    {
<<<<<<< HEAD
        MarkSaveAttempt();
        PrepareAssetForSave(assetId);

        auto onSaveCallback = [this, onSave](bool saveSuccess, AZ::Data::AssetPtr asset, AZ::Data::AssetId previousAssetId)
        {
            OnSaveCallback(saveSuccess, asset, previousAssetId);
            if (onSave)
            {
                AZStd::invoke(onSave, saveSuccess, asset, previousAssetId);
            }
        };
=======
        DisableAssetView(inMemoryAssetId);
        UpdateSaveState(false);
        m_fileSaver = AZStd::make_unique<VersionExplorer::FileSaver>
                ( nullptr
                , [this](const VersionExplorer::FileSaveResult& fileSaveResult) { OnSaveCallBack(fileSaveResult); });
>>>>>>> 6e6845db

        ScriptCanvasEditor::SourceHandle newLocation(inMemoryAssetId, AZ::Uuid::CreateNull(), path);
        MarkRecentSave(newLocation);
        m_fileSaver->Save(newLocation);

<<<<<<< HEAD
        ScriptCanvasMemoryAsset::pointer memoryAsset;
        AssetTrackerRequestBus::BroadcastResult(memoryAsset, &AssetTrackerRequests::GetAsset, m_activeAssetId);

        // Disable the current view if we are saving.
        if (memoryAsset)
        {
            DisableAssetView(memoryAsset);
        }

        BlockCloseRequests();
    }

    void MainWindow::SaveNewAsset(AZStd::string_view path, AZ::Data::AssetId inMemoryAssetId, const Callbacks::OnSave& onSave)
    {
        MarkSaveAttempt();
        PrepareAssetForSave(inMemoryAssetId);

        auto onSaveCallback = [this, onSave](bool saveSuccess, AZ::Data::AssetPtr asset, AZ::Data::AssetId previousAssetId)
        {
            OnSaveCallback(saveSuccess, asset, previousAssetId);
            if (onSave)
            {
                AZStd::invoke(onSave, saveSuccess, asset, previousAssetId);
            }
        };
        AssetTrackerRequestBus::Broadcast(&AssetTrackerRequests::SaveAs, inMemoryAssetId, path, onSaveCallback);

        UpdateSaveState();

        ScriptCanvasMemoryAsset::pointer memoryAsset;
        AssetTrackerRequestBus::BroadcastResult(memoryAsset, &AssetTrackerRequests::GetAsset, inMemoryAssetId);

        // Disable the current view if we are saving.
        if (memoryAsset)
        {
            DisableAssetView(memoryAsset);
        }

        BlockCloseRequests();
=======
        BlockCloseRequests();        
>>>>>>> 6e6845db
    }

    void MainWindow::OnFileOpen()
    {
        AZ::SerializeContext* serializeContext = nullptr;
        EBUS_EVENT_RESULT(serializeContext, AZ::ComponentApplicationBus, GetSerializeContext);
        AZ_Assert(serializeContext, "Failed to acquire application serialize context.");

        AZStd::string assetRoot;
        {
            AZStd::array<char, AZ::IO::MaxPathLength> assetRootChar;
            AZ::IO::FileIOBase::GetInstance()->ResolvePath("@projectroot@", assetRootChar.data(), assetRootChar.size());
            assetRoot = assetRootChar.data();
        }

        AZStd::string assetPath = AZStd::string::format("%s/scriptcanvas", assetRoot.c_str());

        AZ::EBusAggregateResults<AZStd::vector<AZStd::string>> fileFilters;
        AssetRegistryRequestBus::BroadcastResult(fileFilters, &AssetRegistryRequests::GetAssetHandlerFileFilters);

        QString filter;

        AZStd::set<AZStd::string> filterSet;
        auto aggregateFilters = fileFilters.values;
        for (auto aggregateFilters2 : fileFilters.values)
        {
            for (const AZStd::string& fileFilter : aggregateFilters2)
            {
                filterSet.insert(fileFilter);
            }
        }

        QStringList nameFilters;

        QString globalFilter;
        for (auto fileFilter : filterSet)
        {
            nameFilters.push_back(fileFilter.c_str());

            AZStd::size_t filterStart = fileFilter.find_last_of("(");
            AZStd::size_t filterEnd = fileFilter.find_last_of(")");

            if (filterStart != AZStd::string::npos
                && filterEnd != AZStd::string::npos)
            {
                AZStd::string substring = fileFilter.substr(filterStart + 1, (filterEnd - filterStart) - 1);

                if (!globalFilter.isEmpty())
                {
                    globalFilter.append(" ");
                }

                globalFilter.append(substring.c_str());
            }
        }

        globalFilter = QString("All ScriptCanvas Files (%1)").arg(globalFilter);

        nameFilters.push_front(globalFilter);

        QFileDialog dialog(nullptr, tr("Open..."), assetPath.c_str());
        dialog.setFileMode(QFileDialog::ExistingFiles);
        dialog.setNameFilters(nameFilters);

        if (dialog.exec() == QDialog::Accepted)
        {
            m_filesToOpen = dialog.selectedFiles();

            OpenNextFile();
        }
    }

    void MainWindow::SetupEditMenu()
    {
        ui->action_Undo->setShortcut(QKeySequence::Undo);
        ui->action_Cut->setShortcut(QKeySequence(QKeySequence::Cut));
        ui->action_Copy->setShortcut(QKeySequence(QKeySequence::Copy));
        ui->action_Paste->setShortcut(QKeySequence(QKeySequence::Paste));
        ui->action_Delete->setShortcut(QKeySequence(QKeySequence::Delete));

        connect(ui->menuEdit, &QMenu::aboutToShow, this, &MainWindow::OnEditMenuShow);

        // Edit Menu
        connect(ui->action_Undo, &QAction::triggered, this, &MainWindow::TriggerUndo);
        connect(ui->action_Redo, &QAction::triggered, this, &MainWindow::TriggerRedo);
        connect(ui->action_Cut, &QAction::triggered, this, &MainWindow::OnEditCut);
        connect(ui->action_Copy, &QAction::triggered, this, &MainWindow::OnEditCopy);
        connect(ui->action_Paste, &QAction::triggered, this, &MainWindow::OnEditPaste);
        connect(ui->action_Duplicate, &QAction::triggered, this, &MainWindow::OnEditDuplicate);
        connect(ui->action_Delete, &QAction::triggered, this, &MainWindow::OnEditDelete);
        connect(QApplication::clipboard(), &QClipboard::dataChanged, this, &MainWindow::RefreshPasteAction);
        connect(ui->action_RemoveUnusedNodes, &QAction::triggered, this, &MainWindow::OnRemoveUnusedNodes);
        connect(ui->action_RemoveUnusedVariables, &QAction::triggered, this, &MainWindow::OnRemoveUnusedVariables);
        connect(ui->action_RemoveUnusedElements, &QAction::triggered, this, &MainWindow::OnRemoveUnusedElements);
        connect(ui->action_Screenshot, &QAction::triggered, this, &MainWindow::OnScreenshot);
        connect(ui->action_SelectAll, &QAction::triggered, this, &MainWindow::OnSelectAll);
        connect(ui->action_SelectInputs, &QAction::triggered, this, &MainWindow::OnSelectInputs);
        connect(ui->action_SelectOutputs, &QAction::triggered, this, &MainWindow::OnSelectOutputs);
        connect(ui->action_SelectConnected, &QAction::triggered, this, &MainWindow::OnSelectConnected);
        connect(ui->action_ClearSelection, &QAction::triggered, this, &MainWindow::OnClearSelection);
        connect(ui->action_EnableSelection, &QAction::triggered, this, &MainWindow::OnEnableSelection);
        connect(ui->action_DisableSelection, &QAction::triggered, this, &MainWindow::OnDisableSelection);
        connect(ui->action_AlignTop, &QAction::triggered, this, &MainWindow::OnAlignTop);
        connect(ui->action_AlignBottom, &QAction::triggered, this, &MainWindow::OnAlignBottom);
        connect(ui->action_AlignLeft, &QAction::triggered, this, &MainWindow::OnAlignLeft);
        connect(ui->action_AlignRight, &QAction::triggered, this, &MainWindow::OnAlignRight);

        ui->action_ZoomIn->setShortcuts({ QKeySequence(Qt::CTRL + Qt::Key_Plus),
                                          QKeySequence(Qt::CTRL + Qt::Key_Equal)
                                        });

        // View Menu
        connect(ui->action_ShowEntireGraph, &QAction::triggered, this, &MainWindow::OnShowEntireGraph);
        connect(ui->action_ZoomIn, &QAction::triggered, this, &MainWindow::OnZoomIn);
        connect(ui->action_ZoomOut, &QAction::triggered, this, &MainWindow::OnZoomOut);
        connect(ui->action_ZoomSelection, &QAction::triggered, this, &MainWindow::OnZoomToSelection);
        connect(ui->action_GotoStartOfChain, &QAction::triggered, this, &MainWindow::OnGotoStartOfChain);
        connect(ui->action_GotoEndOfChain, &QAction::triggered, this, &MainWindow::OnGotoEndOfChain);


        connect(ui->action_GlobalPreferences, &QAction::triggered, [this]()
        {
            ScriptCanvasEditor::SettingsDialog(ui->action_GlobalPreferences->text(), ScriptCanvas::ScriptCanvasId(), this).exec();

            if (m_userSettings)
            {
                if (m_userSettings->m_autoSaveConfig.m_enabled)
                {
                    m_allowAutoSave = true;
                    m_autoSaveTimer.setInterval(m_userSettings->m_autoSaveConfig.m_timeSeconds * 1000);
                }
                else
                {
                    m_allowAutoSave = false;
                }
            }
        });

        connect(ui->action_GraphPreferences, &QAction::triggered, [this]() {
            ScriptCanvas::ScriptCanvasId scriptCanvasId = GetActiveScriptCanvasId();
            if (!scriptCanvasId.IsValid())
            {
                return;
            }

            m_autoSaveTimer.stop();

            ScriptCanvasEditor::SettingsDialog(ui->action_GraphPreferences->text(), scriptCanvasId, this).exec();
        });
    }

    void MainWindow::OnEditMenuShow()
    {
        RefreshGraphPreferencesAction();

        ui->action_Screenshot->setEnabled(GetActiveGraphCanvasGraphId().IsValid());
        ui->menuSelect->setEnabled(GetActiveGraphCanvasGraphId().IsValid());
        ui->action_ClearSelection->setEnabled(GetActiveGraphCanvasGraphId().IsValid());
        ui->menuAlign->setEnabled(GetActiveGraphCanvasGraphId().IsValid());
    }

    void MainWindow::RefreshPasteAction()
    {
        AZStd::string copyMimeType;
        GraphCanvas::SceneRequestBus::EventResult(copyMimeType, GetActiveGraphCanvasGraphId(), &GraphCanvas::SceneRequests::GetCopyMimeType);

        const bool pasteableClipboard = (!copyMimeType.empty() && QApplication::clipboard()->mimeData()->hasFormat(copyMimeType.c_str()))
                                        || GraphVariablesTableView::HasCopyVariableData();

        ui->action_Paste->setEnabled(pasteableClipboard);
    }

    void MainWindow::RefreshGraphPreferencesAction()
    {
        ui->action_GraphPreferences->setEnabled(GetActiveGraphCanvasGraphId().IsValid());
    }

    void MainWindow::OnEditCut()
    {
        AZ::EntityId graphCanvasGraphId = GetActiveGraphCanvasGraphId();
        GraphCanvas::SceneRequestBus::Event(graphCanvasGraphId, &GraphCanvas::SceneRequests::CutSelection);
    }

    void MainWindow::OnEditCopy()
    {
        AZ::EntityId graphCanvasGraphId = GetActiveGraphCanvasGraphId();
        GraphCanvas::SceneRequestBus::Event(graphCanvasGraphId, &GraphCanvas::SceneRequests::CopySelection);
    }

    void MainWindow::OnEditPaste()
    {
        AZ::EntityId graphCanvasGraphId = GetActiveGraphCanvasGraphId();
        GraphCanvas::SceneRequestBus::Event(graphCanvasGraphId, &GraphCanvas::SceneRequests::Paste);
    }

    void MainWindow::OnEditDuplicate()
    {
        AZ::EntityId graphCanvasGraphId = GetActiveGraphCanvasGraphId();
        GraphCanvas::SceneRequestBus::Event(graphCanvasGraphId, &GraphCanvas::SceneRequests::DuplicateSelection);
    }

    void MainWindow::OnEditDelete()
    {
        AZ::EntityId graphCanvasGraphId = GetActiveGraphCanvasGraphId();
        GraphCanvas::SceneRequestBus::Event(graphCanvasGraphId, &GraphCanvas::SceneRequests::DeleteSelection);
    }

    void MainWindow::OnRemoveUnusedVariables()
    {
        AZ::EntityId scriptCanvasGraphId = GetActiveScriptCanvasId();
        EditorGraphRequestBus::Event(scriptCanvasGraphId, &EditorGraphRequests::RemoveUnusedVariables);
    }

    void MainWindow::OnRemoveUnusedNodes()
    {
        AZ::EntityId graphCanvasGraphId = GetActiveGraphCanvasGraphId();
        GraphCanvas::SceneRequestBus::Event(graphCanvasGraphId, &GraphCanvas::SceneRequests::RemoveUnusedNodes);
    }

    void MainWindow::OnRemoveUnusedElements()
    {
        AZ::EntityId graphCanvasGraphId = GetActiveGraphCanvasGraphId();
        GraphCanvas::SceneRequestBus::Event(graphCanvasGraphId, &GraphCanvas::SceneRequests::RemoveUnusedElements);
    }

    void MainWindow::OnScreenshot()
    {
        AZ::EntityId graphCanvasGraphId = GetActiveGraphCanvasGraphId();

        GraphCanvas::ViewId viewId;
        GraphCanvas::SceneRequestBus::EventResult(viewId, graphCanvasGraphId, &GraphCanvas::SceneRequests::GetViewId);

        GraphCanvas::ViewRequestBus::Event(viewId, &GraphCanvas::ViewRequests::ScreenshotSelection);
    }

    void MainWindow::OnSelectAll()
    {
        AZ::EntityId graphCanvasGraphId = GetActiveGraphCanvasGraphId();

        GraphCanvas::SceneRequestBus::Event(graphCanvasGraphId, &GraphCanvas::SceneRequests::SelectAll);
    }

    void MainWindow::OnSelectInputs()
    {
        AZ::EntityId graphCanvasGraphId = GetActiveGraphCanvasGraphId();

        GraphCanvas::SceneRequestBus::Event(graphCanvasGraphId, &GraphCanvas::SceneRequests::SelectAllRelative, GraphCanvas::ConnectionType::CT_Input);
    }

    void MainWindow::OnSelectOutputs()
    {
        AZ::EntityId graphCanvasGraphId = GetActiveGraphCanvasGraphId();

        GraphCanvas::SceneRequestBus::Event(graphCanvasGraphId, &GraphCanvas::SceneRequests::SelectAllRelative, GraphCanvas::ConnectionType::CT_Output);

        GraphCanvas::ViewId viewId;
        GraphCanvas::SceneRequestBus::EventResult(viewId, graphCanvasGraphId, &GraphCanvas::SceneRequests::GetViewId);
    }

    void MainWindow::OnSelectConnected()
    {
        AZ::EntityId graphCanvasGraphId = GetActiveGraphCanvasGraphId();
        GraphCanvas::SceneRequestBus::Event(graphCanvasGraphId, &GraphCanvas::SceneRequests::SelectConnectedNodes);
    }

    void MainWindow::OnClearSelection()
    {
        AZ::EntityId graphCanvasGraphId = GetActiveGraphCanvasGraphId();
        GraphCanvas::SceneRequestBus::Event(graphCanvasGraphId, &GraphCanvas::SceneRequests::ClearSelection);
    }

    void MainWindow::OnEnableSelection()
    {
        AZ::EntityId graphCanvasGraphId = GetActiveGraphCanvasGraphId();
        GraphCanvas::SceneRequestBus::Event(graphCanvasGraphId, &GraphCanvas::SceneRequests::EnableSelection);
    }

    void MainWindow::OnDisableSelection()
    {
        AZ::EntityId graphCanvasGraphId = GetActiveGraphCanvasGraphId();
        GraphCanvas::SceneRequestBus::Event(graphCanvasGraphId, &GraphCanvas::SceneRequests::DisableSelection);
    }

    void MainWindow::OnAlignTop()
    {
        GraphCanvas::AlignConfig alignConfig;

        alignConfig.m_horAlign = GraphCanvas::GraphUtils::HorizontalAlignment::None;
        alignConfig.m_verAlign = GraphCanvas::GraphUtils::VerticalAlignment::Top;
        alignConfig.m_alignTime = GetAlignmentTime();

        AlignSelected(alignConfig);
    }

    void MainWindow::OnAlignBottom()
    {
        GraphCanvas::AlignConfig alignConfig;

        alignConfig.m_horAlign = GraphCanvas::GraphUtils::HorizontalAlignment::None;
        alignConfig.m_verAlign = GraphCanvas::GraphUtils::VerticalAlignment::Bottom;
        alignConfig.m_alignTime = GetAlignmentTime();

        AlignSelected(alignConfig);
    }

    void MainWindow::OnAlignLeft()
    {
        GraphCanvas::AlignConfig alignConfig;

        alignConfig.m_horAlign = GraphCanvas::GraphUtils::HorizontalAlignment::Left;
        alignConfig.m_verAlign = GraphCanvas::GraphUtils::VerticalAlignment::None;
        alignConfig.m_alignTime = GetAlignmentTime();

        AlignSelected(alignConfig);
    }

    void MainWindow::OnAlignRight()
    {
        GraphCanvas::AlignConfig alignConfig;

        alignConfig.m_horAlign = GraphCanvas::GraphUtils::HorizontalAlignment::Right;
        alignConfig.m_verAlign = GraphCanvas::GraphUtils::VerticalAlignment::None;
        alignConfig.m_alignTime = GetAlignmentTime();

        AlignSelected(alignConfig);
    }

    void MainWindow::AlignSelected(const GraphCanvas::AlignConfig& alignConfig)
    {
        AZ::EntityId graphCanvasGraphId = GetActiveGraphCanvasGraphId();

        AZStd::vector< GraphCanvas::NodeId > selectedNodes;
        GraphCanvas::SceneRequestBus::EventResult(selectedNodes, graphCanvasGraphId, &GraphCanvas::SceneRequests::GetSelectedNodes);

        GraphCanvas::GraphUtils::AlignNodes(selectedNodes, alignConfig);
    }

    void MainWindow::OnShowEntireGraph()
    {
        AZ::EntityId graphCanvasGraphId = GetActiveGraphCanvasGraphId();

        GraphCanvas::ViewId viewId;
        GraphCanvas::SceneRequestBus::EventResult(viewId, graphCanvasGraphId, &GraphCanvas::SceneRequests::GetViewId);

        GraphCanvas::ViewRequestBus::Event(viewId, &GraphCanvas::ViewRequests::ShowEntireGraph);
    }

    void MainWindow::OnZoomIn()
    {
        AZ::EntityId graphCanvasGraphId = GetActiveGraphCanvasGraphId();

        GraphCanvas::ViewId viewId;
        GraphCanvas::SceneRequestBus::EventResult(viewId, graphCanvasGraphId, &GraphCanvas::SceneRequests::GetViewId);

        GraphCanvas::ViewRequestBus::Event(viewId, &GraphCanvas::ViewRequests::ZoomIn);
    }

    void MainWindow::OnZoomOut()
    {
        AZ::EntityId graphCanvasGraphId = GetActiveGraphCanvasGraphId();

        GraphCanvas::ViewId viewId;
        GraphCanvas::SceneRequestBus::EventResult(viewId, graphCanvasGraphId, &GraphCanvas::SceneRequests::GetViewId);

        GraphCanvas::ViewRequestBus::Event(viewId, &GraphCanvas::ViewRequests::ZoomOut);
    }

    void MainWindow::OnZoomToSelection()
    {
        AZ::EntityId graphCanvasGraphId = GetActiveGraphCanvasGraphId();

        GraphCanvas::ViewId viewId;
        GraphCanvas::SceneRequestBus::EventResult(viewId, graphCanvasGraphId, &GraphCanvas::SceneRequests::GetViewId);

        GraphCanvas::ViewRequestBus::Event(viewId, &GraphCanvas::ViewRequests::CenterOnSelection);
    }

    void MainWindow::OnGotoStartOfChain()
    {
        AZ::EntityId graphCanvasGraphId = GetActiveGraphCanvasGraphId();

        GraphCanvas::ViewId viewId;
        GraphCanvas::SceneRequestBus::EventResult(viewId, graphCanvasGraphId, &GraphCanvas::SceneRequests::GetViewId);

        GraphCanvas::ViewRequestBus::Event(viewId, &GraphCanvas::ViewRequests::CenterOnStartOfChain);
    }

    void MainWindow::OnGotoEndOfChain()
    {
        AZ::EntityId graphCanvasGraphId = GetActiveGraphCanvasGraphId();

        GraphCanvas::ViewId viewId;
        GraphCanvas::SceneRequestBus::EventResult(viewId, graphCanvasGraphId, &GraphCanvas::SceneRequests::GetViewId);

        GraphCanvas::ViewRequestBus::Event(viewId, &GraphCanvas::ViewRequests::CenterOnEndOfChain);
    }

    void MainWindow::OnCanUndoChanged(bool canUndo)
    {
        ui->action_Undo->setEnabled(canUndo);
    }

    void MainWindow::OnCanRedoChanged(bool canRedo)
    {
        ui->action_Redo->setEnabled(canRedo);
    }

    bool MainWindow::CanShowNetworkSettings()
    {
        return m_userSettings->m_experimentalSettings.GetShowNetworkProperties();
    }

    GraphCanvas::ContextMenuAction::SceneReaction MainWindow::HandleContextMenu(GraphCanvas::EditorContextMenu& editorContextMenu, const AZ::EntityId& memberId, const QPoint& screenPoint, const QPointF& scenePoint) const
    {
        AZ::Vector2 sceneVector(aznumeric_cast<float>(scenePoint.x()), aznumeric_cast<float>(scenePoint.y()));
        GraphCanvas::GraphId graphCanvasGraphId = GetActiveGraphCanvasGraphId();

        editorContextMenu.RefreshActions(graphCanvasGraphId, memberId);

        QAction* result = editorContextMenu.exec(screenPoint);

        GraphCanvas::ContextMenuAction* contextMenuAction = qobject_cast<GraphCanvas::ContextMenuAction*>(result);

        if (contextMenuAction)
        {
            return contextMenuAction->TriggerAction(graphCanvasGraphId, sceneVector);
        }
        else
        {
            return GraphCanvas::ContextMenuAction::SceneReaction::Nothing;
        }
    }

    void MainWindow::OnAutoSave()
    {
        if (m_allowAutoSave)
        {
            const Tracker::ScriptCanvasFileState& fileState = GetAssetFileState(m_activeGraph);
            if (fileState != Tracker::ScriptCanvasFileState::INVALID && fileState != Tracker::ScriptCanvasFileState::NEW)
            {
                OnFileSaveCaller();
            }
        }
    }

    //! GeneralRequestBus
    void MainWindow::OnChangeActiveGraphTab(ScriptCanvasEditor::SourceHandle assetId)
    {
        SetActiveAsset(assetId);
    }

    AZ::EntityId MainWindow::GetActiveGraphCanvasGraphId() const
    {
        AZ::EntityId graphId{};

        if (m_activeGraph.IsGraphValid())
        {
            EditorGraphRequestBus::EventResult
                ( graphId, m_activeGraph.Get()->GetScriptCanvasId(), &EditorGraphRequests::GetGraphCanvasGraphId);
        }

        return graphId;
    }

    ScriptCanvas::ScriptCanvasId MainWindow::GetActiveScriptCanvasId() const
    {
        return FindScriptCanvasIdByAssetId(m_activeGraph);
    }

    GraphCanvas::GraphId MainWindow::GetGraphCanvasGraphId(const ScriptCanvas::ScriptCanvasId& scriptCanvasId) const
    {
        AZ::EntityId graphId{};
        EditorGraphRequestBus::EventResult(graphId, scriptCanvasId, &EditorGraphRequests::GetGraphCanvasGraphId);
        return graphId;
    }

    GraphCanvas::GraphId MainWindow::FindGraphCanvasGraphIdByAssetId(const ScriptCanvasEditor::SourceHandle& assetId) const
    {
        AZ::EntityId graphId{};

        if (assetId.IsGraphValid())
        {
            EditorGraphRequestBus::EventResult
                ( graphId, assetId.Get()->GetScriptCanvasId(), &EditorGraphRequests::GetGraphCanvasGraphId);
        }

        return graphId;
    }

    ScriptCanvas::ScriptCanvasId MainWindow::FindScriptCanvasIdByAssetId(const ScriptCanvasEditor::SourceHandle& assetId) const
    {
        return assetId.IsGraphValid() ? assetId.Get()->GetScriptCanvasId() : ScriptCanvas::ScriptCanvasId{};
    }

    ScriptCanvas::ScriptCanvasId MainWindow::GetScriptCanvasId(const GraphCanvas::GraphId& graphCanvasGraphId) const
    {
        return m_tabBar->FindScriptCanvasIdFromGraphCanvasId(graphCanvasGraphId);
    }

    bool MainWindow::IsInUndoRedo(const AZ::EntityId& graphCanvasGraphId) const
    {
        bool isActive = false;
        UndoRequestBus::EventResult(isActive, GetScriptCanvasId(graphCanvasGraphId), &UndoRequests::IsActive);
        return isActive;
    }

    bool MainWindow::IsScriptCanvasInUndoRedo(const ScriptCanvas::ScriptCanvasId& scriptCanvasId) const
    {
        if (GetActiveScriptCanvasId() == scriptCanvasId)
        {
            bool isInUndoRedo = false;
            UndoRequestBus::BroadcastResult(isInUndoRedo, &UndoRequests::IsActive);
            return isInUndoRedo;
        }

        return false;
    }

    bool MainWindow::IsActiveGraphInUndoRedo() const
    {
        bool isActive = false;
        UndoRequestBus::EventResult(isActive, GetActiveScriptCanvasId(), &UndoRequests::IsActive);
        return isActive;
    }

    QVariant MainWindow::GetTabData(const ScriptCanvasEditor::SourceHandle& assetId)
    {
        for (int tabIndex = 0; tabIndex < m_tabBar->count(); ++tabIndex)
        {
            QVariant tabdata = m_tabBar->tabData(tabIndex);
            if (tabdata.isValid())
            {
                auto tabAssetId = tabdata.value<Widget::GraphTabMetadata>();
                if (tabAssetId.m_assetId.AnyEquals(assetId))
                {
                    return tabdata;
                }
            }
        }
        return QVariant();
    }

    bool MainWindow::IsTabOpen(const ScriptCanvasEditor::SourceHandle& fileAssetId, int& outTabIndex) const
    {
        int tabIndex = m_tabBar->FindTab(fileAssetId);
        if (-1 != tabIndex)
        {
            outTabIndex = tabIndex;
            return true;
        }
        return false;
    }

    void MainWindow::ReconnectSceneBuses(ScriptCanvasEditor::SourceHandle previousAsset, ScriptCanvasEditor::SourceHandle nextAsset)
    {
        // Disconnect previous asset
        AZ::EntityId previousScriptCanvasSceneId;
        if (previousAsset.IsGraphValid())
        {
            previousScriptCanvasSceneId = previousAsset.Get()->GetScriptCanvasId();
            GraphCanvas::SceneNotificationBus::MultiHandler::BusDisconnect(previousScriptCanvasSceneId);
        }

        AZ::EntityId nextAssetGraphCanvasId;
        if (nextAsset.IsGraphValid())
        {
            // Connect the next asset
            EditorGraphRequestBus::EventResult(nextAssetGraphCanvasId, nextAsset.Get()->GetScriptCanvasId(), &EditorGraphRequests::GetGraphCanvasGraphId);

            if (nextAssetGraphCanvasId.IsValid())
            {
                GraphCanvas::SceneNotificationBus::MultiHandler::BusConnect(nextAssetGraphCanvasId);
                GraphCanvas::SceneMimeDelegateRequestBus::Event(nextAssetGraphCanvasId, &GraphCanvas::SceneMimeDelegateRequests::AddDelegate, m_entityMimeDelegateId);

                GraphCanvas::SceneRequestBus::Event(nextAssetGraphCanvasId, &GraphCanvas::SceneRequests::SetMimeType, Widget::NodePaletteDockWidget::GetMimeType());
                GraphCanvas::SceneMemberNotificationBus::Event(nextAssetGraphCanvasId, &GraphCanvas::SceneMemberNotifications::OnSceneReady);
            }
        }

        // Notify about the graph refresh
        GraphCanvas::AssetEditorNotificationBus::Event(ScriptCanvasEditor::AssetEditorId, &GraphCanvas::AssetEditorNotifications::OnGraphRefreshed, previousScriptCanvasSceneId, nextAssetGraphCanvasId);
    }

    void MainWindow::SetActiveAsset(const ScriptCanvasEditor::SourceHandle& fileAssetId)
    {
        if (m_activeGraph.AnyEquals(fileAssetId))
        {
            return;
        }

        AssetHelpers::PrintInfo("SetActiveAsset : from: %s to %s", m_activeGraph.ToString().c_str(), fileAssetId.ToString().c_str());

        if (fileAssetId.IsGraphValid())
        {
            if (m_tabBar->FindTab(fileAssetId) >= 0)
            {
                QSignalBlocker signalBlocker(m_tabBar);
                m_tabBar->SelectTab(fileAssetId);
            }
            else
            {
                AZ_Assert(false, "A graph was opened, but a tab was not created for it.");
            }
        }

        if (m_activeGraph.IsGraphValid())
        {
            // If we are saving the asset, the Id may have changed from the in-memory to the file asset Id, in that case,
            // there's no need to hide the view or remove the widget
            auto oldTab = m_tabBar->FindTab(m_activeGraph);
            if (auto view = m_tabBar->ModTabView(oldTab))
            {
                view->hide();
                m_layout->removeWidget(view);
                m_tabBar->ClearTabView(oldTab);
            }
        }

        if (fileAssetId.IsGraphValid())
        {
            ScriptCanvasEditor::SourceHandle previousAssetId = m_activeGraph;
            m_activeGraph = fileAssetId;
            RefreshActiveAsset();
            ReconnectSceneBuses(previousAssetId, m_activeGraph);
        }
        else
        {
            ScriptCanvasEditor::SourceHandle previousAssetId = m_activeGraph;
            m_activeGraph.Clear();
            m_emptyCanvas->show();
            ReconnectSceneBuses(previousAssetId, m_activeGraph);
            SignalActiveSceneChanged(ScriptCanvasEditor::SourceHandle());
        }

        UpdateUndoCache(fileAssetId);
        RefreshSelection();        
    }

    void MainWindow::RefreshActiveAsset()
    {
        if (m_activeGraph.IsGraphValid())
        {
            AssetHelpers::PrintInfo("RefreshActiveAsset : m_activeGraph (%s)", m_activeGraph.ToString().c_str());
            if (auto view = m_tabBar->ModOrCreateTabView(m_tabBar->FindTab(m_activeGraph)))
            {
                view->ShowScene(m_activeGraph.Get()->GetScriptCanvasId());
                m_layout->addWidget(view);
                view->show();
                m_emptyCanvas->hide();
                SignalActiveSceneChanged(m_activeGraph);
            }
            else
            {
                SetActiveAsset({});
            }
        }
    }

    void MainWindow::Clear()
    {
        m_tabBar->CloseAllTabs();
        SetActiveAsset({});
    }

    void MainWindow::OnTabCloseButtonPressed(int index)
    {
        QVariant tabdata = m_tabBar->tabData(index);
        if (tabdata.isValid())
        {
            Widget::GraphTabMetadata tabMetadata = tabdata.value<Widget::GraphTabMetadata>();
            Tracker::ScriptCanvasFileState fileState = tabMetadata.m_fileState;
            UnsavedChangesOptions saveDialogResults = UnsavedChangesOptions::CONTINUE_WITHOUT_SAVING;

            if (fileState == Tracker::ScriptCanvasFileState::NEW
            || fileState == Tracker::ScriptCanvasFileState::MODIFIED
            || fileState == Tracker::ScriptCanvasFileState::SOURCE_REMOVED)
            {
                SetActiveAsset(tabMetadata.m_assetId);
                saveDialogResults = ShowSaveDialog(m_tabBar->tabText(index).toUtf8().constData());
            }

            if (saveDialogResults == UnsavedChangesOptions::SAVE)
            {
                m_closeCurrentGraphAfterSave = true;
                SaveAssetImpl(tabMetadata.m_assetId, fileState == Tracker::ScriptCanvasFileState::NEW ? Save::As : Save::InPlace);
            }
            else if (saveDialogResults == UnsavedChangesOptions::CONTINUE_WITHOUT_SAVING)
            {
                OnTabCloseRequest(index);
            }
        }
    }

    void MainWindow::SaveTab(int index)
    {
        QVariant tabdata = m_tabBar->tabData(index);
        if (tabdata.isValid())
        {
            auto assetId = tabdata.value<Widget::GraphTabMetadata>();
            SaveAssetImpl(assetId.m_assetId, Save::InPlace);
        }
    }

    void MainWindow::CloseAllTabs()
    {
        m_isClosingTabs = true;
        m_skipTabOnClose.Clear();

        CloseNextTab();
    }

    void MainWindow::CloseAllTabsBut(int index)
    {
        QVariant tabdata = m_tabBar->tabData(index);
        if (tabdata.isValid())
        {
            auto assetId = tabdata.value<Widget::GraphTabMetadata>().m_assetId;

            m_isClosingTabs = true;
            m_skipTabOnClose = assetId;
            CloseNextTab();
        }
    }

    void MainWindow::CopyPathToClipboard(int index)
    {
        QVariant tabdata = m_tabBar->tabData(index);

        if (tabdata.isValid())
        {
            QClipboard* clipBoard = QGuiApplication::clipboard();

            auto assetId = tabdata.value<Widget::GraphTabMetadata>();
            if (!assetId.m_assetId.Path().empty())
            {
                clipBoard->setText(assetId.m_assetId.Path().c_str());
            }
            else
            {
                clipBoard->setText(m_tabBar->tabText(index));
            }
        }
    }

    void MainWindow::OnActiveFileStateChanged()
    {
        UpdateAssignToSelectionState();
    }

    void MainWindow::CloseNextTab()
    {
        if (m_isClosingTabs)
        {
            if (m_tabBar->count() == 0
                || (m_tabBar->count() == 1 && m_skipTabOnClose.IsGraphValid()))
            {
                m_isClosingTabs = false;
                m_skipTabOnClose.Clear();
                return;
            }

            int tab = 0;

            while (tab < m_tabBar->count())
            {
                QVariant tabdata = m_tabBar->tabData(tab);
                if (tabdata.isValid())
                {
                    auto assetId = tabdata.value<Widget::GraphTabMetadata>();

                    if (!assetId.m_assetId.AnyEquals(m_skipTabOnClose))
                    {
                        break;
                    }
                }

                tab++;
            }

            m_tabBar->tabCloseRequested(tab);
        }
    }

    void MainWindow::OnTabCloseRequest(int index)
    {
        QVariant tabdata = m_tabBar->tabData(index);
        if (tabdata.isValid())
        {
            auto tabAssetId = tabdata.value<Widget::GraphTabMetadata>();


            if (tabAssetId.m_canvasWidget)
            {
                tabAssetId.m_canvasWidget->hide();
            }

            bool activeSet = false;

            if (tabAssetId.m_assetId.AnyEquals(m_activeGraph))
            {
                SetActiveAsset({});
                activeSet = true;
            }

            m_tabBar->CloseTab(index);
            m_tabBar->update();
            RemoveScriptCanvasAsset(tabAssetId.m_assetId);

            if (!activeSet && m_tabBar->count() == 0)
            {
                // The last tab has been removed.
                SetActiveAsset({});
            }

            // Handling various close all events because the save is async need to deal with this in a bunch of different ways
            // Always want to trigger this, even if we don't have any active tabs to avoid doubling the clean-up
            // information
            AddSystemTickAction(SystemTickActionFlag::CloseNextTabAction);
        }
    }

    void MainWindow::OnNodeAdded(const AZ::EntityId& nodeId, bool isPaste)
    {
        // Handle special-case where if a method node is created that has an AZ::Event output slot,
        // we will automatically create the AZ::Event Handler node for the user
        GraphCanvas::GraphId graphCanvasGraphId = GetActiveGraphCanvasGraphId();
        AZStd::vector<GraphCanvas::SlotId> outputDataSlotIds;
        GraphCanvas::NodeRequestBus::EventResult(outputDataSlotIds, nodeId, &GraphCanvas::NodeRequests::FindVisibleSlotIdsByType, GraphCanvas::CT_Output, GraphCanvas::SlotTypes::DataSlot);

        for (const auto& slotId : outputDataSlotIds)
        {

            if (!IsInUndoRedo(graphCanvasGraphId) && !isPaste && CreateAzEventHandlerSlotMenuAction::FindBehaviorMethodWithAzEventReturn(graphCanvasGraphId, slotId))
            {
                CreateAzEventHandlerSlotMenuAction eventHandlerAction(this);
                eventHandlerAction.RefreshAction(graphCanvasGraphId, slotId);

                AZ::Vector2 position;
                GraphCanvas::GeometryRequestBus::EventResult(position, nodeId, &GraphCanvas::GeometryRequests::GetPosition);

                eventHandlerAction.TriggerAction(graphCanvasGraphId, position);
                break;
            }
        }
    }

    void MainWindow::OnSelectionChanged()
    {
        QueuePropertyGridUpdate();
    }

    void MainWindow::OnVariableSelectionChanged(const AZStd::vector<AZ::EntityId>& variablePropertyIds)
    {
        m_selectedVariableIds = variablePropertyIds;

        QueuePropertyGridUpdate();
    }

    void MainWindow::QueuePropertyGridUpdate()
    {
        // Selection will be ignored when a delete operation is are taking place to prevent slowdown from processing
        // too many events at once.
        if (!m_ignoreSelection && !m_isInAutomation)
        {
            AddSystemTickAction(SystemTickActionFlag::RefreshPropertyGrid);
        }
    }

    void MainWindow::DequeuePropertyGridUpdate()
    {
        RemoveSystemTickAction(SystemTickActionFlag::RefreshPropertyGrid);
    }

    void MainWindow::SetDefaultLayout()
    {
        // Disable updates while we restore the layout to avoid temporary glitches
        // as the panes are moved around
        setUpdatesEnabled(false);

        if (m_commandLine)
        {
            m_commandLine->hide();
        }

        if (m_validationDockWidget)
        {
            addDockWidget(Qt::BottomDockWidgetArea, m_validationDockWidget);
            m_validationDockWidget->setFloating(false);
            m_validationDockWidget->hide();
        }

        if (m_logPanel)
        {
            addDockWidget(Qt::BottomDockWidgetArea, m_logPanel);
            m_logPanel->setFloating(false);
            m_logPanel->hide();
        }

        /* Disable Mini-map until we fix rendering performance
        if (m_minimap)
        {
            addDockWidget(Qt::LeftDockWidgetArea, m_minimap);
            m_minimap->setFloating(false);
            m_minimap->hide();
        }
        */

        if (m_nodePalette)
        {
            addDockWidget(Qt::LeftDockWidgetArea, m_nodePalette);
            m_nodePalette->setFloating(false);
            m_nodePalette->show();
        }

        if (m_variableDockWidget)
        {
            addDockWidget(Qt::RightDockWidgetArea, m_variableDockWidget);
            m_variableDockWidget->setFloating(false);
            m_variableDockWidget->show();
        }

        if (m_unitTestDockWidget)
        {
            addDockWidget(Qt::LeftDockWidgetArea, m_unitTestDockWidget);
            m_unitTestDockWidget->setFloating(false);
            m_unitTestDockWidget->hide();
        }

        if (m_loggingWindow)
        {
            addDockWidget(Qt::BottomDockWidgetArea, m_loggingWindow);
            m_loggingWindow->setFloating(false);
            m_loggingWindow->hide();
        }

        if (m_propertyGrid)
        {
            addDockWidget(Qt::RightDockWidgetArea, m_propertyGrid);
            m_propertyGrid->setFloating(false);
            m_propertyGrid->show();
        }

        if (m_bookmarkDockWidget)
        {
            addDockWidget(Qt::RightDockWidgetArea, m_bookmarkDockWidget);
            m_bookmarkDockWidget->setFloating(false);
            m_bookmarkDockWidget->hide();
        }

        /* Disable mini-map until we fix rendering performance
        if (m_minimap)
        {
            addDockWidget(Qt::RightDockWidgetArea, m_minimap);
            m_minimap->setFloating(false);
            m_minimap->hide();
        }
        */

        resizeDocks(
        { m_nodePalette, m_propertyGrid },
        { static_cast<int>(size().width() * 0.15f), static_cast<int>(size().width() * 0.2f) },
            Qt::Horizontal);

        resizeDocks({ m_nodePalette, m_minimap },
        { static_cast<int>(size().height() * 0.70f), static_cast<int>(size().height() * 0.30f) },
            Qt::Vertical);


        resizeDocks({ m_propertyGrid, m_variableDockWidget },
        { static_cast<int>(size().height() * 0.70f), static_cast<int>(size().height() * 0.30f) },
            Qt::Vertical);

        resizeDocks({ m_validationDockWidget }, { static_cast<int>(size().height() * 0.01) }, Qt::Vertical);

        // Disabled until debugger is implemented
        //resizeDocks({ m_logPanel }, { static_cast<int>(size().height() * 0.1f) }, Qt::Vertical);

        // Re-enable updates now that we've finished adjusting the layout
        setUpdatesEnabled(true);

        m_defaultLayout = saveState();

        UpdateViewMenu();
    }

    void MainWindow::RefreshSelection()
    {
        ScriptCanvas::ScriptCanvasId scriptCanvasId = GetActiveScriptCanvasId();

        AZ::EntityId graphCanvasGraphId;
        EditorGraphRequestBus::EventResult(graphCanvasGraphId, scriptCanvasId, &EditorGraphRequests::GetGraphCanvasGraphId);

        bool hasCopiableSelection = false;
        bool hasSelection = false;

        if (m_activeGraph.IsGraphValid())
        {
            if (graphCanvasGraphId.IsValid())
            {
                // Get the selected nodes.
                GraphCanvas::SceneRequestBus::EventResult(hasCopiableSelection, graphCanvasGraphId, &GraphCanvas::SceneRequests::HasCopiableSelection);
            }

            AZStd::vector< AZ::EntityId > selection;
            GraphCanvas::SceneRequestBus::EventResult(selection, graphCanvasGraphId, &GraphCanvas::SceneRequests::GetSelectedItems);

            selection.reserve(selection.size() + m_selectedVariableIds.size());
            selection.insert(selection.end(), m_selectedVariableIds.begin(), m_selectedVariableIds.end());

            if (!selection.empty())
            {
                hasSelection = true;
                m_propertyGrid->SetSelection(selection);
            }
            else
            {
                m_propertyGrid->ClearSelection();
            }
        }
        else
        {
            m_propertyGrid->ClearSelection();
        }

        // cut, copy and duplicate only works for specified items
        ui->action_Cut->setEnabled(hasCopiableSelection);
        ui->action_Copy->setEnabled(hasCopiableSelection);
        ui->action_Duplicate->setEnabled(hasCopiableSelection);

        // Delete will work for anything that is selectable
        ui->action_Delete->setEnabled(hasSelection);
    }

    void MainWindow::OnViewNodePalette()
    {
        if (m_nodePalette)
        {
            m_nodePalette->toggleViewAction()->trigger();
        }
    }

    void MainWindow::OnViewMiniMap()
    {
        if (m_minimap)
        {
            m_minimap->toggleViewAction()->trigger();
        }
    }

    void MainWindow::OnViewLogWindow()
    {
        if (m_loggingWindow)
        {
            m_loggingWindow->toggleViewAction()->trigger();
        }
    }

    void MainWindow::OnViewGraphValidation()
    {
        if (m_validationDockWidget)
        {
            m_validationDockWidget->toggleViewAction()->trigger();
        }
    }

    void MainWindow::OnViewDebuggingWindow()
    {
        if (m_loggingWindow)
        {
            m_loggingWindow->toggleViewAction()->trigger();
        }
    }

    void MainWindow::OnViewUnitTestManager()
    {
        if (m_unitTestDockWidget == nullptr)
        {
            CreateUnitTestWidget();
        }

        if (m_unitTestDockWidget)
        {
            m_unitTestDockWidget->show();
            m_unitTestDockWidget->raise();
            m_unitTestDockWidget->activateWindow();
        }
    }

    void MainWindow::OnViewStatisticsPanel()
    {
        if (m_statisticsDialog)
        {
            m_statisticsDialog->InitStatisticsWindow();
            m_statisticsDialog->show();
            m_statisticsDialog->raise();
            m_statisticsDialog->activateWindow();
        }
    }

    void MainWindow::OnViewPresetsEditor()
    {
        if (m_presetEditor && m_presetWrapper)
        {
            QSize boundingBox = size();
            QPointF newPosition = mapToGlobal(QPoint(aznumeric_cast<int>(boundingBox.width() * 0.5f), aznumeric_cast<int>(boundingBox.height() * 0.5f)));

            m_presetEditor->show();

            m_presetWrapper->show();
            m_presetWrapper->raise();
            m_presetWrapper->activateWindow();

            QRect geometry = m_presetWrapper->geometry();
            QSize originalSize = geometry.size();

            newPosition.setX(newPosition.x() - geometry.width() * 0.5f);
            newPosition.setY(newPosition.y() - geometry.height() * 0.5f);

            geometry.setTopLeft(newPosition.toPoint());

            geometry.setWidth(originalSize.width());
            geometry.setHeight(originalSize.height());

            m_presetWrapper->setGeometry(geometry);
        }
    }

    void MainWindow::OnViewProperties()
    {
        if (m_propertyGrid)
        {
            m_propertyGrid->toggleViewAction()->trigger();
        }
    }

    void MainWindow::OnViewDebugger()
    {
    }

    void MainWindow::OnViewCommandLine()
    {
        if (m_commandLine->isVisible())
        {
            m_commandLine->hide();
        }
        else
        {
            m_commandLine->show();
        }
    }

    void MainWindow::OnViewLog()
    {
        if (m_logPanel)
        {
            m_logPanel->toggleViewAction()->trigger();
        }
    }

    void MainWindow::OnBookmarks()
    {
        if (m_bookmarkDockWidget)
        {
            m_bookmarkDockWidget->toggleViewAction()->trigger();
        }
    }

    void MainWindow::OnVariableManager()
    {
        if (m_variableDockWidget)
        {
            m_variableDockWidget->toggleViewAction()->trigger();
        }
    }

    void MainWindow::OnRestoreDefaultLayout()
    {
        if (!m_defaultLayout.isEmpty())
        {
            restoreState(m_defaultLayout);
            UpdateViewMenu();
        }
    }

    void MainWindow::UpdateViewMenu()
    {
        if (ui->action_ViewBookmarks->isChecked() != m_bookmarkDockWidget->isVisible())
        {
            QSignalBlocker signalBlocker(ui->action_ViewBookmarks);
            ui->action_ViewBookmarks->setChecked(m_bookmarkDockWidget->isVisible());
        }

        if (ui->action_ViewMiniMap->isChecked() != m_minimap->isVisible())
        {
            QSignalBlocker signalBlocker(ui->action_ViewMiniMap);
            ui->action_ViewMiniMap->setChecked(m_minimap->isVisible());
        }

        if (ui->action_ViewNodePalette->isChecked() != m_nodePalette->isVisible())
        {
            QSignalBlocker signalBlocker(ui->action_ViewNodePalette);
            ui->action_ViewNodePalette->setChecked(m_nodePalette->isVisible());
        }

        if (ui->action_ViewProperties->isChecked() != m_propertyGrid->isVisible())
        {
            QSignalBlocker signalBlocker(ui->action_ViewProperties);
            ui->action_ViewProperties->setChecked(m_propertyGrid->isVisible());
        }

        if (ui->action_ViewVariableManager->isChecked() != m_variableDockWidget->isVisible())
        {
            QSignalBlocker signalBlocker(ui->action_ViewVariableManager);
            ui->action_ViewVariableManager->setChecked(m_variableDockWidget->isVisible());
        }

        if (ui->action_ViewLogWindow->isChecked() != m_loggingWindow->isVisible())
        {
            QSignalBlocker signalBlocker(ui->action_ViewLogWindow);
            ui->action_ViewLogWindow->setChecked(m_loggingWindow->isVisible());
        }

        if (ui->action_GraphValidation->isChecked() != m_validationDockWidget->isVisible())
        {
            QSignalBlocker signalBlocker(ui->action_GraphValidation);

            ui->action_GraphValidation->setChecked(m_validationDockWidget->isVisible());
        }

        if (ui->action_Debugging->isChecked() != m_loggingWindow->isVisible())
        {
            ui->action_Debugging->setChecked(m_loggingWindow->isVisible());
        }

        // Want these two elements to be mutually exclusive.
        if (m_statusWidget->isVisible() == m_validationDockWidget->isVisible())
        {
            statusBar()->setVisible(!m_validationDockWidget->isVisible());
            m_statusWidget->setVisible(!m_validationDockWidget->isVisible());
        }
    }

    void MainWindow::DeleteNodes(const AZ::EntityId& graphCanvasGraphId, const AZStd::vector<AZ::EntityId>& nodes)
    {
        // clear the selection then delete the nodes that were selected
        GraphCanvas::SceneRequestBus::Event(graphCanvasGraphId, &GraphCanvas::SceneRequests::ClearSelection);
        GraphCanvas::SceneRequestBus::Event(graphCanvasGraphId, &GraphCanvas::SceneRequests::Delete, AZStd::unordered_set<AZ::EntityId>{ nodes.begin(), nodes.end() });
    }

    void MainWindow::DeleteConnections(const AZ::EntityId& graphCanvasGraphId, const AZStd::vector<AZ::EntityId>& connections)
    {
        ScopedVariableSetter<bool> scopedIgnoreSelection(m_ignoreSelection, true);
        GraphCanvas::SceneRequestBus::Event(graphCanvasGraphId, &GraphCanvas::SceneRequests::Delete, AZStd::unordered_set<AZ::EntityId>{ connections.begin(), connections.end() });
    }

    void MainWindow::DisconnectEndpoints(const AZ::EntityId& graphCanvasGraphId, const AZStd::vector<GraphCanvas::Endpoint>& endpoints)
    {
        AZStd::unordered_set<AZ::EntityId> connections;
        for (const auto& endpoint : endpoints)
        {
            AZStd::vector<AZ::EntityId> endpointConnections;
            GraphCanvas::SceneRequestBus::EventResult(endpointConnections, graphCanvasGraphId, &GraphCanvas::SceneRequests::GetConnectionsForEndpoint, endpoint);
            connections.insert(endpointConnections.begin(), endpointConnections.end());
        }
        DeleteConnections(graphCanvasGraphId, { connections.begin(), connections.end() });
    }

    void MainWindow::RunUpgradeTool()
    {
        using namespace VersionExplorer;
        auto versionExplorer = aznew VersionExplorer::Controller(this);
        versionExplorer->exec();

        const ModificationResults* result = nullptr;
        ModelRequestsBus::BroadcastResult(result, &ModelRequestsTraits::GetResults);
        if (result && !result->m_failures.empty())
        {
            // If there are graphs that need manual correction, show the helper
            UpgradeHelper* upgradeHelper = new UpgradeHelper(this);
            upgradeHelper->show();
        }

        delete versionExplorer;
    }

    void MainWindow::OnShowValidationErrors()
    {
        m_userSettings->m_showValidationErrors = true;

        if (!m_validationDockWidget->isVisible())
        {
            OnViewGraphValidation();

            // If the window wasn't visible, it doesn't seem to get the signals.
            // So need to manually prompt it to get the desired result
            m_validationDockWidget->OnShowErrors();
        }
    }

    void MainWindow::OnShowValidationWarnings()
    {
        m_userSettings->m_showValidationWarnings = true;

        if (!m_validationDockWidget->isVisible())
        {
            OnViewGraphValidation();

            // If the window wasn't visible, it doesn't seem to get the signals.
            // So need to manually prompt it to get the desired result
            m_validationDockWidget->OnShowWarnings();
        }
    }

    void MainWindow::OnValidateCurrentGraph()
    {
        const bool displayToastNotification = false;
        RunGraphValidation(displayToastNotification);
    }

    void MainWindow::RunGraphValidation(bool displayToastNotification)
    {
        m_validationDockWidget->OnRunValidator(displayToastNotification);

        if (m_validationDockWidget->HasValidationIssues())
        {
            OpenValidationPanel();
        }
    }

    void MainWindow::OnViewParamsChanged(const GraphCanvas::ViewParams& viewParams)
    {
        AZ_UNUSED(viewParams);
        RestartAutoTimerSave();
    }

    void MainWindow::OnZoomChanged(qreal)
    {
        RestartAutoTimerSave();
    }

    void MainWindow::AfterEntitySelectionChanged(const AzToolsFramework::EntityIdList&, const AzToolsFramework::EntityIdList&)
    {
        UpdateAssignToSelectionState();
    }

    void MainWindow::UpdateMenuState(bool enabled)
    {
        m_validateGraphToolButton->setEnabled(enabled);
        ui->menuRemove_Unused->setEnabled(enabled);
        ui->action_RemoveUnusedNodes->setEnabled(enabled);
        ui->action_RemoveUnusedVariables->setEnabled(enabled);
        ui->action_RemoveUnusedElements->setEnabled(enabled);

        ui->action_ZoomIn->setEnabled(enabled);
        ui->action_ZoomOut->setEnabled(enabled);
        ui->action_ZoomSelection->setEnabled(enabled);
        ui->action_ShowEntireGraph->setEnabled(enabled);
        ui->menuGo_To->setEnabled(enabled);
        ui->action_GotoStartOfChain->setEnabled(enabled);
        ui->action_GotoEndOfChain->setEnabled(enabled);
        ui->actionZoom_To->setEnabled(enabled);

        ui->action_EnableSelection->setEnabled(enabled);
        ui->action_DisableSelection->setEnabled(enabled);

        m_createFunctionOutput->setEnabled(enabled);
        m_createFunctionInput->setEnabled(enabled);

        // File Menu
        ui->action_Close->setEnabled(enabled);

        RefreshGraphPreferencesAction();

        UpdateAssignToSelectionState();
        UpdateUndoRedoState();
    }

    void MainWindow::OnWorkspaceRestoreStart()
    {
        m_isRestoringWorkspace = true;
    }

    void MainWindow::OnWorkspaceRestoreEnd(ScriptCanvasEditor::SourceHandle lastFocusAsset)
    {
        if (m_isRestoringWorkspace)
        {
            m_isRestoringWorkspace = false;

            if (m_queuedFocusOverride.IsGraphValid())
            {
                SetActiveAsset(m_queuedFocusOverride);
                m_queuedFocusOverride.Clear();
            }
            else if (lastFocusAsset.IsGraphValid())
            {
                SetActiveAsset(lastFocusAsset);
            }

            if (!m_activeGraph.IsGraphValid())
            {
                if (m_tabBar->count() > 0)
                {
                    if (m_tabBar->currentIndex() != 0)
                    {
                        m_tabBar->setCurrentIndex(0);
                    }
                    else
                    {
                        SetActiveAsset(m_tabBar->FindAssetId(0));
                    }
                }
                else
                {
                    SetActiveAsset({});
                }
            }
        }
    }

    void MainWindow::UpdateAssignToSelectionState()
    {
        bool buttonEnabled = m_activeGraph.IsGraphValid();

        if (buttonEnabled)
        {
            const Tracker::ScriptCanvasFileState& fileState = GetAssetFileState(m_activeGraph);
            if (fileState == Tracker::ScriptCanvasFileState::INVALID || fileState == Tracker::ScriptCanvasFileState::NEW || fileState == Tracker::ScriptCanvasFileState::SOURCE_REMOVED)
            {
                buttonEnabled = false;
            }

            m_assignToSelectedEntity->setEnabled(buttonEnabled);
        }
        else
        {
            m_assignToSelectedEntity->setEnabled(false);
        }
    }

    void MainWindow::UpdateUndoRedoState()
    {
        bool isEnabled = false;
        UndoRequestBus::EventResult(isEnabled, GetActiveScriptCanvasId(), &UndoRequests::CanUndo);

        ui->action_Undo->setEnabled(isEnabled);

        isEnabled = false;
        UndoRequestBus::EventResult(isEnabled, GetActiveScriptCanvasId(), &UndoRequests::CanRedo);

        ui->action_Redo->setEnabled(isEnabled);
    }

    void MainWindow::UpdateSaveState(bool enabled)
    {
         ui->action_Save->setEnabled(enabled);
         ui->action_Save_As->setEnabled(enabled);
    }

    void MainWindow::CreateFunctionInput()
    {
        PushPreventUndoStateUpdate();
        CreateFunctionDefinitionNode(-1);
        PopPreventUndoStateUpdate();

        PostUndoPoint(GetActiveScriptCanvasId());
    }

    void MainWindow::CreateFunctionOutput()
    {
        PushPreventUndoStateUpdate();
        CreateFunctionDefinitionNode(1);
        PopPreventUndoStateUpdate();

        PostUndoPoint(GetActiveScriptCanvasId());
    }

    void MainWindow::CreateFunctionDefinitionNode(int positionOffset)
    {
        ScriptCanvas::ScriptCanvasId scriptCanvasId = GetActiveScriptCanvasId();

        GraphCanvas::GraphId graphCanvasGraphId = GetActiveGraphCanvasGraphId();

        GraphCanvas::ViewId viewId;
        GraphCanvas::SceneRequestBus::EventResult(viewId, graphCanvasGraphId, &GraphCanvas::SceneRequests::GetViewId);

        QRectF viewBounds;
        GraphCanvas::ViewRequestBus::EventResult(viewBounds, viewId, &GraphCanvas::ViewRequests::GetCompleteArea);

        const bool isInput = positionOffset < 0;
        const AZStd::string rootName = isInput ? "New Input" : "New Output";
        NodeIdPair nodeIdPair = Nodes::CreateFunctionDefinitionNode(scriptCanvasId, isInput, rootName);

        GraphCanvas::SceneRequests* sceneRequests = GraphCanvas::SceneRequestBus::FindFirstHandler(graphCanvasGraphId);

        if (sceneRequests == nullptr)
        {
            return;
        }

        QPointF pasteOffset = sceneRequests->SignalGenericAddPositionUseBegin();
        sceneRequests->AddNode(nodeIdPair.m_graphCanvasId, GraphCanvas::ConversionUtils::QPointToVector(pasteOffset), false);
        sceneRequests->SignalGenericAddPositionUseEnd();

        if (!viewBounds.isEmpty())
        {
            QPointF topLeftPoint = viewBounds.center();

            int widthOffset = aznumeric_cast<int>((viewBounds.width() * 0.5f) * positionOffset);

            topLeftPoint.setX(topLeftPoint.x() + widthOffset);

            QGraphicsItem* graphicsItem = nullptr;
            GraphCanvas::SceneMemberUIRequestBus::EventResult(graphicsItem, nodeIdPair.m_graphCanvasId, &GraphCanvas::SceneMemberUIRequests::GetRootGraphicsItem);

            GraphCanvas::NodeUIRequestBus::Event(nodeIdPair.m_graphCanvasId, &GraphCanvas::NodeUIRequests::AdjustSize);

            qreal width = graphicsItem->sceneBoundingRect().width();

            // If we are going negative we need to move over the width of the node.
            if (positionOffset < 0)
            {
                topLeftPoint.setX(topLeftPoint.x() - width);
            }

            // Center the node.
            qreal height = graphicsItem->sceneBoundingRect().height();
            topLeftPoint.setY(topLeftPoint.y() - height * 0.5);

            // Offset by the width step.
            AZ::Vector2 minorStep = AZ::Vector2::CreateZero();

            AZ::EntityId gridId;
            GraphCanvas::SceneRequestBus::EventResult(gridId, graphCanvasGraphId, &GraphCanvas::SceneRequests::GetGrid);
            GraphCanvas::GridRequestBus::EventResult(minorStep, gridId, &GraphCanvas::GridRequests::GetMinorPitch);

            QRectF sceneBoundaries = sceneRequests->AsQGraphicsScene()->sceneRect();

            sceneBoundaries.adjust(minorStep.GetX(), minorStep.GetY(), -minorStep.GetX(), -minorStep.GetY());

            topLeftPoint.setX(topLeftPoint.x() + minorStep.GetX() * positionOffset);

            // Sanitizes the position of the node to ensure it's always 'visible'
            while (topLeftPoint.x() + width <= sceneBoundaries.left())
            {
                topLeftPoint.setX(topLeftPoint.x() + width);
            }

            while (topLeftPoint.x() >= sceneBoundaries.right())
            {
                topLeftPoint.setX(topLeftPoint.x() - width);
            }

            while (topLeftPoint.y() + height <= sceneBoundaries.top())
            {
                topLeftPoint.setY(topLeftPoint.y() + height);
            }

            while (topLeftPoint.y() >= sceneBoundaries.bottom())
            {
                topLeftPoint.setY(topLeftPoint.y() - height);
            }
            ////

            GraphCanvas::GeometryRequestBus::Event(nodeIdPair.m_graphCanvasId, &GraphCanvas::GeometryRequests::SetPosition, GraphCanvas::ConversionUtils::QPointToVector(topLeftPoint));

            GraphCanvas::ViewRequestBus::Event(viewId, &GraphCanvas::ViewRequests::CenterOnArea, graphicsItem->sceneBoundingRect());
        }
    }

    NodeIdPair MainWindow::ProcessCreateNodeMimeEvent(GraphCanvas::GraphCanvasMimeEvent* mimeEvent, const AZ::EntityId& graphCanvasGraphId, AZ::Vector2 nodeCreationPos)
    {
        if (!m_isInAutomation)
        {
            GraphCanvas::SceneRequestBus::Event(graphCanvasGraphId, &GraphCanvas::SceneRequests::ClearSelection);
        }

        NodeIdPair retVal;

        if (azrtti_istypeof<CreateNodeMimeEvent>(mimeEvent))
        {
            CreateNodeMimeEvent* createEvent = static_cast<CreateNodeMimeEvent*>(mimeEvent);

            if (createEvent->ExecuteEvent(nodeCreationPos, nodeCreationPos, graphCanvasGraphId))
            {
                retVal = createEvent->GetCreatedPair();
            }
        }
        else if (azrtti_istypeof<SpecializedCreateNodeMimeEvent>(mimeEvent))
        {
            SpecializedCreateNodeMimeEvent* specializedCreationEvent = static_cast<SpecializedCreateNodeMimeEvent*>(mimeEvent);
            retVal = specializedCreationEvent->ConstructNode(graphCanvasGraphId, nodeCreationPos);
        }

        return retVal;
    }

    const GraphCanvas::GraphCanvasTreeItem* MainWindow::GetNodePaletteRoot() const
    {
        return m_nodePalette->GetTreeRoot();
    }

    void MainWindow::SignalAutomationBegin()
    {
        m_isInAutomation = true;
    }

    void MainWindow::SignalAutomationEnd()
    {
        m_isInAutomation = false;
    }

    void MainWindow::ForceCloseActiveAsset()
    {
        OnTabCloseRequest(m_tabBar->currentIndex());
    }

    bool MainWindow::RegisterObject(AZ::Crc32 elementId, QObject* object)
    {
        auto lookupIter = m_automationLookUpMap.find(elementId);

        if (lookupIter != m_automationLookUpMap.end())
        {
            AZ_Error("ScriptCanvas", false, "Attempting to register two elements with the id %llu", (unsigned int)elementId);
            return false;
        }

        m_automationLookUpMap[elementId] = object;
        return true;
    }

    bool MainWindow::UnregisterObject(AZ::Crc32 elementId)
    {
        auto eraseCount = m_automationLookUpMap.erase(elementId);
        return eraseCount > 0;
    }

    QObject* MainWindow::FindObject(AZ::Crc32 elementId)
    {
        auto lookupIter = m_automationLookUpMap.find(elementId);

        if (lookupIter != m_automationLookUpMap.end())
        {
            return lookupIter->second;
        }

        return nullptr;
    }

    QObject* MainWindow::FindElementByName(QString elementName)
    {
        return findChild<QObject*>(elementName);
    }

    AZ::EntityId MainWindow::FindEditorNodeIdByAssetNodeId(const ScriptCanvasEditor::SourceHandle& assetId, AZ::EntityId assetNodeId) const
    {
        AZ::EntityId editorEntityId;
        AssetTrackerRequestBus::BroadcastResult
            ( editorEntityId, &AssetTrackerRequests::GetEditorEntityIdFromSceneEntityId, assetId.Id(), assetNodeId);
        return editorEntityId;
    }

    AZ::EntityId MainWindow::FindAssetNodeIdByEditorNodeId(const ScriptCanvasEditor::SourceHandle& assetId, AZ::EntityId editorNodeId) const
    {
        AZ::EntityId sceneEntityId;
        AssetTrackerRequestBus::BroadcastResult
            ( sceneEntityId, &AssetTrackerRequests::GetSceneEntityIdFromEditorEntityId, assetId.Id(), editorNodeId);
        return sceneEntityId;
    }

    GraphCanvas::Endpoint MainWindow::CreateNodeForProposalWithGroup(const AZ::EntityId& connectionId
        , const GraphCanvas::Endpoint& endpoint, const QPointF& scenePoint, const QPoint& screenPoint, AZ::EntityId groupTarget)
    {
        PushPreventUndoStateUpdate();

        GraphCanvas::Endpoint retVal;

        AZ::EntityId graphCanvasGraphId = GetActiveGraphCanvasGraphId();

        // Handle the special-case if we are creating a node proposal for an AZ::Event, then we show
        // a small menu with only that applicable action
        if (CreateAzEventHandlerSlotMenuAction::FindBehaviorMethodWithAzEventReturn(graphCanvasGraphId, endpoint.GetSlotId()))
        {
            GraphCanvas::EditorContextMenu menu(ScriptCanvasEditor::AssetEditorId);

            menu.AddMenuAction(aznew CreateAzEventHandlerSlotMenuAction(&menu));

            HandleContextMenu(menu, endpoint.GetSlotId(), screenPoint, scenePoint);
        }
        // For everything else, show the full scene context menu
        else
        {
            m_sceneContextMenu->FilterForSourceSlot(graphCanvasGraphId, endpoint.GetSlotId());
            m_sceneContextMenu->RefreshActions(graphCanvasGraphId, connectionId);
            m_sceneContextMenu->SetupDisplayForProposal();

            QAction* action = m_sceneContextMenu->exec(screenPoint);

            // If the action returns null. We need to check if it was our widget, or just a close command.
            if (action == nullptr)
            {
                GraphCanvas::GraphCanvasMimeEvent* mimeEvent = m_sceneContextMenu->GetNodePalette()->GetContextMenuEvent();

                if (mimeEvent)
                {
                    NodeIdPair finalNode = ProcessCreateNodeMimeEvent(mimeEvent, graphCanvasGraphId, AZ::Vector2(aznumeric_cast<float>(scenePoint.x()), aznumeric_cast<float>(scenePoint.y())));

                    if (finalNode.m_graphCanvasId.IsValid())
                    {
                        GraphCanvas::VisualRequestBus::Event(finalNode.m_graphCanvasId, &GraphCanvas::VisualRequests::SetVisible, false);
                        retVal = HandleProposedConnection(graphCanvasGraphId, connectionId, endpoint, finalNode.m_graphCanvasId, screenPoint);
                    }

                    if (retVal.IsValid())
                    {
                        AZStd::unordered_set<GraphCanvas::ConnectionId> createdConnections = GraphCanvas::GraphUtils::CreateOpportunisticConnectionsBetween(endpoint, retVal);
                        GraphCanvas::VisualRequestBus::Event(finalNode.m_graphCanvasId, &GraphCanvas::VisualRequests::SetVisible, true);

                        AZ::Vector2 position;
                        GraphCanvas::GeometryRequestBus::EventResult(position, retVal.GetNodeId(), &GraphCanvas::GeometryRequests::GetPosition);

                        QPointF connectionPoint;
                        GraphCanvas::SlotUIRequestBus::EventResult(connectionPoint, retVal.GetSlotId(), &GraphCanvas::SlotUIRequests::GetConnectionPoint);

                        qreal verticalOffset = connectionPoint.y() - position.GetY();
                        position.SetY(aznumeric_cast<float>(scenePoint.y() - verticalOffset));

                        qreal horizontalOffset = connectionPoint.x() - position.GetX();
                        position.SetX(aznumeric_cast<float>(scenePoint.x() - horizontalOffset));

                        GraphCanvas::GeometryRequestBus::Event(retVal.GetNodeId(), &GraphCanvas::GeometryRequests::SetPosition, position);

                        GraphCanvas::GraphUtils::AddElementToGroup(finalNode.m_graphCanvasId, groupTarget);

                        GraphCanvas::SceneNotificationBus::Event(graphCanvasGraphId, &GraphCanvas::SceneNotifications::PostCreationEvent);
                    }
                    else
                    {
                        GraphCanvas::GraphUtils::DeleteOutermostNode(graphCanvasGraphId, finalNode.m_graphCanvasId);
                    }
                }
            }
        }

        PopPreventUndoStateUpdate();

        return retVal;
    }

    void MainWindow::OnWrapperNodeActionWidgetClicked(const AZ::EntityId& wrapperNode, const QRect& actionWidgetBoundingRect, const QPointF& scenePoint, const QPoint& screenPoint)
    {
        if (EBusHandlerNodeDescriptorRequestBus::FindFirstHandler(wrapperNode) != nullptr)
        {
            m_ebusHandlerActionMenu->SetEbusHandlerNode(wrapperNode);

            // We don't care about the result, since the actions are done on demand with the menu
            m_ebusHandlerActionMenu->exec(screenPoint);
        }
        else if (ScriptCanvasWrapperNodeDescriptorRequestBus::FindFirstHandler(wrapperNode) != nullptr)
        {
            ScriptCanvasWrapperNodeDescriptorRequestBus::Event(wrapperNode, &ScriptCanvasWrapperNodeDescriptorRequests::OnWrapperAction, actionWidgetBoundingRect, scenePoint, screenPoint);
        }
    }

    void MainWindow::OnSelectionManipulationBegin()
    {
        m_ignoreSelection = true;
    }

    void MainWindow::OnSelectionManipulationEnd()
    {
        m_ignoreSelection = false;
        OnSelectionChanged();
    }

    AZ::EntityId MainWindow::CreateNewGraph()
    {
        AZ::EntityId graphId;

        OnFileNew();

        if (m_activeGraph.IsGraphValid())
        {
            graphId = GetActiveGraphCanvasGraphId();
        }

        return graphId;
    }

    bool MainWindow::ContainsGraph(const GraphCanvas::GraphId&) const
    {
        return false;
    }

    bool MainWindow::CloseGraph(const GraphCanvas::GraphId&)
    {
        return false;
    }

    void MainWindow::CustomizeConnectionEntity(AZ::Entity* connectionEntity)
    {
        connectionEntity->CreateComponent<SceneMemberMappingComponent>();
    }

    void MainWindow::ShowAssetPresetsMenu(GraphCanvas::ConstructType constructType)
    {
        OnViewPresetsEditor();

        if (m_presetEditor)
        {
            m_presetEditor->SetActiveConstructType(constructType);
        }
    }

    //! Hook for receiving context menu events for each QGraphicsScene
    GraphCanvas::ContextMenuAction::SceneReaction MainWindow::ShowSceneContextMenuWithGroup(const QPoint& screenPoint, const QPointF& scenePoint, AZ::EntityId groupTarget)
    {
        bool tryDaisyChain = (QApplication::keyboardModifiers() & Qt::KeyboardModifier::ShiftModifier) != 0;

        GraphCanvas::GraphId graphCanvasGraphId = GetActiveGraphCanvasGraphId();
        ScriptCanvas::ScriptCanvasId scriptCanvasGraphId = GetActiveScriptCanvasId();

        if (!graphCanvasGraphId.IsValid() || !scriptCanvasGraphId.IsValid())
        {
            // Nothing to do.
            return GraphCanvas::ContextMenuAction::SceneReaction::Nothing;
        }

        m_sceneContextMenu->ResetSourceSlotFilter();
        m_sceneContextMenu->RefreshActions(graphCanvasGraphId, AZ::EntityId());
        QAction* action = m_sceneContextMenu->exec(screenPoint);

        GraphCanvas::ContextMenuAction::SceneReaction reaction = GraphCanvas::ContextMenuAction::SceneReaction::Nothing;

        if (action == nullptr)
        {
            GraphCanvas::GraphCanvasMimeEvent* mimeEvent = m_sceneContextMenu->GetNodePalette()->GetContextMenuEvent();

            NodeIdPair finalNode = ProcessCreateNodeMimeEvent(mimeEvent, graphCanvasGraphId, AZ::Vector2(aznumeric_cast<float>(scenePoint.x()), aznumeric_cast<float>(scenePoint.y())));

            GraphCanvas::SceneRequestBus::Event(graphCanvasGraphId, &GraphCanvas::SceneRequests::ClearSelection);

            if (finalNode.m_graphCanvasId.IsValid())
            {
                GraphCanvas::VisualRequestBus::Event(finalNode.m_graphCanvasId, &GraphCanvas::VisualRequests::SetVisible, true);

                AZ::Vector2 position;
                GraphCanvas::GeometryRequestBus::EventResult(position, finalNode.m_graphCanvasId, &GraphCanvas::GeometryRequests::GetPosition);
                GraphCanvas::GeometryRequestBus::Event(finalNode.m_graphCanvasId, &GraphCanvas::GeometryRequests::SetPosition, position);

                // If we have a valid group target. We're going to want to add the element to the group.
                GraphCanvas::GraphUtils::AddElementToGroup(finalNode.m_graphCanvasId, groupTarget);

                GraphCanvas::SceneNotificationBus::Event(graphCanvasGraphId, &GraphCanvas::SceneNotifications::PostCreationEvent);

                if (tryDaisyChain)
                {
                    QTimer::singleShot(50, [graphCanvasGraphId, finalNode, screenPoint, scenePoint, groupTarget]()
                    {
                        GraphCanvas::SceneRequestBus::Event(graphCanvasGraphId, &GraphCanvas::SceneRequests::HandleProposalDaisyChainWithGroup, finalNode.m_graphCanvasId, GraphCanvas::SlotTypes::ExecutionSlot, GraphCanvas::CT_Output, screenPoint, scenePoint, groupTarget);
                    });
                }
            }
        }
        else
        {
            GraphCanvas::ContextMenuAction* contextMenuAction = qobject_cast<GraphCanvas::ContextMenuAction*>(action);

            if (contextMenuAction)
            {
                PushPreventUndoStateUpdate();
                AZ::Vector2 mousePoint(aznumeric_cast<float>(scenePoint.x()), aznumeric_cast<float>(scenePoint.y()));
                reaction = contextMenuAction->TriggerAction(graphCanvasGraphId, mousePoint);
                PopPreventUndoStateUpdate();
            }
        }

        return reaction;
    }

    //! Hook for receiving context menu events for each QGraphicsScene
    GraphCanvas::ContextMenuAction::SceneReaction MainWindow::ShowNodeContextMenu(const AZ::EntityId& nodeId, const QPoint& screenPoint, const QPointF& scenePoint)
    {
        GraphCanvas::NodeContextMenu contextMenu(ScriptCanvasEditor::AssetEditorId);

        NodeDescriptorType descriptorType = NodeDescriptorType::Unknown;

        NodeDescriptorRequestBus::EventResult(descriptorType, nodeId, &NodeDescriptorRequests::GetType);

        if (descriptorType == NodeDescriptorType::GetVariable
            || descriptorType == NodeDescriptorType::SetVariable)
        {
            contextMenu.AddMenuAction(aznew ConvertVariableNodeToReferenceAction(&contextMenu));
        }

        if (descriptorType == NodeDescriptorType::FunctionDefinitionNode)
        {
            NodeDescriptorComponent* descriptor = nullptr;
            NodeDescriptorRequestBus::EventResult(descriptor, nodeId, &NodeDescriptorRequests::GetDescriptorComponent);
            contextMenu.AddMenuAction(aznew RenameFunctionDefinitionNodeAction(descriptor, &contextMenu));
        }

        return HandleContextMenu(contextMenu, nodeId, screenPoint, scenePoint);
    }

    GraphCanvas::ContextMenuAction::SceneReaction MainWindow::ShowCommentContextMenu(const AZ::EntityId& nodeId, const QPoint& screenPoint, const QPointF& scenePoint)
    {
        GraphCanvas::CommentContextMenu contextMenu(ScriptCanvasEditor::AssetEditorId);
        return HandleContextMenu(contextMenu, nodeId, screenPoint, scenePoint);
    }

    GraphCanvas::ContextMenuAction::SceneReaction MainWindow::ShowNodeGroupContextMenu(const AZ::EntityId& groupId, const QPoint& screenPoint, const QPointF& scenePoint)
    {
        GraphCanvas::NodeGroupContextMenu contextMenu(ScriptCanvasEditor::AssetEditorId);

        return HandleContextMenu(contextMenu, groupId, screenPoint, scenePoint);
    }

    GraphCanvas::ContextMenuAction::SceneReaction MainWindow::ShowCollapsedNodeGroupContextMenu(const AZ::EntityId& nodeId, const QPoint& screenPoint, const QPointF& scenePoint)
    {
        GraphCanvas::CollapsedNodeGroupContextMenu contextMenu(ScriptCanvasEditor::AssetEditorId);
        return HandleContextMenu(contextMenu, nodeId, screenPoint, scenePoint);
    }

    GraphCanvas::ContextMenuAction::SceneReaction MainWindow::ShowBookmarkContextMenu(const AZ::EntityId& bookmarkId, const QPoint& screenPoint, const QPointF& scenePoint)
    {
        GraphCanvas::BookmarkContextMenu contextMenu(ScriptCanvasEditor::AssetEditorId);
        return HandleContextMenu(contextMenu, bookmarkId, screenPoint, scenePoint);
    }

    GraphCanvas::ContextMenuAction::SceneReaction MainWindow::ShowConnectionContextMenuWithGroup(const AZ::EntityId& connectionId, const QPoint& screenPoint, const QPointF& scenePoint, AZ::EntityId groupTarget)
    {
        PushPreventUndoStateUpdate();

        GraphCanvas::ContextMenuAction::SceneReaction reaction = GraphCanvas::ContextMenuAction::SceneReaction::Nothing;

        AZ::Vector2 sceneVector(aznumeric_cast<float>(scenePoint.x()), aznumeric_cast<float>(scenePoint.y()));
        GraphCanvas::GraphId graphCanvasGraphId = GetActiveGraphCanvasGraphId();

        m_connectionContextMenu->RefreshActions(graphCanvasGraphId, connectionId);

        QAction* result = m_connectionContextMenu->exec(screenPoint);

        GraphCanvas::ContextMenuAction* contextMenuAction = qobject_cast<GraphCanvas::ContextMenuAction*>(result);

        // If the action returns null. We need to check if it was our widget, or just a close command.
        if (contextMenuAction)
        {
            reaction = contextMenuAction->TriggerAction(graphCanvasGraphId, sceneVector);
        }
        else
        {
            GraphCanvas::GraphCanvasMimeEvent* mimeEvent = m_connectionContextMenu->GetNodePalette()->GetContextMenuEvent();

            if (mimeEvent)
            {
                NodeIdPair finalNode = ProcessCreateNodeMimeEvent(mimeEvent, graphCanvasGraphId, AZ::Vector2(aznumeric_cast<float>(scenePoint.x()), aznumeric_cast<float>(scenePoint.y())));

                GraphCanvas::Endpoint sourceEndpoint;
                GraphCanvas::ConnectionRequestBus::EventResult(sourceEndpoint, connectionId, &GraphCanvas::ConnectionRequests::GetSourceEndpoint);

                GraphCanvas::Endpoint targetEndpoint;
                GraphCanvas::ConnectionRequestBus::EventResult(targetEndpoint, connectionId, &GraphCanvas::ConnectionRequests::GetTargetEndpoint);

                if (finalNode.m_graphCanvasId.IsValid())
                {
                    GraphCanvas::ConnectionSpliceConfig spliceConfig;
                    spliceConfig.m_allowOpportunisticConnections = true;

                    if (!GraphCanvas::GraphUtils::SpliceNodeOntoConnection(finalNode.m_graphCanvasId, connectionId, spliceConfig))
                    {
                        GraphCanvas::GraphUtils::DeleteOutermostNode(graphCanvasGraphId, finalNode.m_graphCanvasId);
                    }
                    else
                    {
                        reaction = GraphCanvas::ContextMenuAction::SceneReaction::PostUndo;

                        // Now we can deal with the alignment of the node.
                        GraphCanvas::VisualRequestBus::Event(finalNode.m_graphCanvasId, &GraphCanvas::VisualRequests::SetVisible, true);

                        AZ::Vector2 position(0,0);
                        GraphCanvas::GeometryRequestBus::EventResult(position, finalNode.m_graphCanvasId, &GraphCanvas::GeometryRequests::GetPosition);

                        QPointF sourceConnectionPoint(0,0);
                        GraphCanvas::SlotUIRequestBus::EventResult(sourceConnectionPoint, spliceConfig.m_splicedSourceEndpoint.GetSlotId(), &GraphCanvas::SlotUIRequests::GetConnectionPoint);

                        QPointF targetConnectionPoint(0,0);
                        GraphCanvas::SlotUIRequestBus::EventResult(targetConnectionPoint, spliceConfig.m_splicedTargetEndpoint.GetSlotId(), &GraphCanvas::SlotUIRequests::GetConnectionPoint);

                        // Average our two points so we splice roughly in the center of our node.
                        QPointF connectionPoint = (sourceConnectionPoint + targetConnectionPoint) * 0.5f;

                        qreal verticalOffset = connectionPoint.y() - position.GetY();
                        position.SetY(aznumeric_cast<float>(scenePoint.y() - verticalOffset));

                        qreal horizontalOffset = connectionPoint.x() - position.GetX();
                        position.SetX(aznumeric_cast<float>(scenePoint.x() - horizontalOffset));

                        GraphCanvas::GeometryRequestBus::Event(finalNode.m_graphCanvasId, &GraphCanvas::GeometryRequests::SetPosition, position);

                        if (IsNodeNudgingEnabled())
                        {
                            GraphCanvas::NodeNudgingController nudgingController(graphCanvasGraphId, { finalNode.m_graphCanvasId });
                            nudgingController.FinalizeNudging();
                        }

                        GraphCanvas::GraphUtils::AddElementToGroup(finalNode.m_graphCanvasId, groupTarget);

                        GraphCanvas::SceneNotificationBus::Event(graphCanvasGraphId, &GraphCanvas::SceneNotifications::PostCreationEvent);
                    }
                }
            }
        }

        PopPreventUndoStateUpdate();

        return reaction;
    }

    GraphCanvas::ContextMenuAction::SceneReaction MainWindow::ShowSlotContextMenu(const AZ::EntityId& slotId, const QPoint& screenPoint, const QPointF& scenePoint)
    {
        GraphCanvas::SlotContextMenu contextMenu(ScriptCanvasEditor::AssetEditorId);

        contextMenu.AddMenuAction(aznew ConvertReferenceToVariableNodeAction(&contextMenu));
        contextMenu.AddMenuAction(aznew ExposeSlotMenuAction(&contextMenu));
        contextMenu.AddMenuAction(aznew CreateAzEventHandlerSlotMenuAction(&contextMenu));
        contextMenu.AddMenuAction(aznew SetDataSlotTypeMenuAction(&contextMenu));

        return HandleContextMenu(contextMenu, slotId, screenPoint, scenePoint);
    }

    void MainWindow::OnSystemTick()
    {
        if (m_saveAttemptInProgress)
        {
            EvaluateSaveAttempt();
        }

        if (HasSystemTickAction(SystemTickActionFlag::RefreshPropertyGrid))
        {
            RemoveSystemTickAction(SystemTickActionFlag::RefreshPropertyGrid);
            RefreshSelection();
        }

        if (HasSystemTickAction(SystemTickActionFlag::CloseWindow))
        {
            RemoveSystemTickAction(SystemTickActionFlag::CloseWindow);
            qobject_cast<QWidget*>(parent())->close();
        }

        if (HasSystemTickAction(SystemTickActionFlag::CloseCurrentGraph))
        {
            RemoveSystemTickAction(SystemTickActionFlag::CloseCurrentGraph);

            if (m_tabBar)
            {
                m_tabBar->tabCloseRequested(m_tabBar->currentIndex());
            }
        }

        if (HasSystemTickAction(SystemTickActionFlag::CloseNextTabAction))
        {
            RemoveSystemTickAction(SystemTickActionFlag::CloseNextTabAction);
            CloseNextTab();
        }
    }

    void MainWindow::ClearSaveAttempt()
    {
        m_saveAttemptInProgress = false;

<<<<<<< HEAD
        if (!m_systemTickActions)
        {
            AZ::SystemTickBus::Handler::BusDisconnect();
        }
=======
        ClearStaleSaves();
>>>>>>> 6e6845db
    }

    bool MainWindow::EvaluateSaveAttempt()
    {
        const AZ::s64 SaveAttemptSeconds = 20;

        if (m_saveAttemptInProgress)
        {
            auto saveDuration = AZStd::chrono::seconds(AZStd::chrono::system_clock::now() - m_saveAttemptTime).count();

            if (saveDuration > SaveAttemptSeconds)
            {
                WarnOnFailedSaveAttempt();
            }
        }

        return m_forceCloseInProgress;
    }

    void MainWindow::MarkSaveAttempt()
    {
        m_saveAttemptInProgress = true;
        m_saveAttemptTime = AZStd::chrono::system_clock::now();

        if (!AZ::SystemTickBus::Handler::BusIsConnected())
        {
            AZ::SystemTickBus::Handler::BusConnect();
        }
    }

    void MainWindow::WarnOnFailedSaveAttempt()
    {
        m_forceCloseInProgress = true;
        QMessageBox::critical(this, QString(), QObject::tr
        ("The Script Canvas Editor has encountered an external bug which prevents it from tracking the file state.<br><br>"
        "The Script Canvas files in the process of being saved may have saved successfully.<br><br>Closing this window will close "
        "the Script Canvas Editor, and request a launch of the Asset Processor.<br>"
        "Verify that the Asset Processor is running before launching the Script Canvas Editor again.<br>"
        "The status of the Asset Processor can be monitored from the O3DE Editor in the bottom-right corner of the status bar."));

        AzFramework::AssetSystem::LaunchAssetProcessor();
        AZ::SystemTickBus::Handler::BusDisconnect();
        AZ::SystemTickBus::QueueFunction([]()
        {
            AzToolsFramework::CloseViewPane(LyViewPane::ScriptCanvas);
        });
    }

    void MainWindow::OnCommandStarted(AZ::Crc32)
    {
        PushPreventUndoStateUpdate();
    }

    void MainWindow::OnCommandFinished(AZ::Crc32)
    {
        PopPreventUndoStateUpdate();
    }

    void MainWindow::PrepareActiveAssetForSave()
    {
        PrepareAssetForSave(m_activeGraph);
    }

    void MainWindow::PrepareAssetForSave(const ScriptCanvasEditor::SourceHandle& /*assetId*/)
    {
    }

    void MainWindow::RestartAutoTimerSave(bool forceTimer)
    {
        if (m_autoSaveTimer.isActive() || forceTimer)
        {
            m_autoSaveTimer.stop();
            m_autoSaveTimer.start();
        }
    }

    void MainWindow::OnSelectedEntitiesAboutToShow()
    {
        AzToolsFramework::EntityIdList selectedEntityIds;
        AzToolsFramework::ToolsApplicationRequestBus::BroadcastResult(selectedEntityIds, &AzToolsFramework::ToolsApplicationRequests::GetSelectedEntities);

        m_selectedEntityMenu->clear();

        for (const AZ::EntityId& entityId : selectedEntityIds)
        {
            bool isLayerEntity = false;
            AzToolsFramework::Layers::EditorLayerComponentRequestBus::EventResult(isLayerEntity, entityId, &AzToolsFramework::Layers::EditorLayerComponentRequestBus::Events::HasLayer);

            if (isLayerEntity)
            {
                continue;
            }

            AZ::NamedEntityId namedEntityId(entityId);

            QAction* actionElement = new QAction(namedEntityId.GetName().data(), m_selectedEntityMenu);

            QObject::connect(actionElement, &QAction::triggered, [this, entityId]() {
                OnAssignToEntity(entityId);
            });

            m_selectedEntityMenu->addAction(actionElement);
        }
    }

    void MainWindow::OnAssignToSelectedEntities()
    {
        Tracker::ScriptCanvasFileState fileState = GetAssetFileState(m_activeGraph);;
        
        bool isDocumentOpen = false;
        AzToolsFramework::EditorRequests::Bus::BroadcastResult(isDocumentOpen, &AzToolsFramework::EditorRequests::IsLevelDocumentOpen);
 
        if (fileState == Tracker::ScriptCanvasFileState::NEW || fileState == Tracker::ScriptCanvasFileState::SOURCE_REMOVED || !isDocumentOpen)
        {
            return;
        }
 
        AzToolsFramework::EntityIdList selectedEntityIds;
        AzToolsFramework::ToolsApplicationRequestBus::BroadcastResult(selectedEntityIds, &AzToolsFramework::ToolsApplicationRequests::GetSelectedEntities);
 
        auto selectedEntityIdIter = selectedEntityIds.begin();
 
        bool isLayerAmbiguous = false;
        AZ::EntityId targetLayer;
 
        while (selectedEntityIdIter != selectedEntityIds.end())
        {
            bool isLayerEntity = false;
            AzToolsFramework::Layers::EditorLayerComponentRequestBus::EventResult(isLayerEntity, (*selectedEntityIdIter), &AzToolsFramework::Layers::EditorLayerComponentRequestBus::Events::HasLayer);
 
            if (isLayerEntity)
            {
                if (targetLayer.IsValid())
                {
                    isLayerAmbiguous = true;
                }
 
                targetLayer = (*selectedEntityIdIter);
 
                selectedEntityIdIter = selectedEntityIds.erase(selectedEntityIdIter);
            }
            else
            {
                ++selectedEntityIdIter;
            }
        }
 
        if (selectedEntityIds.empty())
        {
            AZ::EntityId createdId;
            AzToolsFramework::EditorRequests::Bus::BroadcastResult(createdId, &AzToolsFramework::EditorRequests::CreateNewEntity, AZ::EntityId());
 
            selectedEntityIds.emplace_back(createdId);
 
            if (targetLayer.IsValid() && !isLayerAmbiguous)
            {
                AZ::TransformBus::Event(createdId, &AZ::TransformBus::Events::SetParent, targetLayer);
            }
        }
 
        for (const AZ::EntityId& entityId : selectedEntityIds)
        {
            AssignGraphToEntityImpl(entityId);
        }
    }

    void MainWindow::OnAssignToEntity(const AZ::EntityId& entityId)
    {
        Tracker::ScriptCanvasFileState fileState = GetAssetFileState(m_activeGraph);

        if (fileState == Tracker::ScriptCanvasFileState::MODIFIED
            || fileState == Tracker::ScriptCanvasFileState::UNMODIFIED)
        {
            AssignGraphToEntityImpl(entityId);
        }
    }

    ScriptCanvasEditor::Tracker::ScriptCanvasFileState MainWindow::GetAssetFileState(ScriptCanvasEditor::SourceHandle assetId) const
    {
        auto dataOptional = m_tabBar->GetTabData(assetId);
        return dataOptional ? dataOptional->m_fileState : Tracker::ScriptCanvasFileState::INVALID;
    }

    void MainWindow::AssignGraphToEntityImpl(const AZ::EntityId& entityId)
    {
        bool isLayerEntity = false;
        AzToolsFramework::Layers::EditorLayerComponentRequestBus::EventResult(isLayerEntity, entityId, &AzToolsFramework::Layers::EditorLayerComponentRequestBus::Events::HasLayer);

        if (isLayerEntity)
        {
            return;
        }

        EditorScriptCanvasComponentRequests* firstRequestBus = nullptr;
        EditorScriptCanvasComponentRequests* firstEmptyRequestBus = nullptr;

        EditorScriptCanvasComponentRequestBus::EnumerateHandlersId(entityId, [&firstRequestBus, &firstEmptyRequestBus](EditorScriptCanvasComponentRequests* scriptCanvasRequests)
        {
            if (firstRequestBus == nullptr)
            {
                firstRequestBus = scriptCanvasRequests;
            }

            if (!scriptCanvasRequests->HasAssetId())
            {
                firstEmptyRequestBus = scriptCanvasRequests;
            }

            return firstRequestBus == nullptr || firstEmptyRequestBus == nullptr;
        });

        auto usableRequestBus = firstEmptyRequestBus;

        if (usableRequestBus == nullptr)
        {
            usableRequestBus = firstRequestBus;
        }

        if (usableRequestBus == nullptr)
        {
            AzToolsFramework::EntityCompositionRequestBus::Broadcast(&EntityCompositionRequests::AddComponentsToEntities, AzToolsFramework::EntityIdList{ entityId }
                                                                                                                        , AZ::ComponentTypeList{ azrtti_typeid<EditorScriptCanvasComponent>() });

            usableRequestBus = EditorScriptCanvasComponentRequestBus::FindFirstHandler(entityId);
        }

        if (usableRequestBus)
        {
            usableRequestBus->SetAssetId(m_activeGraph.Describe());
        }
    }

    bool MainWindow::HasSystemTickAction(SystemTickActionFlag action)
    {
        return (m_systemTickActions & action) != 0;
    }

    void MainWindow::RemoveSystemTickAction(SystemTickActionFlag action)
    {
        m_systemTickActions = m_systemTickActions & (~action);
    }

    void MainWindow::AddSystemTickAction(SystemTickActionFlag action)
    {
<<<<<<< HEAD
        if (!AZ::SystemTickBus::Handler::BusIsConnected())
        {
            AZ::SystemTickBus::Handler::BusConnect();
        }
=======
>>>>>>> 6e6845db
        m_systemTickActions |= action;
    }

    void MainWindow::BlockCloseRequests()
    {
        m_queueCloseRequest = true;
    }

    void MainWindow::UnblockCloseRequests()
    {
        if (m_queueCloseRequest)
        {
            m_queueCloseRequest = false;

            if (m_hasQueuedClose)
            {
                qobject_cast<QWidget*>(parent())->close();
            }
        }
    }

    void MainWindow::OpenNextFile()
    {
        if (!m_filesToOpen.empty())
        {
            QString nextFile = m_filesToOpen.front();
            m_filesToOpen.pop_front();

            OpenFile(nextFile.toUtf8().data());
            OpenNextFile();
        }
        else
        {
            m_errorFilePath.clear();
        }
    }

    double MainWindow::GetSnapDistance() const
    {
        if (m_userSettings)
        {
            return m_userSettings->m_snapDistance;
        }

        return 10.0;
    }

    bool MainWindow::IsGroupDoubleClickCollapseEnabled() const
    {
        if (m_userSettings)
        {
            return m_userSettings->m_enableGroupDoubleClickCollapse;
        }

        return true;
    }

    bool MainWindow::IsBookmarkViewportControlEnabled() const
    {
        if (m_userSettings)
        {
            return m_userSettings->m_allowBookmarkViewpointControl;
        }

        return false;
    }

    bool MainWindow::IsDragNodeCouplingEnabled() const
    {
        if (m_userSettings)
        {
            return m_userSettings->m_dragNodeCouplingConfig.m_enabled;
        }

        return false;
    }

    AZStd::chrono::milliseconds MainWindow::GetDragCouplingTime() const
    {
        if (m_userSettings)
        {
            return AZStd::chrono::milliseconds(m_userSettings->m_dragNodeCouplingConfig.m_timeMS);
        }

        return AZStd::chrono::milliseconds(500);
    }

    bool MainWindow::IsDragConnectionSpliceEnabled() const
    {
        if (m_userSettings)
        {
            return m_userSettings->m_dragNodeSplicingConfig.m_enabled;
        }

        return false;
    }

    AZStd::chrono::milliseconds MainWindow::GetDragConnectionSpliceTime() const
    {
        if (m_userSettings)
        {
            return AZStd::chrono::milliseconds(m_userSettings->m_dragNodeSplicingConfig.m_timeMS);
        }

        return AZStd::chrono::milliseconds(500);
    }

    bool MainWindow::IsDropConnectionSpliceEnabled() const
    {
        if (m_userSettings)
        {
            return m_userSettings->m_dropNodeSplicingConfig.m_enabled;
        }

        return false;
    }

    AZStd::chrono::milliseconds MainWindow::GetDropConnectionSpliceTime() const
    {
        if (m_userSettings)
        {
            return AZStd::chrono::milliseconds(m_userSettings->m_dropNodeSplicingConfig.m_timeMS);
        }

        return AZStd::chrono::milliseconds(500);
    }

    bool MainWindow::IsNodeNudgingEnabled() const
    {
        if (m_userSettings)
        {
            return m_userSettings->m_allowNodeNudging;
        }

        return false;
    }

    bool MainWindow::IsShakeToDespliceEnabled() const
    {
        if (m_userSettings)
        {
            return m_userSettings->m_shakeDespliceConfig.m_enabled;
        }

        return false;
    }

    int MainWindow::GetShakesToDesplice() const
    {
        if (m_userSettings)
        {
            return m_userSettings->m_shakeDespliceConfig.m_shakeCount;
        }

        return 3;
    }

    float MainWindow::GetMinimumShakePercent() const
    {
        if (m_userSettings)
        {
            return m_userSettings->m_shakeDespliceConfig.GetMinimumShakeLengthPercent();
        }

        return 0.03f;
    }

    float MainWindow::GetShakeDeadZonePercent() const
    {
        if (m_userSettings)
        {
            return m_userSettings->m_shakeDespliceConfig.GetDeadZonePercent();
        }

        return 0.01f;
    }

    float MainWindow::GetShakeStraightnessPercent() const
    {
        if (m_userSettings)
        {
            return m_userSettings->m_shakeDespliceConfig.GetStraightnessPercent();
        }

        return 0.75f;
    }

    AZStd::chrono::milliseconds MainWindow::GetMaximumShakeDuration() const
    {
        if (m_userSettings)
        {
            return AZStd::chrono::milliseconds(m_userSettings->m_shakeDespliceConfig.m_maximumShakeTimeMS);
        }

        return AZStd::chrono::milliseconds(500);
    }

    AZStd::chrono::milliseconds MainWindow::GetAlignmentTime() const
    {
        if (m_userSettings)
        {
            return AZStd::chrono::milliseconds(m_userSettings->m_alignmentTimeMS);
        }

        return AZStd::chrono::milliseconds(250);
    }

    float MainWindow::GetMaxZoom() const
    {
        if (m_userSettings)
        {
            return m_userSettings->m_zoomSettings.GetMaxZoom();
        }

        return 2.0f;
    }

    float MainWindow::GetEdgePanningPercentage() const
    {
        if (m_userSettings)
        {
            return m_userSettings->m_edgePanningSettings.GetEdgeScrollPercent();
        }

        return 0.1f;
    }

    float MainWindow::GetEdgePanningScrollSpeed() const
    {
        if (m_userSettings)
        {
            return m_userSettings->m_edgePanningSettings.GetEdgeScrollSpeed();
        }

        return 100.0f;
    }

    GraphCanvas::EditorConstructPresets* MainWindow::GetConstructPresets() const
    {
        if (m_userSettings)
        {
            return &m_userSettings->m_constructPresets;
        }

        return nullptr;
    }

    const GraphCanvas::ConstructTypePresetBucket* MainWindow::GetConstructTypePresetBucket(GraphCanvas::ConstructType constructType) const
    {
        GraphCanvas::EditorConstructPresets* presets = GetConstructPresets();

        if (presets)
        {
            return presets->FindPresetBucket(constructType);
        }

        return nullptr;
    }

    GraphCanvas::Styling::ConnectionCurveType MainWindow::GetConnectionCurveType() const
    {
        if (m_userSettings)
        {
            return m_userSettings->m_stylingSettings.GetConnectionCurveType();
        }

        return GraphCanvas::Styling::ConnectionCurveType::Straight;
    }

    GraphCanvas::Styling::ConnectionCurveType MainWindow::GetDataConnectionCurveType() const
    {
        if (m_userSettings)
        {
            return m_userSettings->m_stylingSettings.GetDataConnectionCurveType();
        }

        return GraphCanvas::Styling::ConnectionCurveType::Straight;
    }

    bool MainWindow::AllowNodeDisabling() const
    {
        return true;
    }

    bool MainWindow::AllowDataReferenceSlots() const
    {
        return true;
    }

    void MainWindow::CreateUnitTestWidget()
    {
        // Dock Widget will be unable to dock with this as it doesn't have a parent.
        // Going to orphan this as a floating window to more mimic its behavior as a pop-up window rather then a dock widget.
        m_unitTestDockWidget = aznew UnitTestDockWidget(this);
        m_unitTestDockWidget->setObjectName("TestManager");
        m_unitTestDockWidget->setAllowedAreas(Qt::NoDockWidgetArea);
        m_unitTestDockWidget->setFloating(true);
        m_unitTestDockWidget->hide();

        // Restore this if we want the dock widget to again be a toggleable thing.
        //connect(m_unitTestDockWidget, &QDockWidget::visibilityChanged, this, &MainWindow::OnViewVisibilityChanged);
    }

    void MainWindow::DisableAssetView(const ScriptCanvasEditor::SourceHandle& memoryAssetId)
    {
        if (auto view = m_tabBar->ModTabView(m_tabBar->FindTab(memoryAssetId)))
        {
            view->DisableView();
        }

        m_tabBar->setEnabled(false);
        m_bookmarkDockWidget->setEnabled(false);
        m_variableDockWidget->setEnabled(false);
        m_propertyGrid->DisableGrid();
        m_editorToolbar->OnViewDisabled();

        m_createFunctionInput->setEnabled(false);
        m_createFunctionOutput->setEnabled(false);
        m_createScriptCanvas->setEnabled(false);

        UpdateMenuState(false);

        ui->action_New_Script->setEnabled(false);

        m_autoSaveTimer.stop();
    }

    void MainWindow::EnableAssetView(const ScriptCanvasEditor::SourceHandle& memoryAssetId)
    {
        if (auto view = m_tabBar->ModTabView(m_tabBar->FindTab(memoryAssetId)))
        {
            view->EnableView();
        }

        m_tabBar->setEnabled(true);
        m_bookmarkDockWidget->setEnabled(true);
        m_variableDockWidget->setEnabled(true);
        m_propertyGrid->EnableGrid();
        m_editorToolbar->OnViewEnabled();

        m_createScriptCanvas->setEnabled(true);

        ui->action_New_Script->setEnabled(true);

        UpdateMenuState(true);

        UpdateUndoRedoState();
    }


    void MainWindow::ClearStaleSaves()
    {
        AZStd::lock_guard<AZStd::recursive_mutex> lock(m_mutex);
        auto timeNow = AZStd::chrono::system_clock::now();
        AZStd::erase_if(m_saves, [&timeNow](const auto& item)
        {
            AZStd::sys_time_t delta = AZStd::chrono::seconds(timeNow - item.second).count();
            return delta > 2.0f;
        });
    }

    bool MainWindow::IsRecentSave(const SourceHandle& handle) const
    {
        AZStd::lock_guard<AZStd::recursive_mutex> lock(const_cast<MainWindow*>(this)->m_mutex);
        AZStd::string key = handle.Path().Native();
        AZStd::to_lower(key.begin(), key.end());
        auto iter = m_saves.find(key);
        return iter != m_saves.end();
    }

    void MainWindow::MarkRecentSave(const SourceHandle& handle)
    {
        AZStd::lock_guard<AZStd::recursive_mutex> lock(m_mutex);
        AZStd::string key = handle.Path().Native();
        AZStd::to_lower(key.begin(), key.end());
        m_saves[key] = AZStd::chrono::system_clock::now();
    }

#include <Editor/View/Windows/moc_MainWindow.cpp>
}<|MERGE_RESOLUTION|>--- conflicted
+++ resolved
@@ -155,7 +155,6 @@
 #include <Editor/QtMetaTypes.h>
 #include <GraphCanvas/Components/SceneBus.h>
 
-#include <Editor/LyViewPaneNames.h>
 
 namespace ScriptCanvasEditor
 {
@@ -902,12 +901,6 @@
 
     void MainWindow::closeEvent(QCloseEvent* event)
     {
-        if (m_forceCloseInProgress)
-        {
-            event->accept();
-            return;
-        }
-
         // If we are in the middle of saving a graph. We don't want to close ourselves down and potentially retrigger the saving logic.
         if (m_queueCloseRequest)
         {
@@ -1859,11 +1852,7 @@
 
         EnableAssetView(memoryAsset);
 
-<<<<<<< HEAD
-        ClearSaveAttempt();
-=======
         UpdateSaveState(true);
->>>>>>> 6e6845db
         UnblockCloseRequests();
         m_fileSaver.reset();
     }
@@ -1876,73 +1865,17 @@
 
     void MainWindow::SaveAs(AZStd::string_view path, ScriptCanvasEditor::SourceHandle inMemoryAssetId)
     {
-<<<<<<< HEAD
-        MarkSaveAttempt();
-        PrepareAssetForSave(assetId);
-
-        auto onSaveCallback = [this, onSave](bool saveSuccess, AZ::Data::AssetPtr asset, AZ::Data::AssetId previousAssetId)
-        {
-            OnSaveCallback(saveSuccess, asset, previousAssetId);
-            if (onSave)
-            {
-                AZStd::invoke(onSave, saveSuccess, asset, previousAssetId);
-            }
-        };
-=======
         DisableAssetView(inMemoryAssetId);
         UpdateSaveState(false);
         m_fileSaver = AZStd::make_unique<VersionExplorer::FileSaver>
                 ( nullptr
                 , [this](const VersionExplorer::FileSaveResult& fileSaveResult) { OnSaveCallBack(fileSaveResult); });
->>>>>>> 6e6845db
 
         ScriptCanvasEditor::SourceHandle newLocation(inMemoryAssetId, AZ::Uuid::CreateNull(), path);
         MarkRecentSave(newLocation);
         m_fileSaver->Save(newLocation);
 
-<<<<<<< HEAD
-        ScriptCanvasMemoryAsset::pointer memoryAsset;
-        AssetTrackerRequestBus::BroadcastResult(memoryAsset, &AssetTrackerRequests::GetAsset, m_activeAssetId);
-
-        // Disable the current view if we are saving.
-        if (memoryAsset)
-        {
-            DisableAssetView(memoryAsset);
-        }
-
-        BlockCloseRequests();
-    }
-
-    void MainWindow::SaveNewAsset(AZStd::string_view path, AZ::Data::AssetId inMemoryAssetId, const Callbacks::OnSave& onSave)
-    {
-        MarkSaveAttempt();
-        PrepareAssetForSave(inMemoryAssetId);
-
-        auto onSaveCallback = [this, onSave](bool saveSuccess, AZ::Data::AssetPtr asset, AZ::Data::AssetId previousAssetId)
-        {
-            OnSaveCallback(saveSuccess, asset, previousAssetId);
-            if (onSave)
-            {
-                AZStd::invoke(onSave, saveSuccess, asset, previousAssetId);
-            }
-        };
-        AssetTrackerRequestBus::Broadcast(&AssetTrackerRequests::SaveAs, inMemoryAssetId, path, onSaveCallback);
-
-        UpdateSaveState();
-
-        ScriptCanvasMemoryAsset::pointer memoryAsset;
-        AssetTrackerRequestBus::BroadcastResult(memoryAsset, &AssetTrackerRequests::GetAsset, inMemoryAssetId);
-
-        // Disable the current view if we are saving.
-        if (memoryAsset)
-        {
-            DisableAssetView(memoryAsset);
-        }
-
-        BlockCloseRequests();
-=======
         BlockCloseRequests();        
->>>>>>> 6e6845db
     }
 
     void MainWindow::OnFileOpen()
@@ -3975,11 +3908,6 @@
 
     void MainWindow::OnSystemTick()
     {
-        if (m_saveAttemptInProgress)
-        {
-            EvaluateSaveAttempt();
-        }
-
         if (HasSystemTickAction(SystemTickActionFlag::RefreshPropertyGrid))
         {
             RemoveSystemTickAction(SystemTickActionFlag::RefreshPropertyGrid);
@@ -4007,66 +3935,8 @@
             RemoveSystemTickAction(SystemTickActionFlag::CloseNextTabAction);
             CloseNextTab();
         }
-    }
-
-    void MainWindow::ClearSaveAttempt()
-    {
-        m_saveAttemptInProgress = false;
-
-<<<<<<< HEAD
-        if (!m_systemTickActions)
-        {
-            AZ::SystemTickBus::Handler::BusDisconnect();
-        }
-=======
+
         ClearStaleSaves();
->>>>>>> 6e6845db
-    }
-
-    bool MainWindow::EvaluateSaveAttempt()
-    {
-        const AZ::s64 SaveAttemptSeconds = 20;
-
-        if (m_saveAttemptInProgress)
-        {
-            auto saveDuration = AZStd::chrono::seconds(AZStd::chrono::system_clock::now() - m_saveAttemptTime).count();
-
-            if (saveDuration > SaveAttemptSeconds)
-            {
-                WarnOnFailedSaveAttempt();
-            }
-        }
-
-        return m_forceCloseInProgress;
-    }
-
-    void MainWindow::MarkSaveAttempt()
-    {
-        m_saveAttemptInProgress = true;
-        m_saveAttemptTime = AZStd::chrono::system_clock::now();
-
-        if (!AZ::SystemTickBus::Handler::BusIsConnected())
-        {
-            AZ::SystemTickBus::Handler::BusConnect();
-        }
-    }
-
-    void MainWindow::WarnOnFailedSaveAttempt()
-    {
-        m_forceCloseInProgress = true;
-        QMessageBox::critical(this, QString(), QObject::tr
-        ("The Script Canvas Editor has encountered an external bug which prevents it from tracking the file state.<br><br>"
-        "The Script Canvas files in the process of being saved may have saved successfully.<br><br>Closing this window will close "
-        "the Script Canvas Editor, and request a launch of the Asset Processor.<br>"
-        "Verify that the Asset Processor is running before launching the Script Canvas Editor again.<br>"
-        "The status of the Asset Processor can be monitored from the O3DE Editor in the bottom-right corner of the status bar."));
-
-        AzFramework::AssetSystem::LaunchAssetProcessor();
-        AZ::SystemTickBus::Handler::BusDisconnect();
-        AZ::SystemTickBus::QueueFunction([]()
-        {
-            AzToolsFramework::CloseViewPane(LyViewPane::ScriptCanvas);
-        });
     }
 
     void MainWindow::OnCommandStarted(AZ::Crc32)
@@ -4265,13 +4135,6 @@
 
     void MainWindow::AddSystemTickAction(SystemTickActionFlag action)
     {
-<<<<<<< HEAD
-        if (!AZ::SystemTickBus::Handler::BusIsConnected())
-        {
-            AZ::SystemTickBus::Handler::BusConnect();
-        }
-=======
->>>>>>> 6e6845db
         m_systemTickActions |= action;
     }
 
