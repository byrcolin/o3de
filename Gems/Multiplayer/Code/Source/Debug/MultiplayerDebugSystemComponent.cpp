--- conflicted
+++ resolved
@@ -57,8 +57,6 @@
         AZ::ComponentApplicationBus::Broadcast(&AZ::ComponentApplicationRequests::QueryApplicationType, m_applicationType);
 #ifdef IMGUI_ENABLED
         ImGui::ImGuiUpdateListenerBus::Handler::BusConnect();
-        m_networkMetrics = AZStd::make_unique<MultiplayerDebugNetworkMetrics>();
-        m_multiplayerMetrics = AZStd::make_unique<MultiplayerDebugMultiplayerMetrics>();
 #endif
     }
 
@@ -69,7 +67,6 @@
 #endif
     }
 
-#ifdef IMGUI_ENABLED
     void MultiplayerDebugSystemComponent::ShowEntityBandwidthDebugOverlay()
     {
         m_reporter = AZStd::make_unique<MultiplayerDebugPerEntityReporter>();
@@ -80,14 +77,12 @@
         m_reporter.reset();
     }
 
-<<<<<<< HEAD
-=======
     void MultiplayerDebugSystemComponent::AddAuditEntry(
-            const AuditCategory category,
-            const ClientInputId inputId,
-            const HostFrameId frameId,
-            const AZStd::string& name,
-            AZStd::vector<MultiplayerAuditingElement>&& entryDetails)
+        const AuditCategory category,
+        const ClientInputId inputId,
+        const HostFrameId frameId,
+        const AZStd::string& name,
+        AZStd::vector<MultiplayerAuditingElement>&& entryDetails)
     {
         while (m_auditTrailElems.size() >= net_DebutAuditTrail_HistorySize)
         {
@@ -112,7 +107,6 @@
     }
 
 #ifdef IMGUI_ENABLED
->>>>>>> 1ec4916b
     void MultiplayerDebugSystemComponent::OnImGuiMainMenuUpdate()
     {
         if (ImGui::BeginMenu("Multiplayer"))
@@ -149,366 +143,6 @@
         }
     }
 
-<<<<<<< HEAD
-=======
-    void AccumulatePerSecondValues(const MultiplayerStats& stats, const MultiplayerStats::Metric& metric, float& outCallsPerSecond, float& outBytesPerSecond)
-    {
-        uint64_t summedCalls = 0;
-        uint64_t summedBytes = 0;
-        for (uint32_t index = 0; index < MultiplayerStats::RingbufferSamples; ++index)
-        {
-            summedCalls += metric.m_callHistory[index];
-            summedBytes += metric.m_byteHistory[index];
-        }
-        const float totalTimeSeconds = static_cast<float>(stats.m_totalHistoryTimeMs) / 1000.0f;
-        outCallsPerSecond += (summedCalls > 0 && totalTimeSeconds > 0.0f) ? static_cast<float>(summedCalls) / totalTimeSeconds : 0.0f;
-        outBytesPerSecond += (summedBytes > 0 && totalTimeSeconds > 0.0f) ? static_cast<float>(summedBytes) / totalTimeSeconds : 0.0f;
-    }
-
-    bool DrawMetricsRow(const char* name, bool expandable, uint64_t totalCalls, uint64_t totalBytes, float callsPerSecond, float bytesPerSecond)
-    {
-        const ImGuiTreeNodeFlags flags = expandable
-            ? ImGuiTreeNodeFlags_SpanFullWidth
-            : (ImGuiTreeNodeFlags_Leaf | ImGuiTreeNodeFlags_NoTreePushOnOpen | ImGuiTreeNodeFlags_SpanFullWidth);
-        ImGui::TableNextRow();
-        ImGui::TableNextColumn();
-        const bool open = ImGui::TreeNodeEx(name, flags);
-        ImGui::TableNextColumn();
-        ImGui::Text("%11llu", aznumeric_cast<AZ::u64>(totalCalls));
-        ImGui::TableNextColumn();
-        ImGui::Text("%11llu", aznumeric_cast<AZ::u64>(totalBytes));
-        ImGui::TableNextColumn();
-        ImGui::Text("%11.2f", callsPerSecond);
-        ImGui::TableNextColumn();
-        ImGui::Text("%11.2f", bytesPerSecond);
-        return open;
-    }
-
-    bool DrawSummaryRow(const char* name, const MultiplayerStats& stats)
-    {
-        const MultiplayerStats::Metric propertyUpdatesSent = stats.CalculateTotalPropertyUpdateSentMetrics();
-        const MultiplayerStats::Metric propertyUpdatesRecv = stats.CalculateTotalPropertyUpdateRecvMetrics();
-        const MultiplayerStats::Metric rpcsSent = stats.CalculateTotalRpcsSentMetrics();
-        const MultiplayerStats::Metric rpcsRecv = stats.CalculateTotalRpcsRecvMetrics();
-        const uint64_t totalCalls = propertyUpdatesSent.m_totalCalls + propertyUpdatesRecv.m_totalCalls + rpcsSent.m_totalCalls + rpcsRecv.m_totalCalls;
-        const uint64_t totalBytes = propertyUpdatesSent.m_totalBytes + propertyUpdatesRecv.m_totalBytes + rpcsSent.m_totalBytes + rpcsRecv.m_totalBytes;
-        float callsPerSecond = 0.0f;
-        float bytesPerSecond = 0.0f;
-        AccumulatePerSecondValues(stats, propertyUpdatesSent, callsPerSecond, bytesPerSecond);
-        AccumulatePerSecondValues(stats, propertyUpdatesRecv, callsPerSecond, bytesPerSecond);
-        AccumulatePerSecondValues(stats, rpcsSent, callsPerSecond, bytesPerSecond);
-        AccumulatePerSecondValues(stats, rpcsRecv, callsPerSecond, bytesPerSecond);
-        return DrawMetricsRow(name, true, totalCalls, totalBytes, callsPerSecond, bytesPerSecond);
-    }
-
-    bool DrawComponentRow(const char* name, const MultiplayerStats& stats, NetComponentId netComponentId)
-    {
-        const MultiplayerStats::Metric propertyUpdatesSent = stats.CalculateComponentPropertyUpdateSentMetrics(netComponentId);
-        const MultiplayerStats::Metric propertyUpdatesRecv = stats.CalculateComponentPropertyUpdateRecvMetrics(netComponentId);
-        const MultiplayerStats::Metric rpcsSent = stats.CalculateComponentRpcsSentMetrics(netComponentId);
-        const MultiplayerStats::Metric rpcsRecv = stats.CalculateComponentRpcsRecvMetrics(netComponentId);
-        const uint64_t totalCalls = propertyUpdatesSent.m_totalCalls + propertyUpdatesRecv.m_totalCalls + rpcsSent.m_totalCalls + rpcsRecv.m_totalCalls;
-        const uint64_t totalBytes = propertyUpdatesSent.m_totalBytes + propertyUpdatesRecv.m_totalBytes + rpcsSent.m_totalBytes + rpcsRecv.m_totalBytes;
-        float callsPerSecond = 0.0f;
-        float bytesPerSecond = 0.0f;
-        AccumulatePerSecondValues(stats, propertyUpdatesSent, callsPerSecond, bytesPerSecond);
-        AccumulatePerSecondValues(stats, propertyUpdatesRecv, callsPerSecond, bytesPerSecond);
-        AccumulatePerSecondValues(stats, rpcsSent, callsPerSecond, bytesPerSecond);
-        AccumulatePerSecondValues(stats, rpcsRecv, callsPerSecond, bytesPerSecond);
-        return DrawMetricsRow(name, true, totalCalls, totalBytes, callsPerSecond, bytesPerSecond);
-    }
-
-    void DrawComponentDetails(const MultiplayerStats& stats, NetComponentId netComponentId)
-    {
-        MultiplayerComponentRegistry* componentRegistry = GetMultiplayerComponentRegistry();
-        {
-            const MultiplayerStats::Metric metric = stats.CalculateComponentPropertyUpdateSentMetrics(netComponentId);
-            float callsPerSecond = 0.0f;
-            float bytesPerSecond = 0.0f;
-            AccumulatePerSecondValues(stats, metric, callsPerSecond, bytesPerSecond);
-            if (DrawMetricsRow("PropertyUpdates Sent", true, metric.m_totalCalls, metric.m_totalBytes, callsPerSecond, bytesPerSecond))
-            {
-                const MultiplayerStats::ComponentStats& componentStats = stats.m_componentStats[aznumeric_cast<AZStd::size_t>(netComponentId)];
-                for (AZStd::size_t index = 0; index < componentStats.m_propertyUpdatesSent.size(); ++index)
-                {
-                    const PropertyIndex propertyIndex = aznumeric_cast<PropertyIndex>(index);
-                    const char* propertyName = componentRegistry->GetComponentPropertyName(netComponentId, propertyIndex);
-                    const MultiplayerStats::Metric& subMetric = componentStats.m_propertyUpdatesSent[index];
-                    callsPerSecond = 0.0f;
-                    bytesPerSecond = 0.0f;
-                    AccumulatePerSecondValues(stats, subMetric, callsPerSecond, bytesPerSecond);
-                    DrawMetricsRow(propertyName, false, subMetric.m_totalCalls, subMetric.m_totalBytes, callsPerSecond, bytesPerSecond);
-                }
-                ImGui::TreePop();
-            }
-        }
-        {
-            const MultiplayerStats::Metric metric = stats.CalculateComponentPropertyUpdateRecvMetrics(netComponentId);
-            float callsPerSecond = 0.0f;
-            float bytesPerSecond = 0.0f;
-            AccumulatePerSecondValues(stats, metric, callsPerSecond, bytesPerSecond);
-            if (DrawMetricsRow("PropertyUpdates Recv", true, metric.m_totalCalls, metric.m_totalBytes, callsPerSecond, bytesPerSecond))
-            {
-                const MultiplayerStats::ComponentStats& componentStats = stats.m_componentStats[aznumeric_cast<AZStd::size_t>(netComponentId)];
-                for (AZStd::size_t index = 0; index < componentStats.m_propertyUpdatesRecv.size(); ++index)
-                {
-                    const PropertyIndex propertyIndex = aznumeric_cast<PropertyIndex>(index);
-                    const char* propertyName = componentRegistry->GetComponentPropertyName(netComponentId, propertyIndex);
-                    const MultiplayerStats::Metric& subMetric = componentStats.m_propertyUpdatesRecv[index];
-                    callsPerSecond = 0.0f;
-                    bytesPerSecond = 0.0f;
-                    AccumulatePerSecondValues(stats, subMetric, callsPerSecond, bytesPerSecond);
-                    DrawMetricsRow(propertyName, false, subMetric.m_totalCalls, subMetric.m_totalBytes, callsPerSecond, bytesPerSecond);
-                }
-                ImGui::TreePop();
-            }
-        }
-        {
-            const MultiplayerStats::Metric metric = stats.CalculateComponentRpcsSentMetrics(netComponentId);
-            float callsPerSecond = 0.0f;
-            float bytesPerSecond = 0.0f;
-            AccumulatePerSecondValues(stats, metric, callsPerSecond, bytesPerSecond);
-            if (DrawMetricsRow("RemoteProcedures Sent", true, metric.m_totalCalls, metric.m_totalBytes, callsPerSecond, bytesPerSecond))
-            {
-                const MultiplayerStats::ComponentStats& componentStats = stats.m_componentStats[aznumeric_cast<AZStd::size_t>(netComponentId)];
-                for (AZStd::size_t index = 0; index < componentStats.m_rpcsSent.size(); ++index)
-                {
-                    const RpcIndex rpcIndex = aznumeric_cast<RpcIndex>(index);
-                    const char* rpcName = componentRegistry->GetComponentRpcName(netComponentId, rpcIndex);
-                    const MultiplayerStats::Metric& subMetric = componentStats.m_rpcsSent[index];
-                    callsPerSecond = 0.0f;
-                    bytesPerSecond = 0.0f;
-                    AccumulatePerSecondValues(stats, subMetric, callsPerSecond, bytesPerSecond);
-                    DrawMetricsRow(rpcName, false, subMetric.m_totalCalls, subMetric.m_totalBytes, callsPerSecond, bytesPerSecond);
-                }
-                ImGui::TreePop();
-            }
-        }
-        {
-            const MultiplayerStats::Metric metric = stats.CalculateComponentRpcsRecvMetrics(netComponentId);
-            float callsPerSecond = 0.0f;
-            float bytesPerSecond = 0.0f;
-            AccumulatePerSecondValues(stats, metric, callsPerSecond, bytesPerSecond);
-            if (DrawMetricsRow("RemoteProcedures Recv", true, metric.m_totalCalls, metric.m_totalBytes, callsPerSecond, bytesPerSecond))
-            {
-                const MultiplayerStats::ComponentStats& componentStats = stats.m_componentStats[aznumeric_cast<AZStd::size_t>(netComponentId)];
-                for (AZStd::size_t index = 0; index < componentStats.m_rpcsRecv.size(); ++index)
-                {
-                    const RpcIndex rpcIndex = aznumeric_cast<RpcIndex>(index);
-                    const char* rpcName = componentRegistry->GetComponentRpcName(netComponentId, rpcIndex);
-                    const MultiplayerStats::Metric& subMetric = componentStats.m_rpcsRecv[index];
-                    callsPerSecond = 0.0f;
-                    bytesPerSecond = 0.0f;
-                    AccumulatePerSecondValues(stats, subMetric, callsPerSecond, bytesPerSecond);
-                    DrawMetricsRow(rpcName, false, subMetric.m_totalCalls, subMetric.m_totalBytes, callsPerSecond, bytesPerSecond);
-                }
-                ImGui::TreePop();
-            }
-        }
-    }
-
-    void DrawNetworkingStats()
-    {
-        const float TEXT_BASE_WIDTH = ImGui::CalcTextSize("A").x;
-
-        const ImGuiTableFlags flags = ImGuiTableFlags_BordersV
-            | ImGuiTableFlags_BordersOuterH
-            | ImGuiTableFlags_Resizable
-            | ImGuiTableFlags_RowBg
-            | ImGuiTableFlags_NoBordersInBody;
-
-        const ImGuiTreeNodeFlags nodeFlags = (ImGuiTreeNodeFlags_Leaf | ImGuiTreeNodeFlags_NoTreePushOnOpen | ImGuiTreeNodeFlags_SpanFullWidth);
-
-        AzNetworking::INetworking* networking = AZ::Interface<AzNetworking::INetworking>::Get();
-
-        ImGui::Text("Total sockets monitored by TcpListenThread: %u", networking->GetTcpListenThreadSocketCount());
-        ImGui::Text("Total time spent updating TcpListenThread: %lld", aznumeric_cast<AZ::s64>(networking->GetTcpListenThreadUpdateTime()));
-        ImGui::Text("Total sockets monitored by UdpReaderThread: %u", networking->GetUdpReaderThreadSocketCount());
-        ImGui::Text("Total time spent updating UdpReaderThread: %lld", aznumeric_cast<AZ::s64>(networking->GetUdpReaderThreadUpdateTime()));
-        ImGui::NewLine();
-
-        for (auto& networkInterface : networking->GetNetworkInterfaces())
-        {
-            if (ImGui::CollapsingHeader(networkInterface.second->GetName().GetCStr()))
-            {
-                const char* protocol = networkInterface.second->GetType() == AzNetworking::ProtocolType::Tcp ? "Tcp" : "Udp";
-                const char* trustZone = networkInterface.second->GetTrustZone() == AzNetworking::TrustZone::ExternalClientToServer ? "ExternalClientToServer" : "InternalServerToServer";
-                const uint32_t port = aznumeric_cast<uint32_t>(networkInterface.second->GetPort());
-                ImGui::Text("%sNetworkInterface open to %s on port %u", protocol, trustZone, port);
-
-                if (ImGui::BeginTable("Stats", 2, flags))
-                {
-                    const AzNetworking::NetworkInterfaceMetrics& metrics = networkInterface.second->GetMetrics();
-                    ImGui::TableSetupColumn("Stat", ImGuiTableColumnFlags_WidthStretch);
-                    ImGui::TableSetupColumn("Value", ImGuiTableColumnFlags_WidthFixed, TEXT_BASE_WIDTH * 12.0f);
-                    ImGui::TableHeadersRow();
-                    ImGui::TableNextRow(); ImGui::TableNextColumn();
-                    ImGui::Text("Total time spent updating (ms)");
-                    ImGui::TableNextColumn();
-                    ImGui::Text("%lld", aznumeric_cast<AZ::s64>(metrics.m_updateTimeMs));
-                    ImGui::TableNextRow(); ImGui::TableNextColumn();
-                    ImGui::Text("Total number of connections");
-                    ImGui::TableNextColumn();
-                    ImGui::Text("%llu", aznumeric_cast<AZ::u64>(metrics.m_connectionCount));
-                    ImGui::TableNextRow(); ImGui::TableNextColumn();
-                    ImGui::Text("Total send time (ms)");
-                    ImGui::TableNextColumn();
-                    ImGui::Text("%lld", aznumeric_cast<AZ::s64>(metrics.m_sendTimeMs));
-                    ImGui::TableNextRow(); ImGui::TableNextColumn();
-                    ImGui::Text("Total sent packets");
-                    ImGui::TableNextColumn();
-                    ImGui::Text("%llu", aznumeric_cast<AZ::s64>(metrics.m_sendPackets));
-                    ImGui::TableNextRow(); ImGui::TableNextColumn();
-                    ImGui::Text("Total sent bytes after compression");
-                    ImGui::TableNextColumn();
-                    ImGui::Text("%llu", aznumeric_cast<AZ::u64>(metrics.m_sendBytes));
-                    ImGui::TableNextRow(); ImGui::TableNextColumn();
-                    ImGui::Text("Total sent bytes before compression");
-                    ImGui::TableNextColumn();
-                    ImGui::Text("%llu", aznumeric_cast<AZ::u64>(metrics.m_sendBytesUncompressed));
-                    ImGui::TableNextRow(); ImGui::TableNextColumn();
-                    ImGui::Text("Total sent compressed packets without benefit");
-                    ImGui::TableNextColumn();
-                    ImGui::Text("%llu", aznumeric_cast<AZ::u64>(metrics.m_sendCompressedPacketsNoGain));
-                    ImGui::TableNextRow(); ImGui::TableNextColumn();
-                    ImGui::Text("Total gain from packet compression");
-                    ImGui::TableNextColumn();
-                    ImGui::Text("%lld", aznumeric_cast<AZ::s64>(metrics.m_sendBytesCompressedDelta));
-                    ImGui::TableNextRow(); ImGui::TableNextColumn();
-                    ImGui::Text("Total packets resent");
-                    ImGui::TableNextColumn();
-                    ImGui::Text("%llu", aznumeric_cast<AZ::u64>(metrics.m_resentPackets));
-                    ImGui::TableNextRow(); ImGui::TableNextColumn();
-                    ImGui::Text("Total receive time (ms)");
-                    ImGui::TableNextColumn();
-                    ImGui::Text("%lld", aznumeric_cast<AZ::s64>(metrics.m_recvTimeMs));
-                    ImGui::TableNextRow(); ImGui::TableNextColumn();
-                    ImGui::Text("Total received packets");
-                    ImGui::TableNextColumn();
-                    ImGui::Text("%llu", aznumeric_cast<AZ::u64>(metrics.m_recvPackets));
-                    ImGui::TableNextRow(); ImGui::TableNextColumn();
-                    ImGui::Text("Total received bytes after compression");
-                    ImGui::TableNextColumn();
-                    ImGui::Text("%llu", aznumeric_cast<AZ::u64>(metrics.m_recvBytes));
-                    ImGui::TableNextRow(); ImGui::TableNextColumn();
-                    ImGui::Text("Total received bytes before compression");
-                    ImGui::TableNextColumn();
-                    ImGui::Text("%llu", aznumeric_cast<AZ::u64>(metrics.m_recvBytesUncompressed));
-                    ImGui::TableNextRow(); ImGui::TableNextColumn();
-                    ImGui::Text("Total packets discarded due to load");
-                    ImGui::TableNextColumn();
-                    ImGui::Text("%llu", aznumeric_cast<AZ::u64>(metrics.m_discardedPackets));
-                    ImGui::EndTable();
-                }
-
-                if (ImGui::BeginTable("Connections", 7, flags))
-                {
-                    // The first column will use the default _WidthStretch when ScrollX is Off and _WidthFixed when ScrollX is On
-                    ImGui::TableSetupColumn("RemoteAddr", ImGuiTableColumnFlags_WidthStretch);
-                    ImGui::TableSetupColumn("Conn. Id", ImGuiTableColumnFlags_WidthFixed, TEXT_BASE_WIDTH * 6.0f);
-                    ImGui::TableSetupColumn("Send (Bps)", ImGuiTableColumnFlags_WidthFixed, TEXT_BASE_WIDTH * 10.0f);
-                    ImGui::TableSetupColumn("Recv (Bps)", ImGuiTableColumnFlags_WidthFixed, TEXT_BASE_WIDTH * 10.0f);
-                    ImGui::TableSetupColumn("RTT (ms)", ImGuiTableColumnFlags_WidthFixed, TEXT_BASE_WIDTH * 8.0f);
-                    ImGui::TableSetupColumn("% Lost", ImGuiTableColumnFlags_WidthFixed, TEXT_BASE_WIDTH * 8.0f);
-                    ImGui::TableSetupColumn("Debug Settings", ImGuiTableColumnFlags_WidthFixed, TEXT_BASE_WIDTH * 32.0f);
-                    ImGui::TableHeadersRow();
-
-                    auto displayConnectionRow = [](AzNetworking::IConnection& connection)
-                    {
-                        ImGui::PushID(&connection);
-
-                        const AzNetworking::ConnectionMetrics& metrics = connection.GetMetrics();
-                        const AzNetworking::IpAddress::IpString remoteAddr = connection.GetRemoteAddress().GetString();
-                        ImGui::TableNextRow();
-                        ImGui::TableNextColumn();
-                        ImGui::TreeNodeEx(remoteAddr.c_str(), nodeFlags);
-                        ImGui::TableNextColumn();
-                        ImGui::Text("%5llu", aznumeric_cast<AZ::u64>(connection.GetConnectionId()));
-                        ImGui::TableNextColumn();
-                        ImGui::Text("%9.2f", metrics.m_sendDatarate.GetBytesPerSecond());
-                        ImGui::TableNextColumn();
-                        ImGui::Text("%9.2f", metrics.m_recvDatarate.GetBytesPerSecond());
-                        ImGui::TableNextColumn();
-                        ImGui::Text("%7.2f", metrics.m_connectionRtt.GetRoundTripTimeSeconds() * 1000.0f);
-                        ImGui::TableNextColumn();
-                        ImGui::Text("%7.2f", metrics.m_sendDatarate.GetLossRatePercent());
-                        ImGui::TableNextColumn();
-
-                        {
-                            AzNetworking::ConnectionQuality& quality = connection.GetConnectionQuality();
-                            int32_t latency = aznumeric_cast<int32_t>(quality.m_latencyMs);
-                            int32_t variance = aznumeric_cast<int32_t>(quality.m_varianceMs);
-                            ImGui::SliderInt("Loss %", &quality.m_lossPercentage, 0, 100);
-                            if (ImGui::SliderInt("Latency(ms)", &latency, 0, 3000))
-                            {
-                                quality.m_latencyMs = AZ::TimeMs{ latency };
-                            }
-                            if (ImGui::SliderInt("Jitter(ms)", &variance, 0, 1000))
-                            {
-                                quality.m_varianceMs = AZ::TimeMs{ variance };
-                            }
-                        }
-                        ImGui::PopID();
-                    };
-                    networkInterface.second->GetConnectionSet().VisitConnections(displayConnectionRow);
-                    ImGui::EndTable();
-                }
-            }
-            ImGui::NewLine();
-        }
-    }
-
-    void DrawMultiplayerStats()
-    {
-        const float TEXT_BASE_WIDTH = ImGui::CalcTextSize("A").x;
-
-        IMultiplayer* multiplayer = AZ::Interface<IMultiplayer>::Get();
-        MultiplayerComponentRegistry* componentRegistry = GetMultiplayerComponentRegistry();
-        const Multiplayer::MultiplayerStats& stats = multiplayer->GetStats();
-        ImGui::Text("Multiplayer operating in %s mode", GetEnumString(multiplayer->GetAgentType()));
-        ImGui::Text("Total networked entities: %llu", aznumeric_cast<AZ::u64>(stats.m_entityCount));
-        ImGui::Text("Total client connections: %llu", aznumeric_cast<AZ::u64>(stats.m_clientConnectionCount));
-        ImGui::Text("Total server connections: %llu", aznumeric_cast<AZ::u64>(stats.m_serverConnectionCount));
-        ImGui::NewLine();
-
-        static ImGuiTableFlags flags = ImGuiTableFlags_BordersV
-            | ImGuiTableFlags_BordersOuterH
-            | ImGuiTableFlags_Resizable
-            | ImGuiTableFlags_RowBg
-            | ImGuiTableFlags_NoBordersInBody;
-
-        if (ImGui::BeginTable("Calls/Bytes", 5, flags))
-        {
-            // The first column will use the default _WidthStretch when ScrollX is Off and _WidthFixed when ScrollX is On
-            ImGui::TableSetupColumn("Name", ImGuiTableColumnFlags_WidthStretch);
-            ImGui::TableSetupColumn("Total Calls", ImGuiTableColumnFlags_WidthFixed, TEXT_BASE_WIDTH * 12.0f);
-            ImGui::TableSetupColumn("Total Bytes", ImGuiTableColumnFlags_WidthFixed, TEXT_BASE_WIDTH * 12.0f);
-            ImGui::TableSetupColumn("Calls/Sec", ImGuiTableColumnFlags_WidthFixed, TEXT_BASE_WIDTH * 12.0f);
-            ImGui::TableSetupColumn("Bytes/Sec", ImGuiTableColumnFlags_WidthFixed, TEXT_BASE_WIDTH * 12.0f);
-            ImGui::TableHeadersRow();
-
-            if (DrawSummaryRow("Totals", stats))
-            {
-                for (AZStd::size_t index = 0; index < stats.m_componentStats.size(); ++index)
-                {
-                    const NetComponentId netComponentId = aznumeric_cast<NetComponentId>(index);
-                    using StringLabel = AZStd::fixed_string<128>;
-                    const StringLabel gemName = componentRegistry->GetComponentGemName(netComponentId);
-                    const StringLabel componentName = componentRegistry->GetComponentName(netComponentId);
-                    const StringLabel label = gemName + "::" + componentName;
-                    if (DrawComponentRow(label.c_str(), stats, netComponentId))
-                    {
-                        DrawComponentDetails(stats, netComponentId);
-                        ImGui::TreePop();
-                    }
-                }
-            }
-            ImGui::EndTable();
-            ImGui::NewLine();
-        }
-    }
-
->>>>>>> 1ec4916b
     void MultiplayerDebugSystemComponent::OnImGuiUpdate()
     {
         bool displaying = m_displayNetworkingStats || m_displayMultiplayerStats || m_displayPerEntityStats || m_displayHierarchyDebugger ||
@@ -522,16 +156,12 @@
         {
             if (m_previousSystemCursorState == AzFramework::SystemCursorState::Unknown)
             {
-<<<<<<< HEAD
-                m_networkMetrics->OnImGuiUpdate();
-=======
                 AzFramework::InputSystemCursorRequestBus::EventResult(
                     m_previousSystemCursorState, AzFramework::InputDeviceMouse::Id,
                     &AzFramework::InputSystemCursorRequests::GetSystemCursorState);
                 AzFramework::InputSystemCursorRequestBus::Event(
                     AzFramework::InputDeviceMouse::Id, &AzFramework::InputSystemCursorRequests::SetSystemCursorState,
                     AzFramework::SystemCursorState::UnconstrainedAndVisible);
->>>>>>> 1ec4916b
             }
 
             // Create an ImGui context scope using the default ImGui pass context.
@@ -539,22 +169,18 @@
 
             if (m_displayNetworkingStats)
             {
-<<<<<<< HEAD
-                m_multiplayerMetrics->OnImGuiUpdate();
-=======
                 if (ImGui::Begin("Networking Stats", &m_displayNetworkingStats, ImGuiWindowFlags_None))
                 {
-                    DrawNetworkingStats();
+                    m_networkMetrics->OnImGuiUpdate();
                 }
                 ImGui::End();
->>>>>>> 1ec4916b
             }
 
             if (m_displayMultiplayerStats)
             {
                 if (ImGui::Begin("Multiplayer Stats", &m_displayMultiplayerStats, ImGuiWindowFlags_None))
                 {
-                    DrawMultiplayerStats();
+                    m_multiplayerMetrics->OnImGuiUpdate();
                 }
                 ImGui::End();
             }
@@ -692,7 +318,7 @@
             {
                 if (elem->m_children.size() > 0 && elem->m_children.front().m_elements.size() > 0)
                 {
-                    if(AZStd::string::format(nodeTitle, elem->m_name.c_str()).contains(filter))
+                    if (AZStd::string::format(nodeTitle, elem->m_name.c_str()).contains(filter))
                     {
                         m_filteredAuditTrail.push_back(*elem);
                     }
@@ -701,9 +327,9 @@
                         AZStd::pair<AZStd::string, AZStd::string> cliServValues =
                             elem->m_children.front().m_elements.front()->GetClientServerValues();
                         if (AZStd::string::format(
-                                "%d %d %s %s", static_cast<uint16_t>(elem->m_inputId), static_cast<uint32_t>(elem->m_hostFrameId),
-                                cliServValues.first.c_str(), cliServValues.second.c_str())
-                                .contains(filter))
+                            "%d %d %s %s", static_cast<uint16_t>(elem->m_inputId), static_cast<uint32_t>(elem->m_hostFrameId),
+                            cliServValues.first.c_str(), cliServValues.second.c_str())
+                            .contains(filter))
                         {
                             m_filteredAuditTrail.push_back(*elem);
                         }
@@ -718,7 +344,7 @@
                     m_filteredAuditTrail.push_back(*elem);
                 }
                 else if (AZStd::string::format("%hu %d", static_cast<uint16_t>(elem->m_inputId), static_cast<uint32_t>(elem->m_hostFrameId))
-                        .contains(filter))
+                    .contains(filter))
                 {
                     m_filteredAuditTrail.push_back(*elem);
                 }
@@ -743,9 +369,9 @@
                             {
                                 AZStd::pair<AZStd::string, AZStd::string> cliServValues = childElem->GetClientServerValues();
                                 if (AZStd::string::format(
-                                        "%s %s %s", childElem->GetName().c_str(), cliServValues.first.c_str(),
-                                        cliServValues.second.c_str())
-                                        .contains(filter))
+                                    "%s %s %s", childElem->GetName().c_str(), cliServValues.first.c_str(),
+                                    cliServValues.second.c_str())
+                                    .contains(filter))
                                 {
                                     filteredChild.m_elements.push_back(childElem.get()->Clone());
                                 }
