/*
 * Copyright (c) Contributors to the Open 3D Engine Project.
 * For complete copyright and license terms please see the LICENSE at the root of this distribution.
 *
 * SPDX-License-Identifier: Apache-2.0 OR MIT
 *
 */

#include <Source/Debug/MultiplayerDebugSystemComponent.h>
#include <AzCore/Component/ComponentApplicationBus.h>
#include <AzCore/Serialization/SerializeContext.h>
#include <AzCore/Interface/Interface.h>
#include <AzFramework/Input/Devices/Mouse/InputDeviceMouse.h>
#include <AzNetworking/Framework/INetworking.h>
#include <AzNetworking/Framework/INetworkInterface.h>
#include <Multiplayer/IMultiplayer.h>
#include <Atom/Feature/ImGui/SystemBus.h>
#include <ImGuiContextScope.h>
#include <ImGui/ImGuiPass.h>
#include <imgui/imgui.h>

void OnDebugEntities_ShowBandwidth_Changed(const bool& showBandwidth);

AZ_CVAR(bool, net_DebugEntities_ShowBandwidth, false, &OnDebugEntities_ShowBandwidth_Changed, AZ::ConsoleFunctorFlags::Null,
    "If true, prints bandwidth values over entities that use a considerable amount of network traffic");
AZ_CVAR(uint16_t, net_DebutAuditTrail_HistorySize, 20, nullptr, AZ::ConsoleFunctorFlags::Null,
    "Length of networking debug Audit Trail");

namespace Multiplayer
{
    void MultiplayerDebugSystemComponent::Reflect(AZ::ReflectContext* context)
    {
        if (AZ::SerializeContext* serializeContext = azrtti_cast<AZ::SerializeContext*>(context))
        {
            serializeContext->Class<MultiplayerDebugSystemComponent, AZ::Component>()
                ->Version(1);
        }
    }

    void MultiplayerDebugSystemComponent::GetProvidedServices(AZ::ComponentDescriptor::DependencyArrayType& provided)
    {
        provided.push_back(AZ_CRC_CE("MultiplayerDebugSystemComponent"));
    }

    void MultiplayerDebugSystemComponent::GetRequiredServices([[maybe_unused]] AZ::ComponentDescriptor::DependencyArrayType& required)
    {
        ;
    }

    void MultiplayerDebugSystemComponent::GetIncompatibleServices(AZ::ComponentDescriptor::DependencyArrayType& incompatbile)
    {
        incompatbile.push_back(AZ_CRC_CE("MultiplayerDebugSystemComponent"));
    }

    void MultiplayerDebugSystemComponent::Activate()
    {
        AZ::ComponentApplicationBus::Broadcast(&AZ::ComponentApplicationRequests::QueryApplicationType, m_applicationType);
#ifdef IMGUI_ENABLED
        AZ::ComponentApplicationBus::Broadcast(&AZ::ComponentApplicationRequests::QueryApplicationType, m_applicationType);
        ImGui::ImGuiUpdateListenerBus::Handler::BusConnect();
        m_networkMetrics = AZStd::make_unique<MultiplayerDebugNetworkMetrics>();
        m_multiplayerMetrics = AZStd::make_unique<MultiplayerDebugMultiplayerMetrics>();
#endif
    }

    void MultiplayerDebugSystemComponent::Deactivate()
    {
#ifdef IMGUI_ENABLED
        ImGui::ImGuiUpdateListenerBus::Handler::BusDisconnect();
#endif
    }

    void MultiplayerDebugSystemComponent::ShowEntityBandwidthDebugOverlay()
    {
#ifdef IMGUI_ENABLED
        m_reporter = AZStd::make_unique<MultiplayerDebugPerEntityReporter>();
#endif
    }

    void MultiplayerDebugSystemComponent::HideEntityBandwidthDebugOverlay()
    {
#ifdef IMGUI_ENABLED
        m_reporter.reset();
#endif
    }

    void MultiplayerDebugSystemComponent::AddAuditEntry(
        [[maybe_unused]] const AuditCategory category,
        [[maybe_unused]] const ClientInputId inputId,
        [[maybe_unused]] const HostFrameId frameId,
        [[maybe_unused]] const AZStd::string& name,
        [[maybe_unused]] AZStd::vector<MultiplayerAuditingElement>&& entryDetails)
    {
#ifdef IMGUI_ENABLED
        while (m_auditTrailElems.size() >= net_DebutAuditTrail_HistorySize)
        {
            m_auditTrailElems.pop_back();
        }

        m_auditTrailElems.emplace_front(category, inputId, frameId, name, AZStd::move(entryDetails));

        if (category == AuditCategory::Desync)
        {
            while (m_auditTrailElems.size() > 0)
            {
                m_pendingAuditTrail.push_front(AZStd::move(m_auditTrailElems.back()));
                m_auditTrailElems.pop_back();
            }

            while (m_pendingAuditTrail.size() >= net_DebutAuditTrail_HistorySize)
            {
                m_pendingAuditTrail.pop_back();
            }
        }
#endif
    }

#ifdef IMGUI_ENABLED
    void MultiplayerDebugSystemComponent::OnImGuiMainMenuUpdate()
    {
        if (ImGui::BeginMenu("Multiplayer"))
        {
            ImGui::Checkbox("Networking Stats", &m_displayNetworkingStats);
            ImGui::Checkbox("Multiplayer Stats", &m_displayMultiplayerStats);
            ImGui::Checkbox("Multiplayer Entity Stats", &m_displayPerEntityStats);
            ImGui::Checkbox("Multiplayer Hierarchy Debugger", &m_displayHierarchyDebugger);
            ImGui::Checkbox("Multiplayer Audit Trail", &m_displayNetAuditTrail);
<<<<<<< HEAD

            if (auto multiplayerInterface = AZ::Interface<IMultiplayer>::Get(); multiplayerInterface && !m_applicationType.IsEditor())
            {
                if (auto console = AZ::Interface<AZ::IConsole>::Get())
                {
                    const MultiplayerAgentType multiplayerAgentType = multiplayerInterface->GetAgentType();
                    if (multiplayerAgentType == MultiplayerAgentType::Uninitialized)
                    {
                        if (ImGui::Button(HOST_BUTTON_TITLE))
                        {
                            console->PerformCommand("host");
                        }
                    }
                    else if (multiplayerAgentType == MultiplayerAgentType::DedicatedServer ||
                        multiplayerAgentType == MultiplayerAgentType::ClientServer)
                    {
                        if (ImGui::Button(LAUNCH_LOCAL_CLIENT_BUTTON_TITLE))
                        {
                            console->PerformCommand("sv_launch_local_client");
                        }
                    }
                }
            }
            ImGui::EndMenu();
        }
    }
=======
>>>>>>> c4a317d1

            if (auto multiplayerInterface = AZ::Interface<IMultiplayer>::Get(); multiplayerInterface && !m_applicationType.IsEditor())
            {
                if (auto console = AZ::Interface<AZ::IConsole>::Get())
                {
<<<<<<< HEAD
                    const PropertyIndex propertyIndex = aznumeric_cast<PropertyIndex>(index);
                    const char* propertyName = componentRegistry->GetComponentPropertyName(netComponentId, propertyIndex);
                    const MultiplayerStats::Metric& subMetric = componentStats.m_propertyUpdatesRecv[index];
                    callsPerSecond = 0.0f;
                    bytesPerSecond = 0.0f;
                    AccumulatePerSecondValues(stats, subMetric, callsPerSecond, bytesPerSecond);
                    DrawMetricsRow(propertyName, false, subMetric.m_totalCalls, subMetric.m_totalBytes, callsPerSecond, bytesPerSecond);
                }
                ImGui::TreePop();
            }
        }
        {
            const MultiplayerStats::Metric metric = stats.CalculateComponentRpcsSentMetrics(netComponentId);
            float callsPerSecond = 0.0f;
            float bytesPerSecond = 0.0f;
            AccumulatePerSecondValues(stats, metric, callsPerSecond, bytesPerSecond);
            if (DrawMetricsRow("RemoteProcedures Sent", true, metric.m_totalCalls, metric.m_totalBytes, callsPerSecond, bytesPerSecond))
            {
                const MultiplayerStats::ComponentStats& componentStats = stats.m_componentStats[aznumeric_cast<AZStd::size_t>(netComponentId)];
                for (AZStd::size_t index = 0; index < componentStats.m_rpcsSent.size(); ++index)
                {
                    const RpcIndex rpcIndex = aznumeric_cast<RpcIndex>(index);
                    const char* rpcName = componentRegistry->GetComponentRpcName(netComponentId, rpcIndex);
                    const MultiplayerStats::Metric& subMetric = componentStats.m_rpcsSent[index];
                    callsPerSecond = 0.0f;
                    bytesPerSecond = 0.0f;
                    AccumulatePerSecondValues(stats, subMetric, callsPerSecond, bytesPerSecond);
                    DrawMetricsRow(rpcName, false, subMetric.m_totalCalls, subMetric.m_totalBytes, callsPerSecond, bytesPerSecond);
                }
                ImGui::TreePop();
            }
        }
        {
            const MultiplayerStats::Metric metric = stats.CalculateComponentRpcsRecvMetrics(netComponentId);
            float callsPerSecond = 0.0f;
            float bytesPerSecond = 0.0f;
            AccumulatePerSecondValues(stats, metric, callsPerSecond, bytesPerSecond);
            if (DrawMetricsRow("RemoteProcedures Recv", true, metric.m_totalCalls, metric.m_totalBytes, callsPerSecond, bytesPerSecond))
            {
                const MultiplayerStats::ComponentStats& componentStats = stats.m_componentStats[aznumeric_cast<AZStd::size_t>(netComponentId)];
                for (AZStd::size_t index = 0; index < componentStats.m_rpcsRecv.size(); ++index)
                {
                    const RpcIndex rpcIndex = aznumeric_cast<RpcIndex>(index);
                    const char* rpcName = componentRegistry->GetComponentRpcName(netComponentId, rpcIndex);
                    const MultiplayerStats::Metric& subMetric = componentStats.m_rpcsRecv[index];
                    callsPerSecond = 0.0f;
                    bytesPerSecond = 0.0f;
                    AccumulatePerSecondValues(stats, subMetric, callsPerSecond, bytesPerSecond);
                    DrawMetricsRow(rpcName, false, subMetric.m_totalCalls, subMetric.m_totalBytes, callsPerSecond, bytesPerSecond);
                }
                ImGui::TreePop();
            }
        }
    }

    void DrawNetworkingStats()
    {
        const float TEXT_BASE_WIDTH = ImGui::CalcTextSize("A").x;

        const ImGuiTableFlags flags = ImGuiTableFlags_BordersV
            | ImGuiTableFlags_BordersOuterH
            | ImGuiTableFlags_Resizable
            | ImGuiTableFlags_RowBg
            | ImGuiTableFlags_NoBordersInBody;

        const ImGuiTreeNodeFlags nodeFlags = (ImGuiTreeNodeFlags_Leaf | ImGuiTreeNodeFlags_NoTreePushOnOpen | ImGuiTreeNodeFlags_SpanFullWidth);

        AzNetworking::INetworking* networking = AZ::Interface<AzNetworking::INetworking>::Get();

        ImGui::Text("Total sockets monitored by TcpListenThread: %u", networking->GetTcpListenThreadSocketCount());
        ImGui::Text("Total time spent updating TcpListenThread: %lld", aznumeric_cast<AZ::s64>(networking->GetTcpListenThreadUpdateTime()));
        ImGui::Text("Total sockets monitored by UdpReaderThread: %u", networking->GetUdpReaderThreadSocketCount());
        ImGui::Text("Total time spent updating UdpReaderThread: %lld", aznumeric_cast<AZ::s64>(networking->GetUdpReaderThreadUpdateTime()));
        ImGui::NewLine();

        for (auto& networkInterface : networking->GetNetworkInterfaces())
        {
            if (ImGui::CollapsingHeader(networkInterface.second->GetName().GetCStr()))
            {
                const char* protocol = networkInterface.second->GetType() == AzNetworking::ProtocolType::Tcp ? "Tcp" : "Udp";
                const char* trustZone = networkInterface.second->GetTrustZone() == AzNetworking::TrustZone::ExternalClientToServer ? "ExternalClientToServer" : "InternalServerToServer";
                const uint32_t port = aznumeric_cast<uint32_t>(networkInterface.second->GetPort());
                ImGui::Text("%sNetworkInterface open to %s on port %u", protocol, trustZone, port);

                if (ImGui::BeginTable("Stats", 2, flags))
                {
                    const AzNetworking::NetworkInterfaceMetrics& metrics = networkInterface.second->GetMetrics();
                    ImGui::TableSetupColumn("Stat", ImGuiTableColumnFlags_WidthStretch);
                    ImGui::TableSetupColumn("Value", ImGuiTableColumnFlags_WidthFixed, TEXT_BASE_WIDTH * 12.0f);
                    ImGui::TableHeadersRow();
                    ImGui::TableNextRow(); ImGui::TableNextColumn();
                    ImGui::Text("Total time spent updating (ms)");
                    ImGui::TableNextColumn();
                    ImGui::Text("%lld", aznumeric_cast<AZ::s64>(metrics.m_updateTimeMs));
                    ImGui::TableNextRow(); ImGui::TableNextColumn();
                    ImGui::Text("Total number of connections");
                    ImGui::TableNextColumn();
                    ImGui::Text("%llu", aznumeric_cast<AZ::u64>(metrics.m_connectionCount));
                    ImGui::TableNextRow(); ImGui::TableNextColumn();
                    ImGui::Text("Total send time (ms)");
                    ImGui::TableNextColumn();
                    ImGui::Text("%lld", aznumeric_cast<AZ::s64>(metrics.m_sendTimeMs));
                    ImGui::TableNextRow(); ImGui::TableNextColumn();
                    ImGui::Text("Total sent packets");
                    ImGui::TableNextColumn();
                    ImGui::Text("%llu", aznumeric_cast<AZ::s64>(metrics.m_sendPackets));
                    ImGui::TableNextRow(); ImGui::TableNextColumn();
                    ImGui::Text("Total sent bytes after compression");
                    ImGui::TableNextColumn();
                    ImGui::Text("%llu", aznumeric_cast<AZ::u64>(metrics.m_sendBytes));
                    ImGui::TableNextRow(); ImGui::TableNextColumn();
                    ImGui::Text("Total sent bytes before compression");
                    ImGui::TableNextColumn();
                    ImGui::Text("%llu", aznumeric_cast<AZ::u64>(metrics.m_sendBytesUncompressed));
                    ImGui::TableNextRow(); ImGui::TableNextColumn();
                    ImGui::Text("Total sent compressed packets without benefit");
                    ImGui::TableNextColumn();
                    ImGui::Text("%llu", aznumeric_cast<AZ::u64>(metrics.m_sendCompressedPacketsNoGain));
                    ImGui::TableNextRow(); ImGui::TableNextColumn();
                    ImGui::Text("Total gain from packet compression");
                    ImGui::TableNextColumn();
                    ImGui::Text("%lld", aznumeric_cast<AZ::s64>(metrics.m_sendBytesCompressedDelta));
                    ImGui::TableNextRow(); ImGui::TableNextColumn();
                    ImGui::Text("Total packets resent");
                    ImGui::TableNextColumn();
                    ImGui::Text("%llu", aznumeric_cast<AZ::u64>(metrics.m_resentPackets));
                    ImGui::TableNextRow(); ImGui::TableNextColumn();
                    ImGui::Text("Total receive time (ms)");
                    ImGui::TableNextColumn();
                    ImGui::Text("%lld", aznumeric_cast<AZ::s64>(metrics.m_recvTimeMs));
                    ImGui::TableNextRow(); ImGui::TableNextColumn();
                    ImGui::Text("Total received packets");
                    ImGui::TableNextColumn();
                    ImGui::Text("%llu", aznumeric_cast<AZ::u64>(metrics.m_recvPackets));
                    ImGui::TableNextRow(); ImGui::TableNextColumn();
                    ImGui::Text("Total received bytes after compression");
                    ImGui::TableNextColumn();
                    ImGui::Text("%llu", aznumeric_cast<AZ::u64>(metrics.m_recvBytes));
                    ImGui::TableNextRow(); ImGui::TableNextColumn();
                    ImGui::Text("Total received bytes before compression");
                    ImGui::TableNextColumn();
                    ImGui::Text("%llu", aznumeric_cast<AZ::u64>(metrics.m_recvBytesUncompressed));
                    ImGui::TableNextRow(); ImGui::TableNextColumn();
                    ImGui::Text("Total packets discarded due to load");
                    ImGui::TableNextColumn();
                    ImGui::Text("%llu", aznumeric_cast<AZ::u64>(metrics.m_discardedPackets));
                    ImGui::EndTable();
                }

                if (ImGui::BeginTable("Connections", 7, flags))
                {
                    // The first column will use the default _WidthStretch when ScrollX is Off and _WidthFixed when ScrollX is On
                    ImGui::TableSetupColumn("RemoteAddr", ImGuiTableColumnFlags_WidthStretch);
                    ImGui::TableSetupColumn("Conn. Id", ImGuiTableColumnFlags_WidthFixed, TEXT_BASE_WIDTH * 6.0f);
                    ImGui::TableSetupColumn("Send (Bps)", ImGuiTableColumnFlags_WidthFixed, TEXT_BASE_WIDTH * 10.0f);
                    ImGui::TableSetupColumn("Recv (Bps)", ImGuiTableColumnFlags_WidthFixed, TEXT_BASE_WIDTH * 10.0f);
                    ImGui::TableSetupColumn("RTT (ms)", ImGuiTableColumnFlags_WidthFixed, TEXT_BASE_WIDTH * 8.0f);
                    ImGui::TableSetupColumn("% Lost", ImGuiTableColumnFlags_WidthFixed, TEXT_BASE_WIDTH * 8.0f);
                    ImGui::TableSetupColumn("Debug Settings", ImGuiTableColumnFlags_WidthFixed, TEXT_BASE_WIDTH * 32.0f);
                    ImGui::TableHeadersRow();

                    auto displayConnectionRow = [](AzNetworking::IConnection& connection)
=======
                    const MultiplayerAgentType multiplayerAgentType = multiplayerInterface->GetAgentType();
                    if (multiplayerAgentType == MultiplayerAgentType::Uninitialized)
>>>>>>> c4a317d1
                    {
                        if (ImGui::Button(HOST_BUTTON_TITLE))
                        {
                            console->PerformCommand("host");
                        }
<<<<<<< HEAD
                        ImGui::PopID();
                    };
                    networkInterface.second->GetConnectionSet().VisitConnections(displayConnectionRow);
                    ImGui::EndTable();
                }
            }
            ImGui::NewLine();
        }
    }

    void DrawMultiplayerStats()
    {
        const float TEXT_BASE_WIDTH = ImGui::CalcTextSize("A").x;

        IMultiplayer* multiplayer = AZ::Interface<IMultiplayer>::Get();
        MultiplayerComponentRegistry* componentRegistry = GetMultiplayerComponentRegistry();
        const Multiplayer::MultiplayerStats& stats = multiplayer->GetStats();
        ImGui::Text("Multiplayer operating in %s mode", GetEnumString(multiplayer->GetAgentType()));
        ImGui::Text("Total networked entities: %llu", aznumeric_cast<AZ::u64>(stats.m_entityCount));
        ImGui::Text("Total client connections: %llu", aznumeric_cast<AZ::u64>(stats.m_clientConnectionCount));
        ImGui::Text("Total server connections: %llu", aznumeric_cast<AZ::u64>(stats.m_serverConnectionCount));
        ImGui::NewLine();

        static ImGuiTableFlags flags = ImGuiTableFlags_BordersV
            | ImGuiTableFlags_BordersOuterH
            | ImGuiTableFlags_Resizable
            | ImGuiTableFlags_RowBg
            | ImGuiTableFlags_NoBordersInBody;

        if (ImGui::BeginTable("Calls/Bytes", 5, flags))
        {
            // The first column will use the default _WidthStretch when ScrollX is Off and _WidthFixed when ScrollX is On
            ImGui::TableSetupColumn("Name", ImGuiTableColumnFlags_WidthStretch);
            ImGui::TableSetupColumn("Total Calls", ImGuiTableColumnFlags_WidthFixed, TEXT_BASE_WIDTH * 12.0f);
            ImGui::TableSetupColumn("Total Bytes", ImGuiTableColumnFlags_WidthFixed, TEXT_BASE_WIDTH * 12.0f);
            ImGui::TableSetupColumn("Calls/Sec", ImGuiTableColumnFlags_WidthFixed, TEXT_BASE_WIDTH * 12.0f);
            ImGui::TableSetupColumn("Bytes/Sec", ImGuiTableColumnFlags_WidthFixed, TEXT_BASE_WIDTH * 12.0f);
            ImGui::TableHeadersRow();

            if (DrawSummaryRow("Totals", stats))
            {
                for (AZStd::size_t index = 0; index < stats.m_componentStats.size(); ++index)
                {
                    const NetComponentId netComponentId = aznumeric_cast<NetComponentId>(index);
                    using StringLabel = AZStd::fixed_string<128>;
                    const StringLabel gemName = componentRegistry->GetComponentGemName(netComponentId);
                    const StringLabel componentName = componentRegistry->GetComponentName(netComponentId);
                    const StringLabel label = gemName + "::" + componentName;
                    if (DrawComponentRow(label.c_str(), stats, netComponentId))
=======
                    }
                    else if (multiplayerAgentType == MultiplayerAgentType::DedicatedServer ||
                        multiplayerAgentType == MultiplayerAgentType::ClientServer)
>>>>>>> c4a317d1
                    {
                        if (ImGui::Button(LAUNCH_LOCAL_CLIENT_BUTTON_TITLE))
                        {
                            console->PerformCommand("sv_launch_local_client");
                        }
                    }
                }
            }
            ImGui::EndMenu();
        }
    }

    void MultiplayerDebugSystemComponent::OnImGuiUpdate()
    {
        bool displaying = m_displayNetworkingStats || m_displayMultiplayerStats || m_displayPerEntityStats || m_displayHierarchyDebugger ||
            m_displayNetAuditTrail;

        // Get the default ImGui pass.
        AZ::Render::ImGuiPass* defaultImGuiPass = nullptr;
        AZ::Render::ImGuiSystemRequestBus::BroadcastResult(
            defaultImGuiPass, &AZ::Render::ImGuiSystemRequestBus::Events::GetDefaultImGuiPass);
        if (displaying && defaultImGuiPass)
        {
            if (m_previousSystemCursorState == AzFramework::SystemCursorState::Unknown)
            {
                AzFramework::InputSystemCursorRequestBus::EventResult(
                    m_previousSystemCursorState, AzFramework::InputDeviceMouse::Id,
                    &AzFramework::InputSystemCursorRequests::GetSystemCursorState);
                AzFramework::InputSystemCursorRequestBus::Event(
                    AzFramework::InputDeviceMouse::Id, &AzFramework::InputSystemCursorRequests::SetSystemCursorState,
                    AzFramework::SystemCursorState::UnconstrainedAndVisible);
            }

            // Create an ImGui context scope using the default ImGui pass context.
            ImGui::ImGuiContextScope contextScope(defaultImGuiPass->GetContext());

            if (m_displayNetworkingStats)
            {
                if (ImGui::Begin("Networking Stats", &m_displayNetworkingStats, ImGuiWindowFlags_None))
                {
                    m_networkMetrics->OnImGuiUpdate();
                }
                ImGui::End();
            }

            if (m_displayMultiplayerStats)
            {
                if (ImGui::Begin("Multiplayer Stats", &m_displayMultiplayerStats, ImGuiWindowFlags_None))
                {
                    m_multiplayerMetrics->OnImGuiUpdate();
                }
                ImGui::End();
            }

            if (m_displayPerEntityStats)
            {
                if (ImGui::Begin("Multiplayer Per Entity Stats", &m_displayPerEntityStats, ImGuiWindowFlags_AlwaysAutoResize))
                {
                    // This overrides @net_DebugNetworkEntity_ShowBandwidth value
                    if (m_reporter == nullptr)
                    {
                        ShowEntityBandwidthDebugOverlay();
                    }

                    if (m_reporter)
                    {
                        m_reporter->OnImGuiUpdate();
                    }
                }
                ImGui::End();
            }

            if (m_displayHierarchyDebugger)
            {
                if (ImGui::Begin("Multiplayer Hierarchy Debugger", &m_displayHierarchyDebugger))
                {
                    if (m_hierarchyDebugger == nullptr)
                    {
                        m_hierarchyDebugger = AZStd::make_unique<MultiplayerDebugHierarchyReporter>();
                    }

                    if (m_hierarchyDebugger)
                    {
                        m_hierarchyDebugger->OnImGuiUpdate();
                    }
                }
                ImGui::End();
            }
            else
            {
                if (m_hierarchyDebugger)
                {
                    m_hierarchyDebugger.reset();
                }
            }

            if (m_displayNetAuditTrail)
            {
                if (ImGui::Begin("Multiplayer Audit Trail", &m_displayNetAuditTrail))
                {
                    if (m_auditTrail == nullptr)
                    {
                        m_lastFilter = "";
                        m_auditTrail = AZStd::make_unique<MultiplayerDebugAuditTrail>();
                        m_committedAuditTrail = m_pendingAuditTrail;
                    }

                    if (m_auditTrail->TryPumpAuditTrail())
                    {
                        m_committedAuditTrail = m_pendingAuditTrail;
                    }

                    FilterAuditTrail();

                    if (m_auditTrail)
                    {
                        if (m_filteredAuditTrail.size() > 0)
                        {
                            m_auditTrail->OnImGuiUpdate(m_filteredAuditTrail);
                        }
                        else
                        {
                            m_auditTrail->OnImGuiUpdate(m_committedAuditTrail);
                        }
                    }
                }
                ImGui::End();
            }
            else
            {
                if (m_auditTrail)
                {
                    m_auditTrail.reset();
                }
            }
        }
        else if (m_previousSystemCursorState != AzFramework::SystemCursorState::Unknown)
        {
            AzFramework::InputSystemCursorRequestBus::Event(
                AzFramework::InputDeviceMouse::Id, &AzFramework::InputSystemCursorRequests::SetSystemCursorState,
                m_previousSystemCursorState);
            m_previousSystemCursorState = AzFramework::SystemCursorState::Unknown;
        }
    }

    void MultiplayerDebugSystemComponent::FilterAuditTrail()
    {
        if (!m_auditTrail)
        {
            return;
        }

        AZStd::string filter = m_auditTrail->GetAuditTrialFilter();
        if (m_filteredAuditTrail.size() > 0 && filter == m_lastFilter)
        {
            return;
        }
        m_lastFilter = filter;
        m_filteredAuditTrail.clear();

        if (filter.size() == 0)
        {
            return;
        }

        for (auto elem = m_committedAuditTrail.begin(); elem != m_committedAuditTrail.end(); ++elem)
        {
            const char* nodeTitle = "";
            switch (elem->m_category)
            {
            case AuditCategory::Desync:
                nodeTitle = MultiplayerDebugAuditTrail::DESYNC_TITLE;
                break;
            case AuditCategory::Input:
                nodeTitle = MultiplayerDebugAuditTrail::INPUT_TITLE;
                break;
            case AuditCategory::Event:
                nodeTitle = MultiplayerDebugAuditTrail::EVENT_TITLE;
                break;
            }

            // Events only have one item
            if (elem->m_category == AuditCategory::Event)
            {
                if (elem->m_children.size() > 0 && elem->m_children.front().m_elements.size() > 0)
                {
                    if (AZStd::string::format(nodeTitle, elem->m_name.c_str()).contains(filter))
                    {
                        m_filteredAuditTrail.push_back(*elem);
                    }
                    else
                    {
                        AZStd::pair<AZStd::string, AZStd::string> cliServValues =
                            elem->m_children.front().m_elements.front()->GetClientServerValues();
                        if (AZStd::string::format(
                            "%d %d %s %s", static_cast<uint16_t>(elem->m_inputId), static_cast<uint32_t>(elem->m_hostFrameId),
                            cliServValues.first.c_str(), cliServValues.second.c_str())
                            .contains(filter))
                        {
                            m_filteredAuditTrail.push_back(*elem);
                        }
                    }
                }
            }
            // Desyncs and inputs can contain multiple line items
            else
            {
                if (AZStd::string::format(nodeTitle, elem->m_name.c_str()).contains(filter))
                {
                    m_filteredAuditTrail.push_back(*elem);
                }
                else if (AZStd::string::format("%hu %d", static_cast<uint16_t>(elem->m_inputId), static_cast<uint32_t>(elem->m_hostFrameId))
                    .contains(filter))
                {
                    m_filteredAuditTrail.push_back(*elem);
                }
                else
                {
                    // Attempt to construct a filtered input
                    Multiplayer::AuditTrailInput filteredInput(
                        elem->m_category, elem->m_inputId, elem->m_hostFrameId, elem->m_name, {});

                    for (const auto& child : elem->m_children)
                    {
                        if (child.m_name.contains(filter))
                        {
                            filteredInput.m_children.push_back(child);
                        }
                        else if (child.m_elements.size() > 0)
                        {
                            MultiplayerAuditingElement filteredChild;
                            filteredChild.m_name = child.m_name;

                            for (const auto& childElem : child.m_elements)
                            {
                                AZStd::pair<AZStd::string, AZStd::string> cliServValues = childElem->GetClientServerValues();
                                if (AZStd::string::format(
                                    "%s %s %s", childElem->GetName().c_str(), cliServValues.first.c_str(),
                                    cliServValues.second.c_str())
                                    .contains(filter))
                                {
                                    filteredChild.m_elements.push_back(childElem.get()->Clone());
                                }
                            }

                            if (filteredChild.m_elements.size() > 0)
                            {
                                filteredInput.m_children.push_back(filteredChild);
                            }
                        }
                    }

                    if (filteredInput.m_children.size() > 0 || elem->m_category == AuditCategory::Desync)
                    {
                        m_filteredAuditTrail.push_back(filteredInput);
                    }
                }
            }
        }
    }
#endif
}

void OnDebugEntities_ShowBandwidth_Changed(const bool& showBandwidth)
{
    if (showBandwidth)
    {
        AZ::Interface<Multiplayer::IMultiplayerDebug>::Get()->ShowEntityBandwidthDebugOverlay();
    }
    else
    {
        AZ::Interface<Multiplayer::IMultiplayerDebug>::Get()->HideEntityBandwidthDebugOverlay();
    }
}<|MERGE_RESOLUTION|>--- conflicted
+++ resolved
@@ -54,7 +54,6 @@
 
     void MultiplayerDebugSystemComponent::Activate()
     {
-        AZ::ComponentApplicationBus::Broadcast(&AZ::ComponentApplicationRequests::QueryApplicationType, m_applicationType);
 #ifdef IMGUI_ENABLED
         AZ::ComponentApplicationBus::Broadcast(&AZ::ComponentApplicationRequests::QueryApplicationType, m_applicationType);
         ImGui::ImGuiUpdateListenerBus::Handler::BusConnect();
@@ -125,7 +124,6 @@
             ImGui::Checkbox("Multiplayer Entity Stats", &m_displayPerEntityStats);
             ImGui::Checkbox("Multiplayer Hierarchy Debugger", &m_displayHierarchyDebugger);
             ImGui::Checkbox("Multiplayer Audit Trail", &m_displayNetAuditTrail);
-<<<<<<< HEAD
 
             if (auto multiplayerInterface = AZ::Interface<IMultiplayer>::Get(); multiplayerInterface && !m_applicationType.IsEditor())
             {
@@ -141,251 +139,6 @@
                     }
                     else if (multiplayerAgentType == MultiplayerAgentType::DedicatedServer ||
                         multiplayerAgentType == MultiplayerAgentType::ClientServer)
-                    {
-                        if (ImGui::Button(LAUNCH_LOCAL_CLIENT_BUTTON_TITLE))
-                        {
-                            console->PerformCommand("sv_launch_local_client");
-                        }
-                    }
-                }
-            }
-            ImGui::EndMenu();
-        }
-    }
-=======
->>>>>>> c4a317d1
-
-            if (auto multiplayerInterface = AZ::Interface<IMultiplayer>::Get(); multiplayerInterface && !m_applicationType.IsEditor())
-            {
-                if (auto console = AZ::Interface<AZ::IConsole>::Get())
-                {
-<<<<<<< HEAD
-                    const PropertyIndex propertyIndex = aznumeric_cast<PropertyIndex>(index);
-                    const char* propertyName = componentRegistry->GetComponentPropertyName(netComponentId, propertyIndex);
-                    const MultiplayerStats::Metric& subMetric = componentStats.m_propertyUpdatesRecv[index];
-                    callsPerSecond = 0.0f;
-                    bytesPerSecond = 0.0f;
-                    AccumulatePerSecondValues(stats, subMetric, callsPerSecond, bytesPerSecond);
-                    DrawMetricsRow(propertyName, false, subMetric.m_totalCalls, subMetric.m_totalBytes, callsPerSecond, bytesPerSecond);
-                }
-                ImGui::TreePop();
-            }
-        }
-        {
-            const MultiplayerStats::Metric metric = stats.CalculateComponentRpcsSentMetrics(netComponentId);
-            float callsPerSecond = 0.0f;
-            float bytesPerSecond = 0.0f;
-            AccumulatePerSecondValues(stats, metric, callsPerSecond, bytesPerSecond);
-            if (DrawMetricsRow("RemoteProcedures Sent", true, metric.m_totalCalls, metric.m_totalBytes, callsPerSecond, bytesPerSecond))
-            {
-                const MultiplayerStats::ComponentStats& componentStats = stats.m_componentStats[aznumeric_cast<AZStd::size_t>(netComponentId)];
-                for (AZStd::size_t index = 0; index < componentStats.m_rpcsSent.size(); ++index)
-                {
-                    const RpcIndex rpcIndex = aznumeric_cast<RpcIndex>(index);
-                    const char* rpcName = componentRegistry->GetComponentRpcName(netComponentId, rpcIndex);
-                    const MultiplayerStats::Metric& subMetric = componentStats.m_rpcsSent[index];
-                    callsPerSecond = 0.0f;
-                    bytesPerSecond = 0.0f;
-                    AccumulatePerSecondValues(stats, subMetric, callsPerSecond, bytesPerSecond);
-                    DrawMetricsRow(rpcName, false, subMetric.m_totalCalls, subMetric.m_totalBytes, callsPerSecond, bytesPerSecond);
-                }
-                ImGui::TreePop();
-            }
-        }
-        {
-            const MultiplayerStats::Metric metric = stats.CalculateComponentRpcsRecvMetrics(netComponentId);
-            float callsPerSecond = 0.0f;
-            float bytesPerSecond = 0.0f;
-            AccumulatePerSecondValues(stats, metric, callsPerSecond, bytesPerSecond);
-            if (DrawMetricsRow("RemoteProcedures Recv", true, metric.m_totalCalls, metric.m_totalBytes, callsPerSecond, bytesPerSecond))
-            {
-                const MultiplayerStats::ComponentStats& componentStats = stats.m_componentStats[aznumeric_cast<AZStd::size_t>(netComponentId)];
-                for (AZStd::size_t index = 0; index < componentStats.m_rpcsRecv.size(); ++index)
-                {
-                    const RpcIndex rpcIndex = aznumeric_cast<RpcIndex>(index);
-                    const char* rpcName = componentRegistry->GetComponentRpcName(netComponentId, rpcIndex);
-                    const MultiplayerStats::Metric& subMetric = componentStats.m_rpcsRecv[index];
-                    callsPerSecond = 0.0f;
-                    bytesPerSecond = 0.0f;
-                    AccumulatePerSecondValues(stats, subMetric, callsPerSecond, bytesPerSecond);
-                    DrawMetricsRow(rpcName, false, subMetric.m_totalCalls, subMetric.m_totalBytes, callsPerSecond, bytesPerSecond);
-                }
-                ImGui::TreePop();
-            }
-        }
-    }
-
-    void DrawNetworkingStats()
-    {
-        const float TEXT_BASE_WIDTH = ImGui::CalcTextSize("A").x;
-
-        const ImGuiTableFlags flags = ImGuiTableFlags_BordersV
-            | ImGuiTableFlags_BordersOuterH
-            | ImGuiTableFlags_Resizable
-            | ImGuiTableFlags_RowBg
-            | ImGuiTableFlags_NoBordersInBody;
-
-        const ImGuiTreeNodeFlags nodeFlags = (ImGuiTreeNodeFlags_Leaf | ImGuiTreeNodeFlags_NoTreePushOnOpen | ImGuiTreeNodeFlags_SpanFullWidth);
-
-        AzNetworking::INetworking* networking = AZ::Interface<AzNetworking::INetworking>::Get();
-
-        ImGui::Text("Total sockets monitored by TcpListenThread: %u", networking->GetTcpListenThreadSocketCount());
-        ImGui::Text("Total time spent updating TcpListenThread: %lld", aznumeric_cast<AZ::s64>(networking->GetTcpListenThreadUpdateTime()));
-        ImGui::Text("Total sockets monitored by UdpReaderThread: %u", networking->GetUdpReaderThreadSocketCount());
-        ImGui::Text("Total time spent updating UdpReaderThread: %lld", aznumeric_cast<AZ::s64>(networking->GetUdpReaderThreadUpdateTime()));
-        ImGui::NewLine();
-
-        for (auto& networkInterface : networking->GetNetworkInterfaces())
-        {
-            if (ImGui::CollapsingHeader(networkInterface.second->GetName().GetCStr()))
-            {
-                const char* protocol = networkInterface.second->GetType() == AzNetworking::ProtocolType::Tcp ? "Tcp" : "Udp";
-                const char* trustZone = networkInterface.second->GetTrustZone() == AzNetworking::TrustZone::ExternalClientToServer ? "ExternalClientToServer" : "InternalServerToServer";
-                const uint32_t port = aznumeric_cast<uint32_t>(networkInterface.second->GetPort());
-                ImGui::Text("%sNetworkInterface open to %s on port %u", protocol, trustZone, port);
-
-                if (ImGui::BeginTable("Stats", 2, flags))
-                {
-                    const AzNetworking::NetworkInterfaceMetrics& metrics = networkInterface.second->GetMetrics();
-                    ImGui::TableSetupColumn("Stat", ImGuiTableColumnFlags_WidthStretch);
-                    ImGui::TableSetupColumn("Value", ImGuiTableColumnFlags_WidthFixed, TEXT_BASE_WIDTH * 12.0f);
-                    ImGui::TableHeadersRow();
-                    ImGui::TableNextRow(); ImGui::TableNextColumn();
-                    ImGui::Text("Total time spent updating (ms)");
-                    ImGui::TableNextColumn();
-                    ImGui::Text("%lld", aznumeric_cast<AZ::s64>(metrics.m_updateTimeMs));
-                    ImGui::TableNextRow(); ImGui::TableNextColumn();
-                    ImGui::Text("Total number of connections");
-                    ImGui::TableNextColumn();
-                    ImGui::Text("%llu", aznumeric_cast<AZ::u64>(metrics.m_connectionCount));
-                    ImGui::TableNextRow(); ImGui::TableNextColumn();
-                    ImGui::Text("Total send time (ms)");
-                    ImGui::TableNextColumn();
-                    ImGui::Text("%lld", aznumeric_cast<AZ::s64>(metrics.m_sendTimeMs));
-                    ImGui::TableNextRow(); ImGui::TableNextColumn();
-                    ImGui::Text("Total sent packets");
-                    ImGui::TableNextColumn();
-                    ImGui::Text("%llu", aznumeric_cast<AZ::s64>(metrics.m_sendPackets));
-                    ImGui::TableNextRow(); ImGui::TableNextColumn();
-                    ImGui::Text("Total sent bytes after compression");
-                    ImGui::TableNextColumn();
-                    ImGui::Text("%llu", aznumeric_cast<AZ::u64>(metrics.m_sendBytes));
-                    ImGui::TableNextRow(); ImGui::TableNextColumn();
-                    ImGui::Text("Total sent bytes before compression");
-                    ImGui::TableNextColumn();
-                    ImGui::Text("%llu", aznumeric_cast<AZ::u64>(metrics.m_sendBytesUncompressed));
-                    ImGui::TableNextRow(); ImGui::TableNextColumn();
-                    ImGui::Text("Total sent compressed packets without benefit");
-                    ImGui::TableNextColumn();
-                    ImGui::Text("%llu", aznumeric_cast<AZ::u64>(metrics.m_sendCompressedPacketsNoGain));
-                    ImGui::TableNextRow(); ImGui::TableNextColumn();
-                    ImGui::Text("Total gain from packet compression");
-                    ImGui::TableNextColumn();
-                    ImGui::Text("%lld", aznumeric_cast<AZ::s64>(metrics.m_sendBytesCompressedDelta));
-                    ImGui::TableNextRow(); ImGui::TableNextColumn();
-                    ImGui::Text("Total packets resent");
-                    ImGui::TableNextColumn();
-                    ImGui::Text("%llu", aznumeric_cast<AZ::u64>(metrics.m_resentPackets));
-                    ImGui::TableNextRow(); ImGui::TableNextColumn();
-                    ImGui::Text("Total receive time (ms)");
-                    ImGui::TableNextColumn();
-                    ImGui::Text("%lld", aznumeric_cast<AZ::s64>(metrics.m_recvTimeMs));
-                    ImGui::TableNextRow(); ImGui::TableNextColumn();
-                    ImGui::Text("Total received packets");
-                    ImGui::TableNextColumn();
-                    ImGui::Text("%llu", aznumeric_cast<AZ::u64>(metrics.m_recvPackets));
-                    ImGui::TableNextRow(); ImGui::TableNextColumn();
-                    ImGui::Text("Total received bytes after compression");
-                    ImGui::TableNextColumn();
-                    ImGui::Text("%llu", aznumeric_cast<AZ::u64>(metrics.m_recvBytes));
-                    ImGui::TableNextRow(); ImGui::TableNextColumn();
-                    ImGui::Text("Total received bytes before compression");
-                    ImGui::TableNextColumn();
-                    ImGui::Text("%llu", aznumeric_cast<AZ::u64>(metrics.m_recvBytesUncompressed));
-                    ImGui::TableNextRow(); ImGui::TableNextColumn();
-                    ImGui::Text("Total packets discarded due to load");
-                    ImGui::TableNextColumn();
-                    ImGui::Text("%llu", aznumeric_cast<AZ::u64>(metrics.m_discardedPackets));
-                    ImGui::EndTable();
-                }
-
-                if (ImGui::BeginTable("Connections", 7, flags))
-                {
-                    // The first column will use the default _WidthStretch when ScrollX is Off and _WidthFixed when ScrollX is On
-                    ImGui::TableSetupColumn("RemoteAddr", ImGuiTableColumnFlags_WidthStretch);
-                    ImGui::TableSetupColumn("Conn. Id", ImGuiTableColumnFlags_WidthFixed, TEXT_BASE_WIDTH * 6.0f);
-                    ImGui::TableSetupColumn("Send (Bps)", ImGuiTableColumnFlags_WidthFixed, TEXT_BASE_WIDTH * 10.0f);
-                    ImGui::TableSetupColumn("Recv (Bps)", ImGuiTableColumnFlags_WidthFixed, TEXT_BASE_WIDTH * 10.0f);
-                    ImGui::TableSetupColumn("RTT (ms)", ImGuiTableColumnFlags_WidthFixed, TEXT_BASE_WIDTH * 8.0f);
-                    ImGui::TableSetupColumn("% Lost", ImGuiTableColumnFlags_WidthFixed, TEXT_BASE_WIDTH * 8.0f);
-                    ImGui::TableSetupColumn("Debug Settings", ImGuiTableColumnFlags_WidthFixed, TEXT_BASE_WIDTH * 32.0f);
-                    ImGui::TableHeadersRow();
-
-                    auto displayConnectionRow = [](AzNetworking::IConnection& connection)
-=======
-                    const MultiplayerAgentType multiplayerAgentType = multiplayerInterface->GetAgentType();
-                    if (multiplayerAgentType == MultiplayerAgentType::Uninitialized)
->>>>>>> c4a317d1
-                    {
-                        if (ImGui::Button(HOST_BUTTON_TITLE))
-                        {
-                            console->PerformCommand("host");
-                        }
-<<<<<<< HEAD
-                        ImGui::PopID();
-                    };
-                    networkInterface.second->GetConnectionSet().VisitConnections(displayConnectionRow);
-                    ImGui::EndTable();
-                }
-            }
-            ImGui::NewLine();
-        }
-    }
-
-    void DrawMultiplayerStats()
-    {
-        const float TEXT_BASE_WIDTH = ImGui::CalcTextSize("A").x;
-
-        IMultiplayer* multiplayer = AZ::Interface<IMultiplayer>::Get();
-        MultiplayerComponentRegistry* componentRegistry = GetMultiplayerComponentRegistry();
-        const Multiplayer::MultiplayerStats& stats = multiplayer->GetStats();
-        ImGui::Text("Multiplayer operating in %s mode", GetEnumString(multiplayer->GetAgentType()));
-        ImGui::Text("Total networked entities: %llu", aznumeric_cast<AZ::u64>(stats.m_entityCount));
-        ImGui::Text("Total client connections: %llu", aznumeric_cast<AZ::u64>(stats.m_clientConnectionCount));
-        ImGui::Text("Total server connections: %llu", aznumeric_cast<AZ::u64>(stats.m_serverConnectionCount));
-        ImGui::NewLine();
-
-        static ImGuiTableFlags flags = ImGuiTableFlags_BordersV
-            | ImGuiTableFlags_BordersOuterH
-            | ImGuiTableFlags_Resizable
-            | ImGuiTableFlags_RowBg
-            | ImGuiTableFlags_NoBordersInBody;
-
-        if (ImGui::BeginTable("Calls/Bytes", 5, flags))
-        {
-            // The first column will use the default _WidthStretch when ScrollX is Off and _WidthFixed when ScrollX is On
-            ImGui::TableSetupColumn("Name", ImGuiTableColumnFlags_WidthStretch);
-            ImGui::TableSetupColumn("Total Calls", ImGuiTableColumnFlags_WidthFixed, TEXT_BASE_WIDTH * 12.0f);
-            ImGui::TableSetupColumn("Total Bytes", ImGuiTableColumnFlags_WidthFixed, TEXT_BASE_WIDTH * 12.0f);
-            ImGui::TableSetupColumn("Calls/Sec", ImGuiTableColumnFlags_WidthFixed, TEXT_BASE_WIDTH * 12.0f);
-            ImGui::TableSetupColumn("Bytes/Sec", ImGuiTableColumnFlags_WidthFixed, TEXT_BASE_WIDTH * 12.0f);
-            ImGui::TableHeadersRow();
-
-            if (DrawSummaryRow("Totals", stats))
-            {
-                for (AZStd::size_t index = 0; index < stats.m_componentStats.size(); ++index)
-                {
-                    const NetComponentId netComponentId = aznumeric_cast<NetComponentId>(index);
-                    using StringLabel = AZStd::fixed_string<128>;
-                    const StringLabel gemName = componentRegistry->GetComponentGemName(netComponentId);
-                    const StringLabel componentName = componentRegistry->GetComponentName(netComponentId);
-                    const StringLabel label = gemName + "::" + componentName;
-                    if (DrawComponentRow(label.c_str(), stats, netComponentId))
-=======
-                    }
-                    else if (multiplayerAgentType == MultiplayerAgentType::DedicatedServer ||
-                        multiplayerAgentType == MultiplayerAgentType::ClientServer)
->>>>>>> c4a317d1
                     {
                         if (ImGui::Button(LAUNCH_LOCAL_CLIENT_BUTTON_TITLE))
                         {
