/*
* All or portions of this file Copyright (c) Amazon.com, Inc. or its affiliates or
* its licensors.
*
* For complete copyright and license terms please see the LICENSE at the root of this
* distribution (the "License"). All use of this software is governed by the License,
* or, if provided, by the license below or the license accompanying this file. Do not
* remove or modify any license notices. This file is distributed on an "AS IS" BASIS,
* WITHOUT WARRANTIES OR CONDITIONS OF ANY KIND, either express or implied.
*
*/

#pragma once

#include <AzCore/Component/Component.h>
#include <AzCore/Component/TickBus.h>
#include <AzCore/Console/IConsole.h>
#include <AzCore/Console/ILogger.h>
#include <AzCore/Threading/ThreadSafeDeque.h>
#include <AzCore/std/string/string.h>
#include <AzNetworking/ConnectionLayer/IConnectionListener.h>
#include <Include/IMultiplayer.h>
#include <Source/NetworkTime/NetworkTime.h>
#include <Source/NetworkEntity/NetworkEntityManager.h>
#include <Source/AutoGen/Multiplayer.AutoPacketDispatcher.h>

namespace AzNetworking
{
    class INetworkInterface;
}

namespace Multiplayer
{
    //! Multiplayer system component wraps the bridging logic between the game and transport layer.
    class MultiplayerSystemComponent final
        : public AZ::Component
        , public AZ::TickBus::Handler
        , public AzNetworking::IConnectionListener
        , public IMultiplayer
    {
    public:
        AZ_COMPONENT(MultiplayerSystemComponent, "{7C99C4C1-1103-43F9-AD62-8B91CF7C1981}");

        static void Reflect(AZ::ReflectContext* context);
        static void GetRequiredServices(AZ::ComponentDescriptor::DependencyArrayType& required);
        static void GetProvidedServices(AZ::ComponentDescriptor::DependencyArrayType& provided);
        static void GetIncompatibleServices(AZ::ComponentDescriptor::DependencyArrayType& incompatible);

        MultiplayerSystemComponent();
        ~MultiplayerSystemComponent() override = default;

        //! AZ::Component overrides.
        //! @{
        void Activate() override;
        void Deactivate() override;
        //! @}

        //! AZ::TickBus::Handler overrides.
        //! @{
        void OnTick(float deltaTime, AZ::ScriptTimePoint time) override;
        int GetTickOrder() override;
        //! @}

        bool HandleRequest(AzNetworking::IConnection* connection, const AzNetworking::IPacketHeader& packetHeader, MultiplayerPackets::Connect& packet);
        bool HandleRequest(AzNetworking::IConnection* connection, const AzNetworking::IPacketHeader& packetHeader, MultiplayerPackets::Accept& packet);
        bool HandleRequest(AzNetworking::IConnection* connection, const AzNetworking::IPacketHeader& packetHeader, MultiplayerPackets::SyncConsole& packet);
        bool HandleRequest(AzNetworking::IConnection* connection, const AzNetworking::IPacketHeader& packetHeader, MultiplayerPackets::ConsoleCommand& packet);
        bool HandleRequest(AzNetworking::IConnection* connection, const AzNetworking::IPacketHeader& packetHeader, MultiplayerPackets::SyncConnectionCvars& packet);
        bool HandleRequest(AzNetworking::IConnection* connection, const AzNetworking::IPacketHeader& packetHeader, MultiplayerPackets::EntityUpdates& packet);
        bool HandleRequest(AzNetworking::IConnection* connection, const AzNetworking::IPacketHeader& packetHeader, MultiplayerPackets::EntityRpcs& packet);
        bool HandleRequest(AzNetworking::IConnection* connection, const AzNetworking::IPacketHeader& packetHeader, MultiplayerPackets::ClientMigration& packet);
        bool HandleRequest(AzNetworking::IConnection* connection, const AzNetworking::IPacketHeader& packetHeader, MultiplayerPackets::NotifyClientMigration& packet);
        bool HandleRequest(AzNetworking::IConnection* connection, const AzNetworking::IPacketHeader& packetHeader, MultiplayerPackets::EntityMigration& packet);
        bool HandleRequest(AzNetworking::IConnection* connection, const AzNetworking::IPacketHeader& packetHeader, MultiplayerPackets::ReadyForEntityUpdates& packet);

        //! IConnectionListener interface
        //! @{
        AzNetworking::ConnectResult ValidateConnect(const AzNetworking::IpAddress& remoteAddress, const AzNetworking::IPacketHeader& packetHeader, AzNetworking::ISerializer& serializer) override;
        void OnConnect(AzNetworking::IConnection* connection) override;
        bool OnPacketReceived(AzNetworking::IConnection* connection, const AzNetworking::IPacketHeader& packetHeader, AzNetworking::ISerializer& serializer) override;
        void OnPacketLost(AzNetworking::IConnection* connection, AzNetworking::PacketId packetId) override;
        void OnDisconnect(AzNetworking::IConnection* connection, AzNetworking::DisconnectReason reason, AzNetworking::TerminationEndpoint endpoint) override;
        //! @}

        //! IMultiplayer interface
        //! @{
        MultiplayerAgentType GetAgentType() override;
        void InitializeMultiplayer(MultiplayerAgentType state) override;
        void AddConnectionAcquiredHandler(ConnectionAcquiredEvent::Handler& handler) override;
        void AddSessionInitHandler(SessionInitEvent::Handler& handler) override;
        void AddSessionShutdownHandler(SessionShutdownEvent::Handler& handler) override;
<<<<<<< HEAD
        void SendReadyForEntityUpdates(bool readyForEntityUpdates) override;
=======
        const char* GetComponentGemName(NetComponentId netComponentId) const override;
        const char* GetComponentName(NetComponentId netComponentId) const override;
        const char* GetComponentPropertyName(NetComponentId netComponentId, PropertyIndex propertyIndex) const override;
        const char* GetComponentRpcName(NetComponentId netComponentId, RpcIndex rpcIndex) const override;
>>>>>>> 409489e9
        //! @}

        //! Console commands.
        //! @{
        void DumpStats(const AZ::ConsoleCommandContainer& arguments);
        //! @}

    private:

        void OnConsoleCommandInvoked(AZStd::string_view command, const AZ::ConsoleCommandContainer& args, AZ::ConsoleFunctorFlags flags, AZ::ConsoleInvokedFrom invokedFrom);
        void ExecuteConsoleCommandList(AzNetworking::IConnection* connection, const AZStd::fixed_vector<Multiplayer::LongNetworkString, 32>& commands);

        AZ_CONSOLEFUNC(MultiplayerSystemComponent, DumpStats, AZ::ConsoleFunctorFlags::Null, "Dumps stats for the current multiplayer session");

        AzNetworking::INetworkInterface* m_networkInterface = nullptr;
        AZ::ConsoleCommandInvokedEvent::Handler m_consoleCommandHandler;
        AZ::ThreadSafeDeque<AZStd::string> m_cvarCommands;

        NetworkEntityManager m_networkEntityManager;
        NetworkTime m_networkTime;
        MultiplayerAgentType m_agentType = MultiplayerAgentType::Uninitialized;

        SessionInitEvent m_initEvent;
        SessionShutdownEvent m_shutdownEvent;
        ConnectionAcquiredEvent m_connAcquiredEvent;
    };
}<|MERGE_RESOLUTION|>--- conflicted
+++ resolved
@@ -89,14 +89,11 @@
         void AddConnectionAcquiredHandler(ConnectionAcquiredEvent::Handler& handler) override;
         void AddSessionInitHandler(SessionInitEvent::Handler& handler) override;
         void AddSessionShutdownHandler(SessionShutdownEvent::Handler& handler) override;
-<<<<<<< HEAD
         void SendReadyForEntityUpdates(bool readyForEntityUpdates) override;
-=======
         const char* GetComponentGemName(NetComponentId netComponentId) const override;
         const char* GetComponentName(NetComponentId netComponentId) const override;
         const char* GetComponentPropertyName(NetComponentId netComponentId, PropertyIndex propertyIndex) const override;
         const char* GetComponentRpcName(NetComponentId netComponentId, RpcIndex rpcIndex) const override;
->>>>>>> 409489e9
         //! @}
 
         //! Console commands.
