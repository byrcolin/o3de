--- conflicted
+++ resolved
@@ -191,16 +191,6 @@
                 console->PerformCommand("disconnect");
             }
 
-<<<<<<< HEAD
-            if (m_connectionEvent.IsScheduled())
-            {
-                m_connectionEvent.RemoveFromQueue();
-            }
-
-            AZ::Interface<INetworkEntityManager>::Get()->ClearAllEntities();
-
-=======
->>>>>>> 82f36f02
             // Rebuild the library to clear temporary in-memory spawnable assets
             AZ::Interface<INetworkSpawnableLibrary>::Get()->BuildSpawnablesList();
 
