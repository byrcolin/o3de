/*
 * Copyright (c) Contributors to the Open 3D Engine Project.
 * For complete copyright and license terms please see the LICENSE at the root of this distribution.
 *
 * SPDX-License-Identifier: Apache-2.0 OR MIT
 *
 */

#include <Multiplayer/IMultiplayer.h>
#include <Multiplayer/IMultiplayerTools.h>
#include <Multiplayer/INetworkSpawnableLibrary.h>
#include <Multiplayer/MultiplayerConstants.h>

#include <MultiplayerSystemComponent.h>
#include <PythonEditorEventsBus.h>
#include <Editor/MultiplayerEditorSystemComponent.h>
#include <Source/AutoGen/Multiplayer.AutoPackets.h>

#include <AzCore/Component/ComponentApplicationBus.h>
#include <AzCore/Console/IConsole.h>
#include <AzCore/Console/ILogger.h>
#include <AzCore/Interface/Interface.h>
#include <AzCore/Serialization/SerializeContext.h>
#include <AzCore/Utils/Utils.h>
#include <AzNetworking/Framework/INetworking.h>
#include <AzToolsFramework/Entity/PrefabEditorEntityOwnershipInterface.h>
#include <Atom/RPI.Public/RPISystemInterface.h>

namespace Multiplayer
{
    using namespace AzNetworking;

    AZ_CVAR(bool, editorsv_enabled, false, nullptr, AZ::ConsoleFunctorFlags::DontReplicate,
        "Whether Editor launching a local server to connect to is supported");
    AZ_CVAR(bool, editorsv_launch, true, nullptr, AZ::ConsoleFunctorFlags::DontReplicate,
        "Whether Editor should launch a server when the server address is localhost");
    AZ_CVAR(AZ::CVarFixedString, editorsv_process, "", nullptr, AZ::ConsoleFunctorFlags::DontReplicate,
        "The server executable that should be run. Empty to use the current project's ServerLauncher");
    AZ_CVAR(AZ::CVarFixedString, editorsv_serveraddr, AZ::CVarFixedString(LocalHost), nullptr, AZ::ConsoleFunctorFlags::DontReplicate, "The address of the server to connect to");
    AZ_CVAR(uint16_t, editorsv_port, DefaultServerEditorPort, nullptr, AZ::ConsoleFunctorFlags::DontReplicate, "The port that the multiplayer editor gem will bind to for traffic");
    AZ_CVAR(AZ::CVarFixedString, editorsv_rhi_override, "", nullptr, AZ::ConsoleFunctorFlags::DontReplicate,
        "Override the default rendering hardware interface (rhi) when launching the Editor server. For example, you may be running an Editor using 'dx12', but want to launch a headless server using 'null'. If empty the server will launch using the same rhi as the Editor.");

    //////////////////////////////////////////////////////////////////////////
    void PyEnterGameMode()
    {
        editorsv_enabled = true;
        editorsv_launch = true;
        AzToolsFramework::EditorLayerPythonRequestBus::Broadcast(&AzToolsFramework::EditorLayerPythonRequestBus::Events::EnterGameMode);
    }

    bool PyIsInGameMode()
    {
        // If the network entity manager is tracking at least 1 entity then the editor has connected and the autonomous player exists and is being replicated.
        return AZ::Interface<INetworkEntityManager>::Get()->GetEntityCount() > 0;
    }

    void PythonEditorFuncs::Reflect(AZ::ReflectContext* context)
    {
        if (AZ::BehaviorContext* behaviorContext = azrtti_cast<AZ::BehaviorContext*>(context))
        {
            // This will create static python methods in the 'azlmbr.multiplayer' module
            // Note: The methods will be prefixed with the class name, PythonEditorFuncs
            // Example Hydra Python: azlmbr.multiplayer.PythonEditorFuncs_enter_game_mode()
            behaviorContext->Class<PythonEditorFuncs>()
                ->Attribute(AZ::Script::Attributes::Scope, AZ::Script::Attributes::ScopeFlags::Automation)
                ->Attribute(AZ::Script::Attributes::Module, "multiplayer")
                ->Method("enter_game_mode", PyEnterGameMode, nullptr, "Enters the editor game mode and launches/connects to the server launcher.")
                ->Method("is_in_game_mode", PyIsInGameMode, nullptr, "Queries if it's in the game mode and the server has finished connecting and the default network player has spawned.")
            ;

        }
    }
    
    void MultiplayerEditorSystemComponent::Reflect(AZ::ReflectContext* context)
    {
        if (AZ::SerializeContext* serializeContext = azrtti_cast<AZ::SerializeContext*>(context))
        {
            serializeContext->Class<MultiplayerEditorSystemComponent, AZ::Component>()
                ->Version(1);
        }

        // Reflect Python Editor Functions
        if (AZ::BehaviorContext* behaviorContext = azrtti_cast<AZ::BehaviorContext*>(context))
        {
            // This will add the MultiplayerPythonEditorBus into the 'azlmbr.multiplayer' module
            behaviorContext->EBus<MultiplayerEditorLayerPythonRequestBus>("MultiplayerPythonEditorBus")
                ->Attribute(AZ::Script::Attributes::Scope, AZ::Script::Attributes::ScopeFlags::Automation)
                ->Attribute(AZ::Script::Attributes::Module, "multiplayer")
                ->Event("EnterGameMode", &MultiplayerEditorLayerPythonRequestBus::Events::EnterGameMode)
                ->Event("IsInGameMode", &MultiplayerEditorLayerPythonRequestBus::Events::IsInGameMode)
            ;
        }
    }

    void MultiplayerEditorSystemComponent::GetRequiredServices(AZ::ComponentDescriptor::DependencyArrayType& required)
    {
        required.push_back(AZ_CRC_CE("MultiplayerService"));
    }

    void MultiplayerEditorSystemComponent::GetProvidedServices(AZ::ComponentDescriptor::DependencyArrayType& provided)
    {
        provided.push_back(AZ_CRC_CE("MultiplayerEditorService"));
    }

    void MultiplayerEditorSystemComponent::GetIncompatibleServices(AZ::ComponentDescriptor::DependencyArrayType& incompatible)
    {
        incompatible.push_back(AZ_CRC_CE("MultiplayerEditorService"));
    }

    MultiplayerEditorSystemComponent::MultiplayerEditorSystemComponent()
        : m_serverAcceptanceReceivedHandler([this](){OnServerAcceptanceReceived();})
    {
        ;
    }

    void MultiplayerEditorSystemComponent::Activate()
    {
        AzFramework::GameEntityContextEventBus::Handler::BusConnect();
        AzToolsFramework::EditorEvents::Bus::Handler::BusConnect();
        MultiplayerEditorServerRequestBus::Handler::BusConnect();
        AZ::Interface<IMultiplayer>::Get()->AddServerAcceptanceReceivedHandler(m_serverAcceptanceReceivedHandler);
    }

    void MultiplayerEditorSystemComponent::Deactivate()
    {
        AzToolsFramework::EditorEvents::Bus::Handler::BusDisconnect();
        AzFramework::GameEntityContextEventBus::Handler::BusDisconnect();
        MultiplayerEditorServerRequestBus::Handler::BusDisconnect();
    }

    void MultiplayerEditorSystemComponent::NotifyRegisterViews()
    {
        AZ_Assert(m_editor == nullptr, "NotifyRegisterViews occurred twice!");
        m_editor = nullptr;
        AzToolsFramework::EditorRequests::Bus::BroadcastResult(m_editor, &AzToolsFramework::EditorRequests::GetEditor);
        m_editor->RegisterNotifyListener(this);
    }

    void MultiplayerEditorSystemComponent::OnEditorNotifyEvent(EEditorNotifyEvent event)
    {
        switch (event)
        {
        case eNotify_OnQuit:
            AZ_Warning("Multiplayer Editor", m_editor != nullptr, "Multiplayer Editor received On Quit without an Editor pointer.");
            if (m_editor)
            {
                m_editor->UnregisterNotifyListener(this);
                m_editor = nullptr;
            }
            [[fallthrough]];
        case eNotify_OnEndGameMode:
            // Kill the configured server if it's active
            if (m_serverProcess)
            {
                m_serverProcess->TerminateProcess(0);
                m_serverProcess = nullptr;
            }

            if (INetworkInterface* editorNetworkInterface = AZ::Interface<INetworking>::Get()->RetrieveNetworkInterface(AZ::Name(MpEditorInterfaceName)))
            {
                editorNetworkInterface->Disconnect(m_editorConnId, AzNetworking::DisconnectReason::TerminatedByClient);
            }
            if (auto console = AZ::Interface<AZ::IConsole>::Get(); console)
            {
                console->PerformCommand("disconnect");
            }

            AZ::Interface<INetworkEntityManager>::Get()->ClearAllEntities();

            // Rebuild the library to clear temporary in-memory spawnable assets
            AZ::Interface<INetworkSpawnableLibrary>::Get()->BuildSpawnablesList();

            break;
        }
    }

    AzFramework::ProcessWatcher* LaunchEditorServer()
    {
        // Assemble the server's path
        AZ::CVarFixedString serverProcess = editorsv_process;
        AZ::IO::FixedMaxPath serverPath;
        if (serverProcess.empty())
        {
            // If enabled but no process name is supplied, try this project's ServerLauncher
            serverProcess = AZ::Utils::GetProjectName() + ".ServerLauncher";
            serverPath = AZ::Utils::GetExecutableDirectory();
            serverPath /= serverProcess + AZ_TRAIT_OS_EXECUTABLE_EXTENSION;
        }
        else
        {
            serverPath = serverProcess;
        }

        // Start the configured server if it's available
        AzFramework::ProcessLauncher::ProcessLaunchInfo processLaunchInfo;

        // Open the server launcher using the same rhi as the editor (or launch with the override rhi)
        AZ::Name server_rhi = AZ::RPI::RPISystemInterface::Get()->GetRenderApiName();
        if (!static_cast<AZ::CVarFixedString>(editorsv_rhi_override).empty())
        {
            server_rhi = static_cast<AZ::CVarFixedString>(editorsv_rhi_override);
        }
        
        processLaunchInfo.m_commandlineParameters = AZStd::string::format(
            R"("%s" --project-path "%s" --editorsv_isDedicated true --sv_defaultPlayerSpawnAsset "%s" --rhi "%s")",
            serverPath.c_str(),
            AZ::Utils::GetProjectPath().c_str(),
            static_cast<AZ::CVarFixedString>(sv_defaultPlayerSpawnAsset).c_str(),
            server_rhi.GetCStr()
        );
        processLaunchInfo.m_showWindow = true;
        processLaunchInfo.m_processPriority = AzFramework::ProcessPriority::PROCESSPRIORITY_NORMAL;

        // Launch the Server
        AzFramework::ProcessWatcher* outProcess = AzFramework::ProcessWatcher::LaunchProcess(
            processLaunchInfo, AzFramework::ProcessCommunicationType::COMMUNICATOR_TYPE_NONE);

        AZ_Error(
            "MultiplayerEditor", processLaunchInfo.m_launchResult != AzFramework::ProcessLauncher::ProcessLaunchResult::PLR_MissingFile,
            "LaunchEditorServer failed! The ServerLauncher binary is missing! (%s)  Please build server launcher.", serverPath.c_str())

        return outProcess;
    }

    void MultiplayerEditorSystemComponent::OnGameEntitiesStarted()
    {
        auto prefabEditorEntityOwnershipInterface = AZ::Interface<AzToolsFramework::PrefabEditorEntityOwnershipInterface>::Get();
        if (!prefabEditorEntityOwnershipInterface)
        {
            AZ_Error("MultiplayerEditor", prefabEditorEntityOwnershipInterface != nullptr, "PrefabEditorEntityOwnershipInterface unavailable");
        }

        // BeginGameMode and Prefab Processing have completed at this point
        IMultiplayerTools* mpTools = AZ::Interface<IMultiplayerTools>::Get();
        if (editorsv_enabled && mpTools != nullptr)
        {
            const AZStd::vector<AZ::Data::Asset<AZ::Data::AssetData>>& assetData = prefabEditorEntityOwnershipInterface->GetPlayInEditorAssetData();
        
            AZStd::vector<uint8_t> buffer;
            AZ::IO::ByteContainerStream byteStream(&buffer);

            // Serialize Asset information and AssetData into a potentially large buffer
            for (const auto& asset : assetData)
            {
                AZ::Data::AssetId assetId = asset.GetId();
                AZStd::string assetHint = asset.GetHint();
                uint32_t hintSize = aznumeric_cast<uint32_t>(assetHint.size());

                byteStream.Write(sizeof(AZ::Data::AssetId), reinterpret_cast<void*>(&assetId));
                byteStream.Write(sizeof(uint32_t), reinterpret_cast<void*>(&hintSize));
                byteStream.Write(assetHint.size(), assetHint.data());
                AZ::Utils::SaveObjectToStream(byteStream, AZ::DataStream::ST_BINARY, asset.GetData(), asset.GetData()->GetType());
            }

            const AZ::CVarFixedString remoteAddress = editorsv_serveraddr;
            if (editorsv_launch)
            {
                if (LocalHost != remoteAddress)
                {
                    AZ_Warning(
                        "MultiplayerEditor", false,
                        "Launching EditorServer skipped because incompatible cvars. editorsv_launch=true, meaning you want to launch an editor-server on this machine, but the editorsv_serveraddr is %s instead of the local address (127.0.0.1)."
                        "Please either set editorsv_launch=false and keep the remote editor-server, or set editorsv_launch=true and editorsv_serveraddr=127.0.0.1.",
                        remoteAddress.c_str())
                    return;
                }
                
                // Begin listening so we know when the editor-server being ready for us
                INetworkInterface* editorNetworkInterface =
                    AZ::Interface<INetworking>::Get()->RetrieveNetworkInterface(AZ::Name(MpEditorInterfaceName));
                AZ_Assert(editorNetworkInterface, "MP Editor Network Interface was unregistered before Editor could connect.");
                editorNetworkInterface->Listen(editorsv_port);

                // Launch the editor-server
                m_serverProcess = LaunchEditorServer();

                //AZ_Warning(
                //    "MultiplayerEditor", false,
                //    "Just launched LaunchEditorServer. About to sleep!")

                //AZStd::this_thread::sleep_for(AZStd::chrono::seconds(10));

                //AZ_Warning("MultiplayerEditor", false, "Just launched LaunchEditorServer. Done sleeping!")

            }
            else
            {
                // Editorsv_launch=false, so we're expecting an editor-server already exists.
                // Connect to the editor-server and then send the EditorServerInit packet.
                INetworkInterface* editorNetworkInterface = AZ::Interface<INetworking>::Get()->RetrieveNetworkInterface(AZ::Name(MpEditorInterfaceName));
                AZ_Assert(editorNetworkInterface, "MP Editor Network Interface was unregistered before Editor could connect.")
                
                m_editorConnId = editorNetworkInterface->Connect(AzNetworking::IpAddress(remoteAddress.c_str(), editorsv_port, AzNetworking::ProtocolType::Tcp));

                if (m_editorConnId == AzNetworking::InvalidConnectionId)
                {
                    AZ_Warning(
                        "MultiplayerEditor", false,
                        "Editor game-mode multiplayer failed! Could not connect to an editor-server. editorsv_launch is false so we're assuming you're running your own editor-server at editorsv_serveraddr(%s) on editorsv_port(%i)."
                        "Either set editorsv_launch=true so the editor launches an editor-server for you, or launch your own editor-server by hand before entering game-mode. Remember editor-servers must use editorsv_isDedicated=true.",
                        remoteAddress.c_str(),
                        static_cast < uint16_t>(editorsv_port))
                    return;
                }

                SendEditorServerInitPacket(editorNetworkInterface->GetConnectionSet().GetConnection(m_editorConnId));
            }
        }
    }

    void MultiplayerEditorSystemComponent::OnGameEntitiesReset()
    {
    }

    void MultiplayerEditorSystemComponent::OnServerAcceptanceReceived()
    {
        // We're now accepting the connection to the EditorServer.
        // In normal game clients SendReadyForEntityUpdates will be enabled once the appropriate level's root spawnable is loaded,
        // but since we're in Editor, we're already in the level.
        AZ::Interface<IMultiplayer>::Get()->SendReadyForEntityUpdates(true);
    }

<<<<<<< HEAD
    void MultiplayerEditorSystemComponent::EnterGameMode()
    {
        PyEnterGameMode();
    }
    
    bool MultiplayerEditorSystemComponent::IsInGameMode()
    {
        return PyIsInGameMode();
    }
=======
    void MultiplayerEditorSystemComponent::SendEditorServerInitPacket(AzNetworking::IConnection* connection)
    {
        const auto prefabEditorEntityOwnershipInterface = AZ::Interface<AzToolsFramework::PrefabEditorEntityOwnershipInterface>::Get();
        if (!prefabEditorEntityOwnershipInterface)
        {
            AZ_Error("MultiplayerEditor", prefabEditorEntityOwnershipInterface != nullptr, "PrefabEditorEntityOwnershipInterface unavailable")
            return;
        }

        const AZStd::vector<AZ::Data::Asset<AZ::Data::AssetData>>& assetData = prefabEditorEntityOwnershipInterface->GetPlayInEditorAssetData();

        AZStd::vector<uint8_t> buffer;
        AZ::IO::ByteContainerStream byteStream(&buffer);

        // Serialize Asset information and AssetData into a potentially large buffer
        for (const auto& asset : assetData)
        {
            AZ::Data::AssetId assetId = asset.GetId();
            AZStd::string assetHint = asset.GetHint();
            auto hintSize = aznumeric_cast<uint32_t>(assetHint.size());

            byteStream.Write(sizeof(AZ::Data::AssetId), reinterpret_cast<void*>(&assetId));
            byteStream.Write(sizeof(uint32_t), reinterpret_cast<void*>(&hintSize));
            byteStream.Write(assetHint.size(), assetHint.data());
            AZ::Utils::SaveObjectToStream(byteStream, AZ::DataStream::ST_BINARY, asset.GetData(), asset.GetData()->GetType());
        }

        // Spawnable library needs to be rebuilt since now we have newly registered in-memory spawnable assets
         AZ::Interface<INetworkSpawnableLibrary>::Get()->BuildSpawnablesList();

        // Read the buffer into EditorServerInit packets until we've flushed the whole thing
        byteStream.Seek(0, AZ::IO::GenericStream::SeekMode::ST_SEEK_BEGIN);

        while (byteStream.GetCurPos() < byteStream.GetLength())
        {
            MultiplayerEditorPackets::EditorServerInit editorServerInitPacket;
            auto& outBuffer = editorServerInitPacket.ModifyAssetData();

            // Size the packet's buffer appropriately
            size_t readSize = outBuffer.GetCapacity();
            const size_t byteStreamSize = byteStream.GetLength() - byteStream.GetCurPos();
            if (byteStreamSize < readSize)
            {
                readSize = byteStreamSize;
            }

            outBuffer.Resize(readSize);
            byteStream.Read(readSize, outBuffer.GetBuffer());

            // If we've run out of buffer, mark that we're done
            if (byteStream.GetCurPos() == byteStream.GetLength())
            {
                editorServerInitPacket.SetLastUpdate(true);
            }

            connection->SendReliablePacket(editorServerInitPacket);
        }
    }

>>>>>>> 0c5110b1
}<|MERGE_RESOLUTION|>--- conflicted
+++ resolved
@@ -274,15 +274,6 @@
 
                 // Launch the editor-server
                 m_serverProcess = LaunchEditorServer();
-
-                //AZ_Warning(
-                //    "MultiplayerEditor", false,
-                //    "Just launched LaunchEditorServer. About to sleep!")
-
-                //AZStd::this_thread::sleep_for(AZStd::chrono::seconds(10));
-
-                //AZ_Warning("MultiplayerEditor", false, "Just launched LaunchEditorServer. Done sleeping!")
-
             }
             else
             {
@@ -321,17 +312,6 @@
         AZ::Interface<IMultiplayer>::Get()->SendReadyForEntityUpdates(true);
     }
 
-<<<<<<< HEAD
-    void MultiplayerEditorSystemComponent::EnterGameMode()
-    {
-        PyEnterGameMode();
-    }
-    
-    bool MultiplayerEditorSystemComponent::IsInGameMode()
-    {
-        return PyIsInGameMode();
-    }
-=======
     void MultiplayerEditorSystemComponent::SendEditorServerInitPacket(AzNetworking::IConnection* connection)
     {
         const auto prefabEditorEntityOwnershipInterface = AZ::Interface<AzToolsFramework::PrefabEditorEntityOwnershipInterface>::Get();
@@ -391,5 +371,13 @@
         }
     }
 
->>>>>>> 0c5110b1
+    void MultiplayerEditorSystemComponent::EnterGameMode()
+    {
+        PyEnterGameMode();
+    }
+    
+    bool MultiplayerEditorSystemComponent::IsInGameMode()
+    {
+        return PyIsInGameMode();
+    }
 }