/*
 * Copyright (c) Contributors to the Open 3D Engine Project.
 * For complete copyright and license terms please see the LICENSE at the root of this distribution.
 *
 * SPDX-License-Identifier: Apache-2.0 OR MIT
 *
 */

#include <Multiplayer/Components/NetworkTransformComponent.h>
#include <AzCore/Serialization/SerializeContext.h>
#include <AzCore/Serialization/EditContext.h>
#include <AzCore/EBus/IEventScheduler.h>
#include <AzFramework/Components/TransformComponent.h>

namespace Multiplayer
{
    void NetworkTransformComponent::NetworkTransformComponent::Reflect(AZ::ReflectContext* context)
    {
        AZ::SerializeContext* serializeContext = azrtti_cast<AZ::SerializeContext*>(context);
        if (serializeContext)
        {
            serializeContext->Class<NetworkTransformComponent, NetworkTransformComponentBase>()
                ->Version(1);
        }
        NetworkTransformComponentBase::Reflect(context);
    }

    NetworkTransformComponent::NetworkTransformComponent()
        : m_rotationEventHandler([this](const AZ::Quaternion& rotation) { OnRotationChangedEvent(rotation); })
        , m_translationEventHandler([this](const AZ::Vector3& translation) { OnTranslationChangedEvent(translation); })
        , m_scaleEventHandler([this](float scale) { OnScaleChangedEvent(scale); })
        , m_resetCountEventHandler([this](const uint8_t&) { OnResetCountChangedEvent(); })
        , m_entityPreRenderEventHandler([this](float deltaTime, float blendFactor) { OnPreRender(deltaTime, blendFactor); })
    {
        ;
    }

    void NetworkTransformComponent::OnInit()
    {
        ;
    }

    void NetworkTransformComponent::OnActivate([[maybe_unused]] Multiplayer::EntityIsMigrating entityIsMigrating)
    {
        RotationAddEvent(m_rotationEventHandler);
        TranslationAddEvent(m_translationEventHandler);
        ScaleAddEvent(m_scaleEventHandler);
        ResetCountAddEvent(m_resetCountEventHandler);
        GetNetBindComponent()->AddEntityPreRenderEventHandler(m_entityPreRenderEventHandler);

        // When coming into relevance, reset all blending factors so we don't interpolate to our start position
        OnResetCountChangedEvent();
    }

    void NetworkTransformComponent::OnDeactivate([[maybe_unused]] Multiplayer::EntityIsMigrating entityIsMigrating)
    {
        ;
    }

    void NetworkTransformComponent::OnRotationChangedEvent(const AZ::Quaternion& rotation)
    {
        m_previousTransform.SetRotation(m_targetTransform.GetRotation());
        m_targetTransform.SetRotation(rotation);
        UpdateTargetHostFrameId();
    }

    void NetworkTransformComponent::OnTranslationChangedEvent(const AZ::Vector3& translation)
    {
        m_previousTransform.SetTranslation(m_targetTransform.GetTranslation());
        m_targetTransform.SetTranslation(translation);
        UpdateTargetHostFrameId();
    }

    void NetworkTransformComponent::OnScaleChangedEvent(float scale)
    {
        m_previousTransform.SetUniformScale(m_targetTransform.GetUniformScale());
        m_targetTransform.SetUniformScale(scale);
        UpdateTargetHostFrameId();
    }

    void NetworkTransformComponent::OnResetCountChangedEvent()
    {
        m_targetTransform.SetRotation(GetRotation());
        m_targetTransform.SetTranslation(GetTranslation());
        m_targetTransform.SetUniformScale(GetScale());
        m_previousTransform = m_targetTransform;
    }

    void NetworkTransformComponent::UpdateTargetHostFrameId()
    {
        HostFrameId currentHostFrameId = Multiplayer::GetNetworkTime()->GetHostFrameId();
        if (currentHostFrameId > m_targetHostFrameId)
        {
            m_targetHostFrameId = currentHostFrameId;
        }
    }

    void NetworkTransformComponent::OnPreRender([[maybe_unused]] float deltaTime, float blendFactor)
    {
        if (!HasController())
        {
            AZ::Transform blendTransform;
<<<<<<< HEAD
            if (Multiplayer::GetNetworkTime() && Multiplayer::GetNetworkTime()->GetHostFrameId() > m_targetHostFrameId)
            {
                m_previousTransform = m_targetTransform;
                blendTransform = m_targetTransform;
            }
            else
            {
                blendTransform.SetRotation(m_previousTransform.GetRotation().Slerp(m_targetTransform.GetRotation(), blendFactor));
                blendTransform.SetTranslation(m_previousTransform.GetTranslation().Lerp(m_targetTransform.GetTranslation(), blendFactor));
                blendTransform.SetUniformScale(AZ::Lerp(m_previousTransform.GetUniformScale(), m_targetTransform.GetUniformScale(), blendFactor));
            }
            GetTransformComponent()->SetWorldTM(blendTransform);
=======
            blendTransform.SetRotation(m_previousTransform.GetRotation().Slerp(m_targetTransform.GetRotation(), blendFactor));
            blendTransform.SetTranslation(m_previousTransform.GetTranslation().Lerp(m_targetTransform.GetTranslation(), blendFactor));
            blendTransform.SetUniformScale(AZ::Lerp(m_previousTransform.GetUniformScale(), m_targetTransform.GetUniformScale(), blendFactor));

            if (!GetTransformComponent()->GetWorldTM().IsClose(blendTransform))
            {
                GetTransformComponent()->SetWorldTM(blendTransform);
            }
>>>>>>> 4fa4ad27
        }
    }


    NetworkTransformComponentController::NetworkTransformComponentController(NetworkTransformComponent& parent)
        : NetworkTransformComponentControllerBase(parent)
        , m_transformChangedHandler([this](const AZ::Transform&, const AZ::Transform& worldTm) { OnTransformChangedEvent(worldTm); })
    {
        ;
    }

    void NetworkTransformComponentController::OnActivate([[maybe_unused]] Multiplayer::EntityIsMigrating entityIsMigrating)
    {
        GetParent().GetTransformComponent()->BindTransformChangedEventHandler(m_transformChangedHandler);
        OnTransformChangedEvent(GetParent().GetTransformComponent()->GetWorldTM());
    }

    void NetworkTransformComponentController::OnDeactivate([[maybe_unused]] Multiplayer::EntityIsMigrating entityIsMigrating)
    {
        ;
    }

    void NetworkTransformComponentController::OnTransformChangedEvent(const AZ::Transform& worldTm)
    {
        SetRotation(worldTm.GetRotation());
        SetTranslation(worldTm.GetTranslation());
        SetScale(worldTm.GetUniformScale());
    }
}<|MERGE_RESOLUTION|>--- conflicted
+++ resolved
@@ -100,7 +100,6 @@
         if (!HasController())
         {
             AZ::Transform blendTransform;
-<<<<<<< HEAD
             if (Multiplayer::GetNetworkTime() && Multiplayer::GetNetworkTime()->GetHostFrameId() > m_targetHostFrameId)
             {
                 m_previousTransform = m_targetTransform;
@@ -112,17 +111,11 @@
                 blendTransform.SetTranslation(m_previousTransform.GetTranslation().Lerp(m_targetTransform.GetTranslation(), blendFactor));
                 blendTransform.SetUniformScale(AZ::Lerp(m_previousTransform.GetUniformScale(), m_targetTransform.GetUniformScale(), blendFactor));
             }
-            GetTransformComponent()->SetWorldTM(blendTransform);
-=======
-            blendTransform.SetRotation(m_previousTransform.GetRotation().Slerp(m_targetTransform.GetRotation(), blendFactor));
-            blendTransform.SetTranslation(m_previousTransform.GetTranslation().Lerp(m_targetTransform.GetTranslation(), blendFactor));
-            blendTransform.SetUniformScale(AZ::Lerp(m_previousTransform.GetUniformScale(), m_targetTransform.GetUniformScale(), blendFactor));
 
             if (!GetTransformComponent()->GetWorldTM().IsClose(blendTransform))
             {
                 GetTransformComponent()->SetWorldTM(blendTransform);
             }
->>>>>>> 4fa4ad27
         }
     }
 
