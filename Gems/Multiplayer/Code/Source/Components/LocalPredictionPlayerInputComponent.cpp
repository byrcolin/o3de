--- conflicted
+++ resolved
@@ -233,72 +233,6 @@
 
                 // Send correction
                 SendClientInputCorrection(GetLastInputId(), correction);
-<<<<<<< HEAD
-=======
-
-#ifndef AZ_RELEASE_BUILD
-                AZStd::string clientStateString;
-                AZStd::string serverStateString;
-                if (cl_EnableDesyncDebugging)
-                {
-                    // In debug, show which states caused the correction
-                    // Write in client state
-                    AzNetworking::NetworkOutputSerializer clientStateSerializer(clientState.GetBuffer(), static_cast<uint32_t>(clientState.GetSize()));
-                    GetNetBindComponent()->SerializeEntityCorrection(clientStateSerializer);
-
-                    // Read out state values
-                    AzNetworking::StringifySerializer clientValues;
-                    GetNetBindComponent()->SerializeEntityCorrection(clientValues);
-
-                    // Restore server state
-                    AzNetworking::NetworkOutputSerializer serverStateSerializer(correction.GetBuffer(), static_cast<uint32_t>(correction.GetSize()));
-                    GetNetBindComponent()->SerializeEntityCorrection(serverStateSerializer);
-
-                    // Read out state values
-                    AzNetworking::StringifySerializer serverValues;
-                    GetNetBindComponent()->SerializeEntityCorrection(serverValues);
-
-                    AZStd::map<AZStd::string, AZStd::pair<AZStd::string, AZStd::string>> mapComparison;
-
-                    // put the server value in the first part of the pair
-                    for (const auto& pair : serverValues.GetValueMap())
-                    {
-                        mapComparison[pair.first].first = pair.second;
-                    }
-
-                    // put the client value in the second part of the pair
-                    for (const auto& pair : clientValues.GetValueMap())
-                    {
-                        mapComparison[pair.first].second = pair.second;
-                    }
-
-                    bool firstIt = true;
-                    for (const auto& mapPair : mapComparison)
-                    {
-                        if (mapPair.second.first != mapPair.second.second)
-                        {
-                            if (!firstIt)
-                            {
-                                clientStateString += ",";
-                                serverStateString += ",";
-                            }
-                            firstIt = false;
-
-                            AZStd::string clientValue = mapPair.second.second.empty() ? "<no value>" : mapPair.second.second;
-                            AZStd::string serverValue = mapPair.second.first.empty() ? "<no value>" : mapPair.second.first;
-                            clientStateString += mapPair.first + "=" + clientValue;
-                            serverStateString += mapPair.first + "=" + serverValue;
-                        }
-                    }
-                }
-                else
-                {
-                    clientStateString = "available in debug only";
-                    serverStateString = "available in debug only";
-                }
-                AZLOG_ERROR("** Autonomous proxy desync detected! ** clientState=[%s], serverState=[%s]", clientStateString.c_str(), serverStateString.c_str());
-#endif
->>>>>>> 9afbd07a
             }
         }
     }
@@ -510,20 +444,28 @@
             AzNetworking::HashSerializer hashSerializer;
             GetNetBindComponent()->SerializeEntityCorrection(hashSerializer);
 
-<<<<<<< HEAD
-=======
             // In debug, send the entire client output state to the server to make it easier to debug desync issues
             AzNetworking::PacketEncodingBuffer processInputResult;
 #ifndef AZ_RELEASE_BUILD
             if (cl_EnableDesyncDebugging)
             {
+                AzNetworking::NetworkInputSerializer processInputResultSerializer(processInputResult.GetBuffer(), processInputResult.GetCapacity());
+                GetNetBindComponent()->SerializeEntityCorrection(processInputResultSerializer);
+                processInputResult.Resize(processInputResultSerializer.GetSize());
+            }
+#endif
+
+            // In debug, send the entire client output state to the server to make it easier to debug desync issues
+            AzNetworking::PacketEncodingBuffer processInputResult;
+#ifndef AZ_RELEASE_BUILD
+            if (cl_EnableDesyncDebugging)
+            {
                 AzNetworking::NetworkInputSerializer processInputResultSerializer(processInputResult.GetBuffer(), static_cast<uint32_t>(processInputResult.GetCapacity()));
                 GetNetBindComponent()->SerializeEntityCorrection(processInputResultSerializer);
                 processInputResult.Resize(processInputResultSerializer.GetSize());
             }
 #endif
 
->>>>>>> 9afbd07a
             // Save this input and discard move history outside our client rewind window
             m_inputHistory.PushBack(input);
             while (m_inputHistory.Size() > maxClientInputs)
