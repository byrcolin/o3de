--- conflicted
+++ resolved
@@ -372,10 +372,8 @@
                 AZLOG_INFO("Received correction that is too old to diff, increase cl_PredictiveStateHistorySize");
             }
 #endif
-        }
-
-<<<<<<< HEAD
-=======
+		}
+
         const uint32_t inputHistorySize = static_cast<uint32_t>(m_inputHistory.Size());
         const uint32_t historicalDelta = aznumeric_cast<uint32_t>(m_clientInputId - inputId); // Do not replay the move we just corrected, that was already processed by the server
 
@@ -383,7 +381,6 @@
         const uint32_t startReplayIndex = (inputHistorySize > historicalDelta) ? (inputHistorySize - historicalDelta) : 0;
 
         const double clientInputRateSec = AZ::TimeMsToSecondsDouble(cl_InputRateMs);
->>>>>>> aaafb3ee
         for (uint32_t replayIndex = startReplayIndex; replayIndex < inputHistorySize; ++replayIndex)
         {
             // Reprocess the input for this frame
