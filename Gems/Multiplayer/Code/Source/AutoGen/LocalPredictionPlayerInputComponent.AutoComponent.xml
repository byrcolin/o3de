--- conflicted
+++ resolved
@@ -19,15 +19,9 @@
 
     <NetworkProperty Type="Multiplayer::ClientInputId" Name="LastInputId" Init="Multiplayer::ClientInputId{ 0 }" ReplicateFrom="Authority" ReplicateTo="Authority" IsRewindable="false" IsPredictable="false" IsPublic="false" Container="Object" ExposeToEditor="false" GenerateEventBindings="false" />
 
-<<<<<<< HEAD
     <RemoteProcedure Name="SendClientInput" InvokeFrom="Autonomous" HandleOn="Authority" IsPublic="true" IsReliable="false" CanScript="false" Description="Client to server move / input RPC">
-        <Param Type="Multiplayer::NetworkInputVector" Name="inputArray"  />
-        <Param Type="uint32_t" Name="stateHash" />
-=======
-    <RemoteProcedure Name="SendClientInput" InvokeFrom="Autonomous" HandleOn="Authority" IsPublic="true" IsReliable="false" Description="Client to server move / input RPC">
         <Param Type="Multiplayer::NetworkInputArray" Name="inputArray"  />
         <Param Type="AZ::HashValue32" Name="stateHash" />
->>>>>>> 43b474a4
         <Param Type="AzNetworking::PacketEncodingBuffer" Name="clientState" Description="This is for debugging desyncs only; release games should not populate this parameter" />
     </RemoteProcedure>
 
@@ -36,12 +30,7 @@
         <Param Type="AzNetworking::PacketEncodingBuffer" Name="correction" />
     </RemoteProcedure>
 
-<<<<<<< HEAD
     <RemoteProcedure Name="SendMigrateClientInput" InvokeFrom="Autonomous" HandleOn="Authority" IsPublic="true" IsReliable="false" CanScript="false" Description="Client to server migrate move / input RPC">
-        <Param Type="Multiplayer::MigrateNetworkInputVector" Name="inputArray" />
-=======
-    <RemoteProcedure Name="SendMigrateClientInput" InvokeFrom="Autonomous" HandleOn="Authority" IsPublic="true" IsReliable="false" Description="Client to server migrate move / input RPC">
         <Param Type="Multiplayer::NetworkInputMigrationVector" Name="inputArray" />
->>>>>>> 43b474a4
     </RemoteProcedure>
 </Component>