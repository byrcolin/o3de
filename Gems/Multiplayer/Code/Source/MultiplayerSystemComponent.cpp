--- conflicted
+++ resolved
@@ -97,17 +97,12 @@
         "slow down quicker and may be better suited to connections with highly variable latency");
     AZ_CVAR(bool, bg_multiplayerDebugDraw, false, nullptr, AZ::ConsoleFunctorFlags::Null, "Enables debug draw for the multiplayer gem");
     AZ_CVAR(bool, cl_connect_onstartup, false, nullptr, AZ::ConsoleFunctorFlags::DontReplicate, "Whether to call connect as soon as the Multiplayer SystemComponent is activated.");
-<<<<<<< HEAD
-    AZ_CVAR(bool, sv_versionMismatch_autoDisconnect, true, nullptr, AZ::ConsoleFunctorFlags::DontReplicate, "Should the server automatically disconnect a client that is attempting connect who is running a build containing different/modified multiplayer components.");
-    AZ_CVAR(bool, sv_versionMismatch_sendAllComponentHashesToClient, true, nullptr, AZ::ConsoleFunctorFlags::DontReplicate, "Should the server send all its individual multiplayer component version hashes to the client when there's a mismatch? Upon receiving the information, the client will print the mismatch information to the game log. This is good for debugging during development, but you may want to mark false for release builds.");
-=======
     AZ_CVAR(bool, sv_versionMismatch_autoDisconnect, true, nullptr, AZ::ConsoleFunctorFlags::DontReplicate,
         "Should the server automatically disconnect a client that is attempting connect who is running a build containing different/modified multiplayer components.");
     AZ_CVAR(bool, sv_versionMismatch_sendManifestToClient, true, nullptr, AZ::ConsoleFunctorFlags::DontReplicate,
         "Should the server send all its individual multiplayer component version information to the client when there's a mismatch? "
         "Upon receiving the information, the client will print the mismatch information to the game log. "
         "Provided for debugging during development, but you may want to mark false for release builds.");
->>>>>>> 8e367115
 
     void MultiplayerSystemComponent::Reflect(AZ::ReflectContext* context)
     {
@@ -694,21 +689,6 @@
         }
 
         // Make sure the client that's trying to connect has the same multiplayer components
-<<<<<<< HEAD
-        if (GetMultiplayerComponentRegistry()->GetMultiplayerComponentVersionHolisticHash() != packet.GetMultiplayerComponentVersionHash())
-        {
-            // There's a multiplayer component mismatch. Send the server's component information back to the client so they can compare.
-            if (sv_versionMismatch_sendAllComponentHashesToClient)
-            {
-                SendAllMultiplayerComponentVersionData(connection);                
-            }
-            else
-            {
-                // sv_versionMismatch_sendAllComponentHashesToClient is false; don't send any individual components, just let the client know there was a mismatch.
-                MultiplayerPackets::SyncComponentMismatch componentMismatchPacket;
-                componentMismatchPacket.SetTotalComponentCount(0);
-                connection->SendReliablePacket(componentMismatchPacket);
-=======
         if (GetMultiplayerComponentRegistry()->GetSystemVersionHash() != packet.GetSystemVersionHash())
         {
             // There's a multiplayer component mismatch. Send the server's component information back to the client so they can compare.
@@ -722,7 +702,6 @@
                 // sv_versionMismatch_sendManifestToClient is false; don't send any individual components, just let the client know there was a mismatch.
                 MultiplayerPackets::VersionMismatch versionMismatchPacket;
                 connection->SendReliablePacket(versionMismatchPacket);
->>>>>>> 8e367115
             }
 
             m_originalConnectPackets[connection->GetConnectionId()] = packet;
@@ -911,41 +890,6 @@
     bool MultiplayerSystemComponent::HandleRequest(
         IConnection* connection,
         [[maybe_unused]] const IPacketHeader& packetHeader,
-<<<<<<< HEAD
-        MultiplayerPackets::SyncComponentMismatch& packet)
-    {
-        // If this is the first packet containing component version data from this connection, start a new vector for tracking the data.
-        if (!m_connectedAppsComponentVersions.contains(connection->GetConnectionId()))
-        {
-            m_connectedAppsComponentVersions[connection->GetConnectionId()] = AZStd::vector<ComponentVersionMessageData>();
-        }
-
-        // Populate a list of the other app's multiplayer components.
-        // Once we have received all their components, we can begin comparing.
-        auto& theirMultiplayerComponents = m_connectedAppsComponentVersions[connection->GetConnectionId()];
-        for (const auto& theirComponentVersion : packet.GetComponentVersions())
-        {
-            theirMultiplayerComponents.push_back(theirComponentVersion);
-        }
-
-        if (theirMultiplayerComponents.size() != packet.GetTotalComponentCount())
-        {
-            // There's more component version data to receive from this connection
-            return true;
-        }
-
-        // We've received all the component data from this connection
-        // Iterate over each component and see what's been added, missing, or modified
-        for (const auto& theirComponent : theirMultiplayerComponents)
-        {
-            // Check for modified components
-            AZ::HashValue64 localComponentHash;
-            if (GetMultiplayerComponentRegistry()->FindComponentVersionHashByName(
-                    theirComponent.m_componentName, localComponentHash))
-            {
-                
-                if (theirComponent.m_componentVersionHash != localComponentHash)
-=======
         MultiplayerPackets::VersionMismatch& packet)
     {
         // Iterate over each component and see what's been added, missing, or modified
@@ -957,30 +901,15 @@
             {
                 
                 if (theirComponentHash != localComponentHash)
->>>>>>> 8e367115
                 {
                     AZLOG_ERROR(
                         "Multiplayer component mismatch! %s has a different version hash. Please make sure both client and server have "
                         "matching multiplayer components.",
-<<<<<<< HEAD
-                        theirComponent.m_componentName.GetCStr());
-=======
                         theirComponentName.GetCStr());
->>>>>>> 8e367115
                 }
             }
             else
             {
-<<<<<<< HEAD
-                // Connected machine is using a multiplayer component we don't have
-                AZLOG_ERROR(
-                    "Multiplayer component mismatch! We're missing a component with version hash 0x%llx. "
-                    "Because we are missing this component, we don't know its name, only its hash. "
-                    "To find the missing component go to the other machine and search for 's_versionHash = AZ::HashValue64{ 0x%llx }' "
-                    "inside the generated multiplayer auto-component build folder.",
-                    theirComponent.m_componentVersionHash,
-                    theirComponent.m_componentVersionHash);
-=======
                 // Connected application is using a multiplayer component that doesn't exist in this application
                 AZLOG_ERROR(
                     "Multiplayer component mismatch! This application is missing a component with version hash 0x%llx. "
@@ -989,31 +918,20 @@
                     "inside the generated multiplayer auto-component build folder.",
                     theirComponentHash,
                     theirComponentHash);
->>>>>>> 8e367115
             }
         }
 
         // One last iteration over our components this time to check if we have a component the connected app is missing.
-<<<<<<< HEAD
-        if (packet.GetTotalComponentCount() > 0)
-=======
         if (!packet.GetComponentVersions().empty())
->>>>>>> 8e367115
         {
             for (const auto& ourComponent : GetMultiplayerComponentRegistry()->GetMultiplayerComponentVersionHashes())
             {
                 AZ::Name ourComponentName = ourComponent.first;
 
                 bool theyHaveComponent = false;
-<<<<<<< HEAD
-                for (const auto& theirComponent : theirMultiplayerComponents)
-                {
-                    if (ourComponentName == theirComponent.m_componentName)
-=======
                 for (const auto& theirComponent : packet.GetComponentVersions())
                 {
                     if (ourComponentName == theirComponent.first)
->>>>>>> 8e367115
                     {
                         theyHaveComponent = true;
                         break;
@@ -1023,53 +941,11 @@
                 if (!theyHaveComponent)
                 {
                     AZLOG_ERROR(
-<<<<<<< HEAD
-                        "Multiplayer component mismatch! We have a component named %s which the connected application is missing!",
-=======
                         "Multiplayer component mismatch! This application has a component named %s which the connected application is missing!",
->>>>>>> 8e367115
                         ourComponentName.GetCStr());
                 }
             }
         }
-<<<<<<< HEAD
-
-        // We've received all the multiplayer components for debugging.
-        // If we're the connector, send all our component information back to the acceptor.
-        if (connection->GetConnectionRole() == ConnectionRole::Connector)
-        {
-            SendAllMultiplayerComponentVersionData(connection);
-        }
-
-        // Clear out the list of components in case the other side fixes up their end (ie rebuilds using latest auto-components) and tries to reconnect
-        theirMultiplayerComponents.clear();
-        m_connectedAppsComponentVersions.erase(connection->GetConnectionId());
-
-        if (connection->GetConnectionRole() == ConnectionRole::Acceptor)
-        {
-            if (sv_versionMismatch_autoDisconnect)
-            {
-                // Disconnect from the connector; we have all the mismatch information we need now for debugging.
-                connection->Disconnect(DisconnectReason::VersionMismatch, TerminationEndpoint::Local);
-            }
-            else if (m_originalConnectPackets.contains(connection->GetConnectionId()))
-            {
-                // DANGER: We're accepting the player connection even though there's a component mismatch
-                AZLOG_WARN(
-                    "Multiplayer component mismatch was found but we're allowing the player to connect anyways. Please set sv_versionMismatch_autoDisconnect=true if this is undesired behavior!");
-                AttemptPlayerConnect(connection, m_originalConnectPackets[connection->GetConnectionId()]);
-                m_originalConnectPackets.erase(connection->GetConnectionId());
-            }
-            else
-            {
-                AZLOG_ERROR(
-                    "Multiplayer component mismatch finished comparing components; "
-                    "attempting to accept connection, but we no longer have a connection packet. This should not happen, please file a bug.");
-            }
-        }
-
-        m_componentVersionMismatchEvent.Signal();
-=======
         // The client receives this packet first from the server, and then the client sends a packet back
         if (connection->GetConnectionRole() == ConnectionRole::Connector)
         {
@@ -1104,7 +980,7 @@
             }
         }
 
->>>>>>> 8e367115
+        m_componentVersionMismatchEvent.Signal();
         return true;
     }
 
@@ -1134,11 +1010,7 @@
                 0,
                 m_temporaryUserIdentifier,
                 providerTicket.c_str(),
-<<<<<<< HEAD
-                GetMultiplayerComponentRegistry()->GetMultiplayerComponentVersionHolisticHash()));
-=======
                 GetMultiplayerComponentRegistry()->GetSystemVersionHash()));
->>>>>>> 8e367115
         }
         else
         {
@@ -1765,32 +1637,6 @@
         }
     }
 
-    void MultiplayerSystemComponent::SendAllMultiplayerComponentVersionData(AzNetworking::IConnection* connection)
-    {
-        MultiplayerPackets::SyncComponentMismatch componentMismatchPacket;
-        const uint32_t totalMultiplayerComponentCount = aznumeric_cast<uint32_t>(GetMultiplayerComponentRegistry()->GetMultiplayerComponentVersionHashes().size());
-        componentMismatchPacket.SetTotalComponentCount(totalMultiplayerComponentCount);
-
-        for (const auto& multiplayerComponentData : GetMultiplayerComponentRegistry()->GetMultiplayerComponentVersionHashes())
-        {
-            componentMismatchPacket.ModifyComponentVersions().emplace_back(
-                multiplayerComponentData.first, multiplayerComponentData.second);
-
-            if (componentMismatchPacket.GetComponentVersions().full())
-            {
-                // we've hit the packet limit, send the current packet, and begin filling up another
-                connection->SendReliablePacket(componentMismatchPacket);
-                componentMismatchPacket.ModifyComponentVersions().clear();
-            }
-        }
-
-        // Send any remaining multiplayer component version data
-        if (!componentMismatchPacket.GetComponentVersions().empty())
-        {
-            connection->SendReliablePacket(componentMismatchPacket);
-        }
-    }
-
     void host([[maybe_unused]] const AZ::ConsoleCommandContainer& arguments)
     {
         if (!AZ::Interface<IMultiplayer>::Get()->StartHosting(sv_port, sv_isDedicated))
