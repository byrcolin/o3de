/*
 * Copyright (c) Contributors to the Open 3D Engine Project.
 * For complete copyright and license terms please see the LICENSE at the root of this distribution.
 *
 * SPDX-License-Identifier: Apache-2.0 OR MIT
 *
 */

#include <Multiplayer/MultiplayerConstants.h>
#include <Multiplayer/Components/MultiplayerComponent.h>
#include <Multiplayer/IMultiplayerSpawner.h>
#include <MultiplayerSystemComponent.h>
#include <ConnectionData/ClientToServerConnectionData.h>
#include <ConnectionData/ServerToClientConnectionData.h>
#include <EntityDomains/FullOwnershipEntityDomain.h>
#include <EntityDomains/NullEntityDomain.h>
#include <ReplicationWindows/NullReplicationWindow.h>
#include <ReplicationWindows/ServerToClientReplicationWindow.h>
#include <Source/AutoGen/AutoComponentTypes.h>
#include <Multiplayer/Session/ISessionRequests.h>
#include <Multiplayer/Session/SessionConfig.h>

#include <AzCore/Serialization/SerializeContext.h>
#include <AzCore/Serialization/Utils.h>
#include <AzCore/Interface/Interface.h>
#include <AzCore/Component/TransformBus.h>
#include <AzCore/Console/IConsole.h>
#include <AzCore/Console/ILogger.h>
#include <AzCore/Math/ShapeIntersection.h>
#include <AzCore/Asset/AssetCommon.h>
#include <AzCore/Utils/Utils.h>
#include <AzCore/RTTI/BehaviorContext.h>
#include <AzFramework/Components/CameraBus.h>
#include <AzFramework/Visibility/IVisibilitySystem.h>

#include <AzNetworking/Framework/INetworking.h>
#include <AzFramework/Process/ProcessWatcher.h>

#include <cmath>
#include <AzCore/Debug/Profiler.h>

AZ_DEFINE_BUDGET(MULTIPLAYER);

namespace AZ
{
    AZ_TYPE_INFO_SPECIALIZE(Multiplayer::MultiplayerAgentType, "{53EA1938-5FFB-4305-B50A-D20730E8639B}");
}


namespace AZ::ConsoleTypeHelpers
{
    inline CVarFixedString ValueToString(const AzNetworking::ProtocolType& value)
    {
        return (value == AzNetworking::ProtocolType::Tcp) ? "tcp" : "udp";
    }

    inline bool StringSetToValue(AzNetworking::ProtocolType& outValue, const ConsoleCommandContainer& arguments)
    {
        if (!arguments.empty())
        {
            if (arguments.front() == "tcp")
            {
                outValue = AzNetworking::ProtocolType::Tcp;
                return true;
            }
            else if (arguments.front() == "udp")
            {
                outValue = AzNetworking::ProtocolType::Udp;
                return true;
            }
        }
        return false;
    }
}

namespace Multiplayer
{
    using namespace AzNetworking;

    AZ_CVAR(uint16_t, cl_clientport, 0, nullptr, AZ::ConsoleFunctorFlags::DontReplicate,
        "The port to bind to for game traffic when connecting to a remote host, a value of 0 will select any available port");
    AZ_CVAR(AZ::CVarFixedString, cl_serveraddr, AZ::CVarFixedString(LocalHost), nullptr, AZ::ConsoleFunctorFlags::DontReplicate, 
        "The address of the remote server or host to connect to");
    AZ_CVAR(uint16_t, cl_serverport, DefaultServerPort, nullptr, AZ::ConsoleFunctorFlags::DontReplicate, "The port of the remote host to connect to for game traffic");
    AZ_CVAR(uint16_t, sv_port, DefaultServerPort, nullptr, AZ::ConsoleFunctorFlags::DontReplicate, "The port that this multiplayer gem will bind to for game traffic");
    AZ_CVAR(uint16_t, sv_portRange, 999, nullptr, AZ::ConsoleFunctorFlags::DontReplicate, "The range of ports the host will incrementally attempt to bind to when initializing");
    AZ_CVAR(AZ::CVarFixedString, sv_map, "nolevel", nullptr, AZ::ConsoleFunctorFlags::DontReplicate, "The map the server should load");
    AZ_CVAR(ProtocolType, sv_protocol, ProtocolType::Udp, nullptr, AZ::ConsoleFunctorFlags::DontReplicate, "This flag controls whether we use TCP or UDP for game networking");
    AZ_CVAR(bool, sv_isDedicated, true, nullptr, AZ::ConsoleFunctorFlags::DontReplicate, "Whether the host command creates an independent or client hosted server");
    AZ_CVAR(bool, sv_isTransient, true, nullptr, AZ::ConsoleFunctorFlags::DontReplicate, "Whether a dedicated server shuts down if all existing connections disconnect.");
    AZ_CVAR(AZ::TimeMs, sv_serverSendRateMs, AZ::TimeMs{ 50 }, nullptr, AZ::ConsoleFunctorFlags::Null, "Minimum number of milliseconds between each network update");
    AZ_CVAR(float, cl_renderTickBlendBase, 0.15f, nullptr, AZ::ConsoleFunctorFlags::Null,
        "The base used for blending between network updates, 0.1 will be quite linear, 0.2 or 0.3 will "
        "slow down quicker and may be better suited to connections with highly variable latency");
    AZ_CVAR(bool, bg_multiplayerDebugDraw, false, nullptr, AZ::ConsoleFunctorFlags::Null, "Enables debug draw for the multiplayer gem");
    AZ_CVAR(bool, cl_connect_onstartup, false, nullptr, AZ::ConsoleFunctorFlags::DontReplicate, "Whether to call connect as soon as the Multiplayer SystemComponent is activated.");

    void MultiplayerSystemComponent::Reflect(AZ::ReflectContext* context)
    {
        if (AZ::SerializeContext* serializeContext = azrtti_cast<AZ::SerializeContext*>(context))
        {
            serializeContext->Class<MultiplayerSystemComponent, AZ::Component>()
                ->Version(1);
            serializeContext->Class<NetEntityId>()
                ->Version(1);
            serializeContext->Class<NetComponentId>()
                ->Version(1);
            serializeContext->Class<PropertyIndex>()
                ->Version(1);
            serializeContext->Class<RpcIndex>()
                ->Version(1);
            serializeContext->Class<ClientInputId>()
                ->Version(1);
            serializeContext->Class<HostFrameId>()
                ->Version(1);
        }
        else if (AZ::BehaviorContext* behaviorContext = azrtti_cast<AZ::BehaviorContext*>(context))
        {
            behaviorContext->Class<NetEntityId>();
            behaviorContext->Class<NetComponentId>();
            behaviorContext->Class<PropertyIndex>();
            behaviorContext->Class<RpcIndex>();
            behaviorContext->Class<ClientInputId>();
            behaviorContext->Class<HostFrameId>();

            behaviorContext->Enum<(int)MultiplayerAgentType::Uninitialized>("MultiplayerAgentType_Uninitialized")
                ->Enum<(int)MultiplayerAgentType::Client>("MultiplayerAgentType_Client")
                ->Enum<(int)MultiplayerAgentType::ClientServer>("MultiplayerAgentType_ClientServer")
                ->Enum<(int)MultiplayerAgentType::DedicatedServer>("MultiplayerAgentType_DedicatedServer");

            behaviorContext->Class<MultiplayerSystemComponent>("MultiplayerSystemComponent")
                ->Attribute(AZ::Script::Attributes::Module, "multiplayer")
                ->Attribute(AZ::Script::Attributes::Category, "Multiplayer")
                ->Method("GetOnEndpointDisonnectedEvent", [](AZ::EntityId id) -> EndpointDisonnectedEvent*
                {
                    AZ::Entity* entity = AZ::Interface<AZ::ComponentApplicationRequests>::Get()->FindEntity(id);
                    if (!entity)
                    {
                        AZ_Warning("Multiplayer Property", false,
                            "MultiplayerSystemComponent GetOnEndpointDisonnectedEvent failed."
                            "The entity with id %s doesn't exist, please provide a valid entity id.",
                            id.ToString().c_str());
                        return nullptr;
                    }

                    MultiplayerSystemComponent* mpComponent = entity->FindComponent<MultiplayerSystemComponent>();
                    if (!mpComponent)
                    {
                        AZ_Warning("Multiplayer Property", false,
                            "MultiplayerSystemComponent GetOnEndpointDisonnectedEvent failed."
                            "Entity '%s' (id: %s) is missing MultiplayerSystemComponent, be sure to add MultiplayerSystemComponent to this entity.",
                            entity->GetName().c_str(), id.ToString().c_str());
                        return nullptr;
                    }

                    return &mpComponent->m_endpointDisonnectedEvent;
                })
                ->Method("ClearAllEntities", [](AZ::EntityId id)
                {
                    AZ::Entity* entity = AZ::Interface<AZ::ComponentApplicationRequests>::Get()->FindEntity(id);
                    if (!entity)
                    {
                        AZ_Warning("Multiplayer Property", false,
                            "MultiplayerSystemComponent MarkForRemoval failed."
                            "The entity with id %s doesn't exist, please provide a valid entity id.",
                            id.ToString().c_str());
                        return;
                    }

                    MultiplayerSystemComponent* mpComponent = entity->FindComponent<MultiplayerSystemComponent>();
                    if (!mpComponent)
                    {
                        AZ_Warning("Multiplayer Property", false,
                            "MultiplayerSystemComponent MarkForRemoval failed."
                            "Entity '%s' (id: %s) is missing MultiplayerSystemComponent, be sure to add MultiplayerSystemComponent to "
                            "this entity.",
                            entity->GetName().c_str(), id.ToString().c_str());
                        return;
                    }

                    mpComponent->GetNetworkEntityManager()->ClearAllEntities();
                })
                ->Attribute(
                    AZ::Script::Attributes::AzEventDescription,
                    AZ::BehaviorAzEventDescription{"On Client Disconnected Event"});
        }

        MultiplayerComponent::Reflect(context);
    }

    void MultiplayerSystemComponent::GetRequiredServices(AZ::ComponentDescriptor::DependencyArrayType& required)
    {
        required.push_back(AZ_CRC_CE("NetworkingService"));
    }

    void MultiplayerSystemComponent::GetProvidedServices(AZ::ComponentDescriptor::DependencyArrayType& provided)
    {
        provided.push_back(AZ_CRC_CE("MultiplayerService"));
    }

    void MultiplayerSystemComponent::GetIncompatibleServices(AZ::ComponentDescriptor::DependencyArrayType& incompatible)
    {
        incompatible.push_back(AZ_CRC_CE("MultiplayerService"));
    }

    MultiplayerSystemComponent::MultiplayerSystemComponent()
        : m_consoleCommandHandler([this]
        (
            AZStd::string_view command,
            const AZ::ConsoleCommandContainer& args,
            AZ::ConsoleFunctorFlags flags,
            AZ::ConsoleInvokedFrom invokedFrom
        ) { OnConsoleCommandInvoked(command, args, flags, invokedFrom); })
        , m_autonomousEntityReplicatorCreatedHandler([this]([[maybe_unused]] NetEntityId netEntityId) { OnAutonomousEntityReplicatorCreated(); })
    {
        AZ::Interface<IMultiplayer>::Register(this);
    }

    MultiplayerSystemComponent::~MultiplayerSystemComponent()
    {
        AZ::Interface<IMultiplayer>::Unregister(this);
    }

    void MultiplayerSystemComponent::Activate()
    {
        AzFramework::RootSpawnableNotificationBus::Handler::BusConnect();
        AZ::TickBus::Handler::BusConnect();
        SessionNotificationBus::Handler::BusConnect();
        const AZ::Name interfaceName = AZ::Name(MpNetworkInterfaceName);
        m_networkInterface = AZ::Interface<INetworking>::Get()->CreateNetworkInterface(interfaceName, sv_protocol, TrustZone::ExternalClientToServer, *this);

        AZ::Interface<ISessionHandlingClientRequests>::Register(this);

        //! Register our gems multiplayer components to assign NetComponentIds
        RegisterMultiplayerComponents();

        if (auto console = AZ::Interface<AZ::IConsole>::Get())
        {
            m_consoleCommandHandler.Connect(console->GetConsoleCommandInvokedEvent());

            if (cl_connect_onstartup)
            {
                console->PerformCommand("connect");
            }
        }
    }

    void MultiplayerSystemComponent::Deactivate()
    {
        AZ::Interface<ISessionHandlingClientRequests>::Unregister(this);
        m_consoleCommandHandler.Disconnect();
        const AZ::Name interfaceName = AZ::Name(MpNetworkInterfaceName);
        AZ::Interface<INetworking>::Get()->DestroyNetworkInterface(interfaceName);
        SessionNotificationBus::Handler::BusDisconnect();
        AZ::TickBus::Handler::BusDisconnect();
        AzFramework::RootSpawnableNotificationBus::Handler::BusDisconnect();

        m_networkEntityManager.Reset();
    }

    bool MultiplayerSystemComponent::StartHosting(uint16_t port, bool isDedicated)
    {
        if (port != sv_port)
        {
            sv_port = port;
        }

        const uint16_t maxPort = sv_port + sv_portRange;
        while (sv_port <= maxPort)
        {
            if (m_networkInterface->Listen(sv_port))
            {
                InitializeMultiplayer(isDedicated ? MultiplayerAgentType::DedicatedServer : MultiplayerAgentType::ClientServer);
                return true;
            }
            AZLOG_WARN("Failed to start listening on port %u, port is in use?", static_cast<uint32_t>(sv_port));
            sv_port = sv_port + 1;
        }
        return false;
    }

    bool MultiplayerSystemComponent::Connect(const AZStd::string& remoteAddress, uint16_t port)
    {
        InitializeMultiplayer(MultiplayerAgentType::Client);
        const IpAddress address(remoteAddress.c_str(), port, m_networkInterface->GetType());
        return m_networkInterface->Connect(address, cl_clientport) != InvalidConnectionId;
    }

    void MultiplayerSystemComponent::Terminate(AzNetworking::DisconnectReason reason)
    {
        // Cleanup connections, fire events and uninitialize state
        auto visitor = [reason](IConnection& connection) { connection.Disconnect(reason, TerminationEndpoint::Local); };
        m_networkInterface->GetConnectionSet().VisitConnections(visitor);
        MultiplayerAgentType agentType = GetAgentType();
        if (agentType == MultiplayerAgentType::DedicatedServer || agentType == MultiplayerAgentType::ClientServer)
        {
            m_networkInterface->StopListening();
            m_shutdownEvent.Signal(m_networkInterface);
        }

        // Clear out all the registered network entities
        GetNetworkEntityManager()->ClearAllEntities();

        InitializeMultiplayer(MultiplayerAgentType::Uninitialized);

        // Signal session management, do this after uninitializing state
        if (agentType == MultiplayerAgentType::DedicatedServer || agentType == MultiplayerAgentType::ClientServer)
        {
            if (AZ::Interface<ISessionHandlingProviderRequests>::Get() != nullptr)
            {
                AZ::Interface<ISessionHandlingProviderRequests>::Get()->HandleDestroySession();
            }
        }
    }

    bool MultiplayerSystemComponent::RequestPlayerJoinSession(const SessionConnectionConfig& config)
    {
        m_pendingConnectionTickets.push(config.m_playerSessionId);
        AZStd::string hostname = config.m_dnsName.empty() ? config.m_ipAddress : config.m_dnsName;
        Connect(hostname.c_str(), config.m_port);

        return true;
    }

    void MultiplayerSystemComponent::RequestPlayerLeaveSession()
    {
        if (GetAgentType() == MultiplayerAgentType::Client)
        {
            Terminate(DisconnectReason::TerminatedByUser);
        }
    }

    bool MultiplayerSystemComponent::OnSessionHealthCheck()
    {
        return true;
    }

    bool MultiplayerSystemComponent::OnCreateSessionBegin(const SessionConfig& sessionConfig)
    {
        // Check if session manager has a certificate for us and pass it along if so
        if (auto console = AZ::Interface<AZ::IConsole>::Get(); console != nullptr)
        {
            bool tcpUseEncryption = false;
            console->GetCvarValue("net_TcpUseEncryption", tcpUseEncryption);
            bool udpUseEncryption = false;
            console->GetCvarValue("net_UdpUseEncryption", udpUseEncryption);
            auto sessionProviderHandler = AZ::Interface<ISessionHandlingProviderRequests>::Get();
            if ((tcpUseEncryption || udpUseEncryption) && sessionProviderHandler != nullptr)
            {
                AZ::CVarFixedString externalCertPath = AZ::CVarFixedString(sessionProviderHandler->GetExternalSessionCertificate().c_str());
                if (!externalCertPath.empty())
                {
                    AZ::CVarFixedString commandString = "net_SslExternalCertificateFile " + externalCertPath;
                    console->PerformCommand(commandString.c_str());
                }

                AZ::CVarFixedString externalKeyPath = AZ::CVarFixedString(sessionProviderHandler->GetExternalSessionPrivateKey().c_str());
                if (!externalKeyPath.empty())
                {
                    AZ::CVarFixedString commandString = "net_SslExternalPrivateKeyFile " + externalKeyPath;
                    console->PerformCommand(commandString.c_str());
                }
            }
        }

        Multiplayer::MultiplayerAgentType serverType = sv_isDedicated ? MultiplayerAgentType::DedicatedServer : MultiplayerAgentType::ClientServer;
        InitializeMultiplayer(serverType);
        return m_networkInterface->Listen(sessionConfig.m_port);
    }

    void MultiplayerSystemComponent::OnCreateSessionEnd()
    {
    }

    bool MultiplayerSystemComponent::OnDestroySessionBegin()
    {
        // This can be triggered external from Multiplayer so only run if we are in an Initialized state
        if (GetAgentType() == MultiplayerAgentType::Uninitialized)
        {
            return true;
        }

        auto visitor = [](IConnection& connection) { connection.Disconnect(DisconnectReason::TerminatedByServer, TerminationEndpoint::Local); };
        m_networkInterface->GetConnectionSet().VisitConnections(visitor);
        if (GetAgentType() == MultiplayerAgentType::DedicatedServer || GetAgentType() == MultiplayerAgentType::ClientServer)
        {
            m_networkInterface->StopListening();
            m_shutdownEvent.Signal(m_networkInterface);
        }
        InitializeMultiplayer(MultiplayerAgentType::Uninitialized);

        return true;
    }

    void MultiplayerSystemComponent::OnDestroySessionEnd()
    {
    }

    void MultiplayerSystemComponent::OnUpdateSessionBegin(const SessionConfig& sessionConfig, const AZStd::string& updateReason)
    {
        AZ_UNUSED(sessionConfig);
        AZ_UNUSED(updateReason);
    }

    void MultiplayerSystemComponent::OnUpdateSessionEnd()
    {
    }

    void MultiplayerSystemComponent::OnTick(float deltaTime, [[maybe_unused]] AZ::ScriptTimePoint time)
    {
        AZ_PROFILE_SCOPE(MULTIPLAYER, "MultiplayerSystemComponent: OnTick");

        if (bg_multiplayerDebugDraw)
        {
            m_networkEntityManager.DebugDraw();
        }

        const AZ::TimeMs deltaTimeMs = aznumeric_cast<AZ::TimeMs>(static_cast<int32_t>(deltaTime * 1000.0f));
        const AZ::TimeMs serverRateMs = static_cast<AZ::TimeMs>(sv_serverSendRateMs);
        const float serverRateSeconds = static_cast<float>(serverRateMs) / 1000.0f;

        TickVisibleNetworkEntities(deltaTime, serverRateSeconds);

        if (GetAgentType() == MultiplayerAgentType::ClientServer
         || GetAgentType() == MultiplayerAgentType::DedicatedServer)
        {
            m_serverSendAccumulator += deltaTime;
            if (m_serverSendAccumulator < serverRateSeconds)
            {
                return;
            }
            m_serverSendAccumulator -= serverRateSeconds;
            m_networkTime.IncrementHostFrameId();
        }

        // Handle deferred local rpc messages that were generated during the updates
        m_networkEntityManager.DispatchLocalDeferredRpcMessages();

        // INetworking ticks immediately before IMultiplayer, so all our pending RPC's and network property updates have now been processed
        // Restore any entities that were rewound during input processing so that normal gameplay updates have the correct state
        Multiplayer::GetNetworkTime()->ClearRewoundEntities();

        // Let the network system know the frame is done and we can collect dirty bits
        m_networkEntityManager.NotifyEntitiesChanged();
        m_networkEntityManager.NotifyEntitiesDirtied();

        MultiplayerStats& stats = GetStats();
        stats.TickStats(deltaTimeMs);
        stats.m_entityCount = GetNetworkEntityManager()->GetEntityCount();
        stats.m_serverConnectionCount = 0;
        stats.m_clientConnectionCount = 0;

        // Send out the game state update to all connections
        {            
            AZ_PROFILE_SCOPE(MULTIPLAYER, "MultiplayerSystemComponent: OnTick - SendOutGameStateUpdate");

            auto sendNetworkUpdates = [&stats](IConnection& connection)
            {
                if (connection.GetUserData() != nullptr)
                {
                    IConnectionData* connectionData = reinterpret_cast<IConnectionData*>(connection.GetUserData());
                    connectionData->Update();
                    if (connectionData->GetConnectionDataType() == ConnectionDataType::ServerToClient)
                    {
                        stats.m_clientConnectionCount++;
                    }
                    else
                    {
                        stats.m_serverConnectionCount++;
                    }
                }
            };

            m_networkInterface->GetConnectionSet().VisitConnections(sendNetworkUpdates);
        }

        MultiplayerPackets::SyncConsole packet;
        AZ::ThreadSafeDeque<AZStd::string>::DequeType cvarUpdates;
        m_cvarCommands.Swap(cvarUpdates);

        auto visitor = [&packet](IConnection& connection)
        {
            if (connection.GetConnectionRole() == ConnectionRole::Acceptor)
            {
                connection.SendReliablePacket(packet);
            }
        };

        while (cvarUpdates.size() > 0)
        {
            packet.ModifyCommandSet().emplace_back(cvarUpdates.front());
            if (packet.GetCommandSet().full())
            {
                m_networkInterface->GetConnectionSet().VisitConnections(visitor);
                packet.ModifyCommandSet().clear();
            }
            cvarUpdates.pop_front();
        }

        if (!packet.GetCommandSet().empty())
        {
            AZ_PROFILE_SCOPE(MULTIPLAYER, "MultiplayerSystemComponent: OnTick - SendReliablePackets");
            m_networkInterface->GetConnectionSet().VisitConnections(visitor);
        }
    }

    int MultiplayerSystemComponent::GetTickOrder()
    {
        // Tick immediately after the network system component
        return AZ::TICK_PLACEMENT + 1;
    }

    struct ConsoleReplicator
    {
        ConsoleReplicator(IConnection* connection)
            : m_connection(connection)
        {
            ;
        }

        virtual ~ConsoleReplicator()
        {
            if (!m_syncPacket.GetCommandSet().empty())
            {
                m_connection->SendReliablePacket(m_syncPacket);
            }
        }

        void Visit(AZ::ConsoleFunctorBase* functor)
        {
            if ((functor->GetFlags() & AZ::ConsoleFunctorFlags::DontReplicate) == AZ::ConsoleFunctorFlags::DontReplicate)
            {
                // If the cvar is marked don't replicate, don't send it at all
                return;
            }
            AZ::CVarFixedString replicateValue;
            if (functor->GetReplicationString(replicateValue))
            {
                m_syncPacket.ModifyCommandSet().emplace_back(AZStd::move(replicateValue));
                if (m_syncPacket.GetCommandSet().full())
                {
                    m_connection->SendReliablePacket(m_syncPacket);
                    m_syncPacket.ModifyCommandSet().clear();
                }
            }
        }

        IConnection* m_connection;
        MultiplayerPackets::SyncConsole m_syncPacket;
    };

    bool MultiplayerSystemComponent::IsHandshakeComplete(AzNetworking::IConnection* connection) const
    {
        return reinterpret_cast<IConnectionData*>(connection->GetUserData())->DidHandshake();
    }

    bool MultiplayerSystemComponent::HandleRequest
    (
        [[maybe_unused]] AzNetworking::IConnection* connection,
        [[maybe_unused]] const IPacketHeader& packetHeader,
        [[maybe_unused]] MultiplayerPackets::Connect& packet
    )
    {
        PlayerConnectionConfig config;
        config.m_playerConnectionId = aznumeric_cast<uint32_t>(connection->GetConnectionId());
        config.m_playerSessionId = packet.GetTicket();

        // Validate our session with the provider if any
        ISessionHandlingProviderRequests* sessionRequests = AZ::Interface<ISessionHandlingProviderRequests>::Get();
        if (sessionRequests != nullptr)
        {
            if (!sessionRequests->ValidatePlayerJoinSession(config))
            {
                auto visitor = [](IConnection& connection) { connection.Disconnect(DisconnectReason::TerminatedByUser, TerminationEndpoint::Local); };
                m_networkInterface->GetConnectionSet().VisitConnections(visitor);
                return true;
            }
        }
        reinterpret_cast<ServerToClientConnectionData*>(connection->GetUserData())->SetProviderTicket(packet.GetTicket().c_str());

        // Hosts will handle spawning for a player on connect
        if (GetAgentType() == MultiplayerAgentType::ClientServer
         || GetAgentType() == MultiplayerAgentType::DedicatedServer)
        {
            // We use a temporary userId over the clients address so we can maintain client lookups even in the event of wifi handoff
            IMultiplayerSpawner* spawner = AZ::Interface<IMultiplayerSpawner>::Get();
            NetworkEntityHandle controlledEntity;

            // Check rejoin data first
            const auto node = m_playerRejoinData.find(packet.GetTemporaryUserId());
            if (node != m_playerRejoinData.end())
            {
                controlledEntity = m_networkEntityManager.GetNetworkEntityTracker()->Get(node->second);
            }
            else if (spawner)
            {
                // Route to spawner implementation
                MultiplayerAgentDatum datum;
                datum.m_agentType = MultiplayerAgentType::Client;
                datum.m_id = connection->GetConnectionId();
                const uint64_t userId = packet.GetTemporaryUserId();

                controlledEntity = spawner->OnPlayerJoin(userId, datum);
                if (controlledEntity.Exists())
                {
<<<<<<< HEAD
                    if (!controlledEntity.GetNetBindComponent()->IsNetEntityRoleAutonomous())
                    {
                        AZLOG_ERROR("IMultiplayerSpawner::OnPlayerJoined returned a controlled entity for user id %i that isn't marked as autonomous. "
                            "Please use NetworkEntityManager::CreateAutomonousPlayerImmediate or enable autonomy by hand before activating "
                            "the controlled entity.",
                            userId);
                    }

=======
					EnableAutonomousControl(controlledEntity, connection->GetConnectionId());
>>>>>>> 677983d7
                    StartServerToClientReplication(userId, controlledEntity, connection);
                }
                else
                {
                    // If there wasn't any spawner available, wait until a level loads and check again
<<<<<<< HEAD
                    m_playersWaitingToBeSpawned.emplace_back(userId, datum, connection);
=======
					// This can happen if IMultiplayerSpawn depends on a level being loaded, but the client connects to the server before the server has started a level.
                    m_playersWaitingToBeSpawned.push_back(PlayerWaitingToBeSpawned{ userId, datum, connection });
>>>>>>> 677983d7
                }
            }
            else
            {
                AZLOG_ERROR("No IMultiplayerSpawner was available. Ensure that one is registered for usage on PlayerJoin.");
            }
        }

        if (connection->SendReliablePacket(MultiplayerPackets::Accept(sv_map)))
        {
            reinterpret_cast<ServerToClientConnectionData*>(connection->GetUserData())->SetDidHandshake(true);
            if (packet.GetTemporaryUserId() == 0)
            {
                // Sync our console
                ConsoleReplicator consoleReplicator(connection);
                AZ::Interface<AZ::IConsole>::Get()->VisitRegisteredFunctors([&consoleReplicator](AZ::ConsoleFunctorBase* functor) { consoleReplicator.Visit(functor); });
            }
            return true;
        }
        return false;
    }

    bool MultiplayerSystemComponent::HandleRequest
    (
        [[maybe_unused]] AzNetworking::IConnection* connection,
        [[maybe_unused]] const IPacketHeader& packetHeader,
        [[maybe_unused]] MultiplayerPackets::Accept& packet
    )
    {
        reinterpret_cast<ClientToServerConnectionData*>(connection->GetUserData())->SetDidHandshake(true);
        if (m_temporaryUserIdentifier == 0)
        {
            AZ::CVarFixedString commandString = "sv_map " + packet.GetMap();
            AZ::Interface<AZ::IConsole>::Get()->PerformCommand(commandString.c_str());
            AZ::CVarFixedString loadLevelString = "LoadLevel " + packet.GetMap();
            AZ::Interface<AZ::IConsole>::Get()->PerformCommand(loadLevelString.c_str());
        }
        else
        {
            // Bypass map loading and immediately ready the connection for updates
            IConnectionData* connectionData = reinterpret_cast<IConnectionData*>(connection->GetUserData());
            if (connectionData)
            {
                connectionData->SetCanSendUpdates(true);

                // @nt: TODO - delete once dropped RPC problem fixed
                // Connection has migrated, we are now waiting for the autonomous entity replicator to be created
                connectionData->GetReplicationManager().AddAutonomousEntityReplicatorCreatedHandler(m_autonomousEntityReplicatorCreatedHandler);
            }
        }

        m_serverAcceptanceReceivedEvent.Signal();
        return true;
    }

    bool MultiplayerSystemComponent::HandleRequest
    (
        AzNetworking::IConnection* connection,
        [[maybe_unused]] const AzNetworking::IPacketHeader& packetHeader,
        MultiplayerPackets::ReadyForEntityUpdates& packet
    )
    {
        IConnectionData* connectionData = reinterpret_cast<IConnectionData*>(connection->GetUserData());
        if (connectionData)
        {
            connectionData->SetCanSendUpdates(packet.GetReadyForEntityUpdates());
            return true;
        }
        return false;
    }

    bool MultiplayerSystemComponent::HandleRequest
    (
        [[maybe_unused]] AzNetworking::IConnection* connection,
        [[maybe_unused]] const IPacketHeader& packetHeader,
        [[maybe_unused]] MultiplayerPackets::SyncConsole& packet
    )
    {
        if (GetAgentType() != MultiplayerAgentType::Client)
        {
            return false;
        }
        ExecuteConsoleCommandList(connection, packet.GetCommandSet());
        return true;
    }

    bool MultiplayerSystemComponent::HandleRequest
    (
        [[maybe_unused]] AzNetworking::IConnection* connection,
        [[maybe_unused]] const IPacketHeader& packetHeader,
        [[maybe_unused]] MultiplayerPackets::ConsoleCommand& packet
    )
    {
        const bool isClient = (GetAgentType() == MultiplayerAgentType::Client);
        const AZ::ConsoleFunctorFlags requiredSet = isClient ? AZ::ConsoleFunctorFlags::Null : AZ::ConsoleFunctorFlags::AllowClientSet;
        AZ::Interface<AZ::IConsole>::Get()->PerformCommand(packet.GetCommand().c_str(), AZ::ConsoleSilentMode::NotSilent, AZ::ConsoleInvokedFrom::AzNetworking, requiredSet);
        return true;
    }

    bool MultiplayerSystemComponent::HandleRequest
    (
        [[maybe_unused]] AzNetworking::IConnection* connection,
        [[maybe_unused]] const IPacketHeader& packetHeader,
        [[maybe_unused]] MultiplayerPackets::EntityUpdates& packet
    )
    {
        bool handledAll = true;
        if (connection->GetUserData() == nullptr)
        {
            AZLOG_WARN("Missing connection data, likely due to a connection in the process of closing, entity updates size %u", aznumeric_cast<uint32_t>(packet.GetEntityMessages().size()));
            return handledAll;
        }

        EntityReplicationManager& replicationManager = reinterpret_cast<IConnectionData*>(connection->GetUserData())->GetReplicationManager();

        if ((GetAgentType() == MultiplayerAgentType::Client) && (packet.GetHostFrameId() > m_lastReplicatedHostFrameId))
        {
            // Update client to latest server time
            m_tickFactor = 0.0f;
            m_lastReplicatedHostTimeMs = packet.GetHostTimeMs();
            m_lastReplicatedHostFrameId = packet.GetHostFrameId();
            m_networkTime.ForceSetTime(m_lastReplicatedHostFrameId, m_lastReplicatedHostTimeMs);
        }

        for (AZStd::size_t i = 0; i < packet.GetEntityMessages().size(); ++i)
        {
            const NetworkEntityUpdateMessage& updateMessage = packet.GetEntityMessages()[i];
            handledAll &= replicationManager.HandleEntityUpdateMessage(connection, packetHeader, updateMessage);
            AZ_Assert(handledAll, "EntityUpdates did not handle all update messages");
        }

        return handledAll;
    }

    bool MultiplayerSystemComponent::HandleRequest
    (
        [[maybe_unused]] AzNetworking::IConnection* connection,
        [[maybe_unused]] const IPacketHeader& packetHeader,
        [[maybe_unused]] MultiplayerPackets::EntityRpcs& packet
    )
    {
        if (connection->GetUserData() == nullptr)
        {
            AZLOG_WARN("Missing connection data, likely due to a connection in the process of closing, entity updates size %u", aznumeric_cast<uint32_t>(packet.GetEntityRpcs().size()));
            return true;
        }

        EntityReplicationManager& replicationManager = reinterpret_cast<IConnectionData*>(connection->GetUserData())->GetReplicationManager();
        return replicationManager.HandleEntityRpcMessages(connection, packet.ModifyEntityRpcs());
    }

    bool MultiplayerSystemComponent::HandleRequest
    (
        [[maybe_unused]] AzNetworking::IConnection* connection,
        [[maybe_unused]] const IPacketHeader& packetHeader,
        [[maybe_unused]] MultiplayerPackets::RequestReplicatorReset& packet
    )
    {
        if (connection->GetUserData() == nullptr)
        {
            AZLOG_WARN("Missing connection data, likely due to a connection in the process of closing");
            return true;
        }

        EntityReplicationManager& replicationManager = reinterpret_cast<IConnectionData*>(connection->GetUserData())->GetReplicationManager();
        return replicationManager.HandleEntityResetMessages(connection, packet.GetEntityIds());
    }

    bool MultiplayerSystemComponent::HandleRequest
    (
        [[maybe_unused]] AzNetworking::IConnection* connection,
        [[maybe_unused]] const IPacketHeader& packetHeader,
        [[maybe_unused]] MultiplayerPackets::ClientMigration& packet
    )
    {
        if (GetAgentType() != MultiplayerAgentType::Client)
        {
            // Only clients are allowed to migrate from one server to another
            return false;
        }

        // Store the temporary user identifier so we can transmit it with our next Connect packet
        // The new server will use this to re-attach our set of autonomous entities
        m_temporaryUserIdentifier = packet.GetTemporaryUserIdentifier();

        // Disconnect our existing server connection
        auto visitor = [](IConnection& connection) { connection.Disconnect(DisconnectReason::ClientMigrated, TerminationEndpoint::Local); };
        m_networkInterface->GetConnectionSet().VisitConnections(visitor);
        AZLOG_INFO("Migrating to new server shard");
        m_clientMigrationStartEvent.Signal(packet.GetLastClientInputId());
        if (m_networkInterface->Connect(packet.GetRemoteServerAddress()) == AzNetworking::InvalidConnectionId)
        {
            AZLOG_ERROR("Failed to connect to new host during client migration event");
        }
        return true;
    }

    ConnectResult MultiplayerSystemComponent::ValidateConnect
    (
        [[maybe_unused]] const IpAddress& remoteAddress,
        [[maybe_unused]] const IPacketHeader& packetHeader,
        [[maybe_unused]] ISerializer& serializer
    )
    {
        return ConnectResult::Accepted;
    }

    void MultiplayerSystemComponent::OnConnect(AzNetworking::IConnection* connection)
    {
        AZStd::string providerTicket;
        if (connection->GetConnectionRole() == ConnectionRole::Connector)
        {
            AZLOG_INFO("New outgoing connection to remote address: %s", connection->GetRemoteAddress().GetString().c_str());
            if (!m_pendingConnectionTickets.empty())
            {
                providerTicket = m_pendingConnectionTickets.front();
                m_pendingConnectionTickets.pop();
            }
            connection->SendReliablePacket(MultiplayerPackets::Connect(0, m_temporaryUserIdentifier, providerTicket.c_str()));
        }
        else
        {
            AZLOG_INFO("New incoming connection from remote address: %s", connection->GetRemoteAddress().GetString().c_str())

            MultiplayerAgentDatum datum;
            datum.m_id = connection->GetConnectionId();
            datum.m_isInvited = false;
            datum.m_agentType = MultiplayerAgentType::Client;
            m_connectionAcquiredEvent.Signal(datum);
        }

        if (GetAgentType() == MultiplayerAgentType::ClientServer
         || GetAgentType() == MultiplayerAgentType::DedicatedServer)
        {
            connection->SetUserData(new ServerToClientConnectionData(connection, *this));
        }
        else
        {
            connection->SetUserData(new ClientToServerConnectionData(connection, *this, providerTicket));
            AZStd::unique_ptr<IReplicationWindow> window = AZStd::make_unique<NullReplicationWindow>(connection);
            reinterpret_cast<ClientToServerConnectionData*>(connection->GetUserData())->GetReplicationManager().SetReplicationWindow(AZStd::move(window));
        }
    }

    AzNetworking::PacketDispatchResult MultiplayerSystemComponent::OnPacketReceived(AzNetworking::IConnection* connection, const IPacketHeader& packetHeader, ISerializer& serializer)
    {
        return MultiplayerPackets::DispatchPacket(connection, packetHeader, serializer, *this);
    }

    void MultiplayerSystemComponent::OnPacketLost([[maybe_unused]] IConnection* connection, [[maybe_unused]] PacketId packetId)
    {
        ;
    }

    void MultiplayerSystemComponent::OnDisconnect(AzNetworking::IConnection* connection, DisconnectReason reason, TerminationEndpoint endpoint)
    {
        const char* endpointString = (endpoint == TerminationEndpoint::Local) ? "Disconnecting" : "Remotely disconnected";
        AZStd::string reasonString = ToString(reason);
        AZLOG_INFO("%s from remote address %s due to %s", endpointString, connection->GetRemoteAddress().GetString().c_str(), reasonString.c_str());

        // The client is disconnecting
        if (m_agentType == MultiplayerAgentType::Client)
        {
            AZ_Assert(connection->GetConnectionRole() == ConnectionRole::Connector, "Client connection role should only ever be Connector");
        }
        else if (m_agentType == MultiplayerAgentType::DedicatedServer || m_agentType == MultiplayerAgentType::ClientServer)
        {
            // Signal to session management that a user has left the server
            if (connection->GetConnectionRole() == ConnectionRole::Acceptor)
            {
                if (IMultiplayerSpawner* spawner = AZ::Interface<IMultiplayerSpawner>::Get())
                {
                    // Check if this disconnected player was waiting to be spawned, and therefore, doesn't have a controlled player entity yet.
<<<<<<< HEAD
                    bool spawnedPlayerIsLeaving = true;
                    for (auto it = m_playersWaitingToBeSpawned.begin(); it != m_playersWaitingToBeSpawned.end(); ++it)
                    {
                        if (it->m_agent.m_id == connection->GetConnectionId())
                        {
                            m_playersWaitingToBeSpawned.erase(it);
                            spawnedPlayerIsLeaving = false;
=======
                    bool playerSpawned = true;
                    for (auto it = m_playersWaitingToBeSpawned.begin(); it != m_playersWaitingToBeSpawned.end(); ++it)
                    {
                        if (it->connection && it->connection->GetConnectionId() == connection->GetConnectionId())
                        {
                            m_playersWaitingToBeSpawned.erase(it);
                            playerSpawned = false;
>>>>>>> 677983d7
                            break;
                        }
                    }

                    // Alert IMultiplayerSpawner that our spawned player has left.
<<<<<<< HEAD
                    if (spawnedPlayerIsLeaving)
=======
                    if (playerSpawned)
>>>>>>> 677983d7
                    {
                        ServerToClientConnectionData* connectionData =
                            reinterpret_cast<ServerToClientConnectionData*>(connection->GetUserData());
                        IReplicationWindow* replicationWindow = connectionData->GetReplicationManager().GetReplicationWindow();
                        if (replicationWindow)
                        {
                            const ReplicationSet& replicationSet = replicationWindow->GetReplicationSet();
                            spawner->OnPlayerLeave(connectionData->GetPrimaryPlayerEntity(), replicationSet, reason);
                        }
                        else
                        {
                            AZLOG_ERROR("No IReplicationWindow found OnPlayerDisconnect.");
                        }   
                    }
                }
                else
                {
                    AZLOG_ERROR("No IMultiplayerSpawner found OnPlayerDisconnect. Ensure one is registered.");
                }

                if (AZ::Interface<ISessionHandlingProviderRequests>::Get() != nullptr)
                {
                    PlayerConnectionConfig config;
                    config.m_playerConnectionId = aznumeric_cast<uint32_t>(connection->GetConnectionId());
                    config.m_playerSessionId =
                        reinterpret_cast<ServerToClientConnectionData*>(connection->GetUserData())->GetProviderTicket();
                    AZ::Interface<ISessionHandlingProviderRequests>::Get()->HandlePlayerLeaveSession(config);
                }
            }
        }

        m_endpointDisonnectedEvent.Signal(m_agentType);

        // Clean up any multiplayer connection data we've bound to this connection instance
        if (connection->GetUserData() != nullptr)
        {
            IConnectionData* connectionData = reinterpret_cast<IConnectionData*>(connection->GetUserData());
            delete connectionData;
            connection->SetUserData(nullptr);
        }

        // Signal to session management when there are no remaining players in a dedicated server for potential cleanup
        // We avoid this for client server as the host itself is a user and non-transient dedicated servers
        if (sv_isTransient && m_agentType == MultiplayerAgentType::DedicatedServer && connection->GetConnectionRole() == ConnectionRole::Acceptor)
        {   
            if (m_networkInterface->GetConnectionSet().GetActiveConnectionCount() == 0)
            {
                Terminate(DisconnectReason::TerminatedByServer);
            }
        }
    }

    MultiplayerAgentType MultiplayerSystemComponent::GetAgentType() const
    {
        return m_agentType;
    }

    void MultiplayerSystemComponent::InitializeMultiplayer(MultiplayerAgentType multiplayerType)
    {
        if (m_agentType == multiplayerType)
        {
            return;
        }

        m_playersWaitingToBeSpawned.clear();

        if (m_agentType != MultiplayerAgentType::Uninitialized && multiplayerType != MultiplayerAgentType::Uninitialized)
        {
            AZLOG_WARN("Attemping to InitializeMultiplayer from one initialized type to another. Your session may not have been properly torn down.");
        }

        if (m_agentType == MultiplayerAgentType::Uninitialized)
        {
            m_spawnNetboundEntities = false;
            if (multiplayerType == MultiplayerAgentType::ClientServer || multiplayerType == MultiplayerAgentType::DedicatedServer)
            {
                m_spawnNetboundEntities = true;
                m_initEvent.Signal(m_networkInterface); //< Note! This might initialize our network entity manager for us
                if (!m_networkEntityManager.IsInitialized())
                {
                    const AZ::CVarFixedString serverAddr = cl_serveraddr;
                    const uint16_t serverPort = cl_serverport;
                    const AzNetworking::ProtocolType serverProtocol = sv_protocol;
                    const AzNetworking::IpAddress hostId = AzNetworking::IpAddress(serverAddr.c_str(), serverPort, serverProtocol);
                    // Set up a full ownership domain if we didn't construct a domain during the initialize event
                    m_networkEntityManager.Initialize(hostId, AZStd::make_unique<FullOwnershipEntityDomain>());
                }
            }
            else if (multiplayerType == MultiplayerAgentType::Client)
            {
                m_networkEntityManager.Initialize(AzNetworking::IpAddress(), AZStd::make_unique<NullEntityDomain>());
            }
        }
        m_agentType = multiplayerType;

        // Spawn the default player for this host since the host is also a player (not a dedicated server)
        if (m_agentType == MultiplayerAgentType::ClientServer)
        {
            if (IMultiplayerSpawner* spawner = AZ::Interface<IMultiplayerSpawner>::Get())
            {
                // Route to spawner implementation
                MultiplayerAgentDatum datum;
                datum.m_agentType = MultiplayerAgentType::ClientServer;
                datum.m_id = InvalidConnectionId;
                constexpr uint64_t userId = 0;

                NetworkEntityHandle controlledEntity = spawner->OnPlayerJoin(userId, datum);
<<<<<<< HEAD
                if (controlledEntity.Exists())
                {
                    if (!controlledEntity.GetNetBindComponent()->IsNetEntityRoleAutonomous())
                    {
                        AZLOG_ERROR("IMultiplayerSpawner::OnPlayerJoined returned a controlled entity for user id 0 (the client currently hosting this client-server) that isn't marked as autonomous. "
                            "Please use NetworkEntityManager::CreateAutomonousPlayerImmediate or enable autonomy by hand before activating "
                            "the controlled entity.");
                    }
                }
                else
                {
                    // If there wasn't any spawner available, wait until a level loads and check again
                    m_playersWaitingToBeSpawned.emplace_back(userId, datum, nullptr);
=======
				if (controlledEntity.Exists())
				{
					EnableAutonomousControl(controlledEntity, InvalidConnectionId);
				}
                else
                {
                    // If there wasn't any spawner available, wait until a level loads and check again
                    m_playersWaitingToBeSpawned.push_back(PlayerWaitingToBeSpawned{ userId, datum, nullptr });
>>>>>>> 677983d7
                }
            }
            else
            {
                AZLOG_ERROR("No IMultiplayerSpawner found for host's default player. Ensure one is registered.");
            }
        }
        AZLOG_INFO("Multiplayer operating in %s mode", GetEnumString(m_agentType));
    }

    void MultiplayerSystemComponent::AddClientMigrationStartEventHandler(ClientMigrationStartEvent::Handler& handler)
    {
        handler.Connect(m_clientMigrationStartEvent);
    }

    void MultiplayerSystemComponent::AddClientMigrationEndEventHandler(ClientMigrationEndEvent::Handler& handler)
    {
        handler.Connect(m_clientMigrationEndEvent);
    }

    void MultiplayerSystemComponent::AddEndpointDisonnectedHandler(EndpointDisonnectedEvent::Handler& handler)
    {
        handler.Connect(m_endpointDisonnectedEvent);
    }

    void MultiplayerSystemComponent::AddNotifyClientMigrationHandler(NotifyClientMigrationEvent::Handler& handler)
    {
        handler.Connect(m_notifyClientMigrationEvent);
    }

    void MultiplayerSystemComponent::AddNotifyEntityMigrationEventHandler(NotifyEntityMigrationEvent::Handler& handler)
    {
        handler.Connect(m_notifyEntityMigrationEvent);
    }

    void MultiplayerSystemComponent::AddConnectionAcquiredHandler(ConnectionAcquiredEvent::Handler& handler)
    {
        handler.Connect(m_connectionAcquiredEvent);
    }

    void MultiplayerSystemComponent::AddServerAcceptanceReceivedHandler(ServerAcceptanceReceivedEvent::Handler& handler)
    {
        handler.Connect(m_serverAcceptanceReceivedEvent);
    }

    void MultiplayerSystemComponent::AddSessionInitHandler(SessionInitEvent::Handler& handler)
    {
        handler.Connect(m_initEvent);
    }

    void MultiplayerSystemComponent::AddSessionShutdownHandler(SessionShutdownEvent::Handler& handler)
    {
        handler.Connect(m_shutdownEvent);
    }

    void MultiplayerSystemComponent::SendNotifyClientMigrationEvent(AzNetworking::ConnectionId connectionId, const HostId& hostId, uint64_t userIdentifier, ClientInputId lastClientInputId, NetEntityId controlledEntityId)
    {
        m_notifyClientMigrationEvent.Signal(connectionId, hostId, userIdentifier, lastClientInputId, controlledEntityId);
    }

    void MultiplayerSystemComponent::SendNotifyEntityMigrationEvent(const ConstNetworkEntityHandle& entityHandle, const HostId& remoteHostId)
    {
        m_notifyEntityMigrationEvent.Signal(entityHandle, remoteHostId);
    }

    void MultiplayerSystemComponent::SendReadyForEntityUpdates(bool readyForEntityUpdates)
    {
        IConnectionSet& connectionSet = m_networkInterface->GetConnectionSet();
        connectionSet.VisitConnections([readyForEntityUpdates](IConnection& connection)
        {
            connection.SendReliablePacket(MultiplayerPackets::ReadyForEntityUpdates(readyForEntityUpdates));
        });
    }

    AZ::TimeMs MultiplayerSystemComponent::GetCurrentHostTimeMs() const
    {
        if (GetAgentType() == MultiplayerAgentType::Client)
        {
            return m_lastReplicatedHostTimeMs;
        }
        else // ClientServer or DedicatedServer
        {
            return m_networkTime.GetHostTimeMs();
        }
    }

    float MultiplayerSystemComponent::GetCurrentBlendFactor() const
    {
        return m_renderBlendFactor;
    }

    INetworkTime* MultiplayerSystemComponent::GetNetworkTime()
    {
        return &m_networkTime;
    }

    INetworkEntityManager* MultiplayerSystemComponent::GetNetworkEntityManager()
    {
        return &m_networkEntityManager;
    }

    void MultiplayerSystemComponent::RegisterPlayerIdentifierForRejoin(uint64_t temporaryUserIdentifier, NetEntityId controlledEntityId)
    {
        m_playerRejoinData[temporaryUserIdentifier] = controlledEntityId;
    }

    void MultiplayerSystemComponent::CompleteClientMigration(uint64_t temporaryUserIdentifier, AzNetworking::ConnectionId connectionId, const HostId& publicHostId, ClientInputId migratedClientInputId)
    {
        IConnection* connection = m_networkInterface->GetConnectionSet().GetConnection(connectionId);
        if (connection != nullptr) // Make sure the player has not disconnected since the start of migration
        {
            // Tell the client who to join
            MultiplayerPackets::ClientMigration clientMigration(publicHostId, temporaryUserIdentifier, migratedClientInputId);
            connection->SendReliablePacket(clientMigration);
        }
    }

    void MultiplayerSystemComponent::SetShouldSpawnNetworkEntities(bool value)
    {
        m_spawnNetboundEntities = value;
    }

    bool MultiplayerSystemComponent::GetShouldSpawnNetworkEntities() const
    {
        return m_spawnNetboundEntities;
    }

    void MultiplayerSystemComponent::DumpStats([[maybe_unused]] const AZ::ConsoleCommandContainer& arguments)
    {
        const MultiplayerStats& stats = GetStats();

        AZLOG_INFO("Total networked entities: %llu", aznumeric_cast<AZ::u64>(stats.m_entityCount));
        AZLOG_INFO("Total client connections: %llu", aznumeric_cast<AZ::u64>(stats.m_clientConnectionCount));
        AZLOG_INFO("Total server connections: %llu", aznumeric_cast<AZ::u64>(stats.m_serverConnectionCount));

        const MultiplayerStats::Metric propertyUpdatesSent = stats.CalculateTotalPropertyUpdateSentMetrics();
        const MultiplayerStats::Metric propertyUpdatesRecv = stats.CalculateTotalPropertyUpdateRecvMetrics();
        const MultiplayerStats::Metric rpcsSent = stats.CalculateTotalRpcsSentMetrics();
        const MultiplayerStats::Metric rpcsRecv = stats.CalculateTotalRpcsRecvMetrics();

        AZLOG_INFO("Total property updates sent: %llu", aznumeric_cast<AZ::u64>(propertyUpdatesSent.m_totalCalls));
        AZLOG_INFO("Total property updates sent bytes: %llu", aznumeric_cast<AZ::u64>(propertyUpdatesSent.m_totalBytes));
        AZLOG_INFO("Total property updates received: %llu", aznumeric_cast<AZ::u64>(propertyUpdatesRecv.m_totalCalls));
        AZLOG_INFO("Total property updates received bytes: %llu", aznumeric_cast<AZ::u64>(propertyUpdatesRecv.m_totalBytes));
        AZLOG_INFO("Total RPCs sent: %llu", aznumeric_cast<AZ::u64>(rpcsSent.m_totalCalls));
        AZLOG_INFO("Total RPCs sent bytes: %llu", aznumeric_cast<AZ::u64>(rpcsSent.m_totalBytes));
        AZLOG_INFO("Total RPCs received: %llu", aznumeric_cast<AZ::u64>(rpcsRecv.m_totalCalls));
        AZLOG_INFO("Total RPCs received bytes: %llu", aznumeric_cast<AZ::u64>(rpcsRecv.m_totalBytes));
    }

    void MultiplayerSystemComponent::TickVisibleNetworkEntities(float deltaTime, float serverRateSeconds)
    {
        AZ_PROFILE_SCOPE(MULTIPLAYER, "MultiplayerSystemComponent: TickVisibleNetworkEntities");

        m_tickFactor += deltaTime / serverRateSeconds;
        // Linear close to the origin, but asymptote at y = 1
        m_renderBlendFactor = AZStd::clamp(1.0f - (std::pow(cl_renderTickBlendBase, m_tickFactor)), 0.0f, m_tickFactor);
        AZLOG
        (
            NET_Blending,
            "Computed blend factor of %0.3f using a tick factor of %0.3f, a frametime of %0.3f and a serverTickRate of %0.3f",
            m_renderBlendFactor,
            m_tickFactor,
            deltaTime,
            serverRateSeconds
        );

        if (Camera::ActiveCameraRequestBus::HasHandlers())
        {
            // If there's a camera, update only what's visible
            AZ::Transform activeCameraTransform;
            Camera::Configuration activeCameraConfiguration;
            Camera::ActiveCameraRequestBus::BroadcastResult(activeCameraTransform, &Camera::ActiveCameraRequestBus::Events::GetActiveCameraTransform);
            Camera::ActiveCameraRequestBus::BroadcastResult(activeCameraConfiguration, &Camera::ActiveCameraRequestBus::Events::GetActiveCameraConfiguration);

            const AZ::ViewFrustumAttributes frustumAttributes
            (
                activeCameraTransform,
                activeCameraConfiguration.m_frustumHeight / activeCameraConfiguration.m_frustumWidth,
                activeCameraConfiguration.m_fovRadians,
                activeCameraConfiguration.m_nearClipDistance,
                activeCameraConfiguration.m_farClipDistance
            );
            const AZ::Frustum viewFrustum = AZ::Frustum(frustumAttributes);

            // Unfortunately necessary, as NotifyPreRender can update transforms and thus cause a deadlock inside the vis system
            AZStd::vector<NetBindComponent*> gatheredEntities;
            AZ::Interface<AzFramework::IVisibilitySystem>::Get()->GetDefaultVisibilityScene()->Enumerate(viewFrustum,
                [this, &gatheredEntities](const AzFramework::IVisibilityScene::NodeData& nodeData)
            {
                gatheredEntities.reserve(gatheredEntities.size() + nodeData.m_entries.size());
                for (AzFramework::VisibilityEntry* visEntry : nodeData.m_entries)
                {
                    if (visEntry->m_typeFlags & AzFramework::VisibilityEntry::TypeFlags::TYPE_Entity)
                    {
                        AZ::Entity* entity = static_cast<AZ::Entity*>(visEntry->m_userData);
                        NetBindComponent* netBindComponent = m_networkEntityManager.GetNetworkEntityTracker()->GetNetBindComponent(entity);
                        if (netBindComponent != nullptr)
                        {
                            gatheredEntities.push_back(netBindComponent);
                        }
                    }
                }
            });

            for (NetBindComponent* netBindComponent : gatheredEntities)
            {
                netBindComponent->NotifyPreRender(deltaTime);
            }
        }
        else
        {
            // If there's no camera, fall back to updating all net entities
            for (auto& iter : *(m_networkEntityManager.GetNetworkEntityTracker()))
            {
                AZ::Entity* entity = iter.second;
                NetBindComponent* netBindComponent = m_networkEntityManager.GetNetworkEntityTracker()->GetNetBindComponent(entity);
                if (netBindComponent != nullptr)
                {
                    netBindComponent->NotifyPreRender(deltaTime);
                }
            }
        }
    }

    void MultiplayerSystemComponent::OnConsoleCommandInvoked
    (
        AZStd::string_view command,
        const AZ::ConsoleCommandContainer& args,
        AZ::ConsoleFunctorFlags flags,
        AZ::ConsoleInvokedFrom invokedFrom
    )
    {
        if (invokedFrom == AZ::ConsoleInvokedFrom::AzNetworking)
        {
            return;
        }

        if ((flags & AZ::ConsoleFunctorFlags::DontReplicate) == AZ::ConsoleFunctorFlags::DontReplicate)
        {
            // If the cvar is marked don't replicate, don't send it at all
            return;
        }

        AZStd::string replicateString = AZStd::string(command) + " ";
        AZ::StringFunc::Join(replicateString, args.begin(), args.end(), " ");
        m_cvarCommands.PushBackItem(AZStd::move(replicateString));
    }

    void MultiplayerSystemComponent::OnAutonomousEntityReplicatorCreated()
    {
        m_autonomousEntityReplicatorCreatedHandler.Disconnect();
        m_clientMigrationEndEvent.Signal();
    }

    void MultiplayerSystemComponent::ExecuteConsoleCommandList(IConnection* connection, const AZStd::fixed_vector<Multiplayer::LongNetworkString, 32>& commands)
    {
        AZ::IConsole* console = AZ::Interface<AZ::IConsole>::Get();
        const bool isAcceptor = (connection->GetConnectionRole() == ConnectionRole::Acceptor); // We're hosting if we accepted the connection
        const AZ::ConsoleFunctorFlags requiredSet = isAcceptor ? AZ::ConsoleFunctorFlags::AllowClientSet : AZ::ConsoleFunctorFlags::Null;
        for (auto& command : commands)
        {
            console->PerformCommand(command.c_str(), AZ::ConsoleSilentMode::NotSilent, AZ::ConsoleInvokedFrom::AzNetworking, requiredSet);
        }
    }

<<<<<<< HEAD
    void MultiplayerSystemComponent::OnRootSpawnableReady([[maybe_unused]] AZ::Data::Asset<AzFramework::Spawnable> rootSpawnable, [[maybe_unused]] uint32_t generation)
=======
    void MultiplayerSystemComponent::EnableAutonomousControl(NetworkEntityHandle entityHandle, AzNetworking::ConnectionId ownerConnectionId)
>>>>>>> 677983d7
    {
        // Spawn players waiting to be spawned. This can happen when a player connects before a level is loaded, so there isn't any player spawner components registered
        IMultiplayerSpawner* spawner = AZ::Interface<IMultiplayerSpawner>::Get();
        if (!spawner)
        {
<<<<<<< HEAD
            AZLOG_ERROR("Attempting to spawn players on level load failed. No IMultiplayerSpawner found. Ensure one is registered.");
            return;
        }

        for (const auto& playerWaitingToBeSpawned : m_playersWaitingToBeSpawned)
        {
            NetworkEntityHandle controlledEntity = spawner->OnPlayerJoin(playerWaitingToBeSpawned.m_userId, playerWaitingToBeSpawned.m_agent);
            if (!controlledEntity.Exists())
=======
            AZLOG_WARN("Attempting to enable autonomous control for an invalid multiplayer entity");
            return;
        }

        entityHandle.GetNetBindComponent()->SetOwningConnectionId(ownerConnectionId);

        // An invalid connection id means this player is controlled by us (the host); not controlled by some connected client.
        if (ownerConnectionId == InvalidConnectionId)
        {
            entityHandle.GetNetBindComponent()->EnablePlayerHostAutonomy(true);
        }

        if (auto* hierarchyComponent = entityHandle.FindComponent<NetworkHierarchyRootComponent>())
        {
            for (AZ::Entity* subEntity : hierarchyComponent->GetHierarchicalEntities())
>>>>>>> 677983d7
            {
                AZLOG_WARN("Attempting to spawn networked player on level load failed. IMultiplayerSpawner did not return a valid player entity for user id: %i!", playerWaitingToBeSpawned.m_userId);
                return;
            }

<<<<<<< HEAD
            if ((GetAgentType() == MultiplayerAgentType::ClientServer || GetAgentType() == MultiplayerAgentType::DedicatedServer)
                && playerWaitingToBeSpawned.m_agent.m_agentType == MultiplayerAgentType::Client)
            {
                StartServerToClientReplication(playerWaitingToBeSpawned.m_userId, controlledEntity, playerWaitingToBeSpawned.m_connection);
=======
                if (subEntityNetBindComponent != nullptr)
                {
                    subEntityNetBindComponent->SetOwningConnectionId(ownerConnectionId);

                    // An invalid connection id means this player is controlled by us (the host); not controlled by some connected client.
                    if (ownerConnectionId == InvalidConnectionId)
                    {
                        subEntityNetBindComponent->EnablePlayerHostAutonomy(true);
                    }
                }
>>>>>>> 677983d7
            }
        }

        m_playersWaitingToBeSpawned.clear();
    }

    void MultiplayerSystemComponent::StartServerToClientReplication(uint64_t userId, NetworkEntityHandle controlledEntity, IConnection* connection)
    {
        ServerToClientConnectionData* connectionData = reinterpret_cast<ServerToClientConnectionData*>(connection->GetUserData());
        AZStd::unique_ptr<IReplicationWindow> window = AZStd::make_unique<ServerToClientReplicationWindow>(controlledEntity, connection);
        connectionData->GetReplicationManager().SetReplicationWindow(AZStd::move(window));
        connectionData->SetControlledEntity(controlledEntity);

        // If this is a migrate or rejoin, immediately ready the connection for updates
        if (userId != 0)
        {
            connectionData->SetCanSendUpdates(true);
        }
    }

    void MultiplayerSystemComponent::OnRootSpawnableReady([[maybe_unused]] AZ::Data::Asset<AzFramework::Spawnable> rootSpawnable, [[maybe_unused]] uint32_t generation)
    {
        // Spawn players waiting to be spawned. This can happen when a player connects before a level is loaded, so there isn't any player spawner components registered
        IMultiplayerSpawner* spawner = AZ::Interface<IMultiplayerSpawner>::Get();
        if (!spawner)
        {
            AZLOG_ERROR("Attempting to spawn players on level load failed. No IMultiplayerSpawner found. Ensure one is registered.");
            return;
        }

        for (const auto& playerWaitingToBeSpawned : m_playersWaitingToBeSpawned)
        {
            NetworkEntityHandle controlledEntity = spawner->OnPlayerJoin(playerWaitingToBeSpawned.userId, playerWaitingToBeSpawned.agent);
            if (controlledEntity.Exists())
            {
                EnableAutonomousControl(controlledEntity, playerWaitingToBeSpawned.agent.m_id);
            }
            else
            {
                AZLOG_WARN("Attempting to spawn network player on level load failed. IMultiplayerSpawner did not return a controlled entity.");
                return;
            }

            if ((GetAgentType() == MultiplayerAgentType::ClientServer || GetAgentType() == MultiplayerAgentType::DedicatedServer)
                && playerWaitingToBeSpawned.agent.m_agentType == MultiplayerAgentType::Client)
            {
                StartServerToClientReplication(playerWaitingToBeSpawned.userId, controlledEntity, playerWaitingToBeSpawned.connection);
            }
        }

        m_playersWaitingToBeSpawned.clear();
    }

    void MultiplayerSystemComponent::StartServerToClientReplication(uint64_t userId, NetworkEntityHandle controlledEntity, IConnection* connection)
    {
        ServerToClientConnectionData* connectionData = reinterpret_cast<ServerToClientConnectionData*>(connection->GetUserData());
        AZStd::unique_ptr<IReplicationWindow> window = AZStd::make_unique<ServerToClientReplicationWindow>(controlledEntity, connection);
        connectionData->GetReplicationManager().SetReplicationWindow(AZStd::move(window));
        connectionData->SetControlledEntity(controlledEntity);

        // If this is a migrate or rejoin, immediately ready the connection for updates
        if (userId != 0)
        {
            connectionData->SetCanSendUpdates(true);
        }
    }

    void host([[maybe_unused]] const AZ::ConsoleCommandContainer& arguments)
    {
        if (!AZ::Interface<IMultiplayer>::Get()->StartHosting(sv_port, sv_isDedicated))
        {
            AZLOG_ERROR("Failed to start listening on any allocated port");
        }
    }
    AZ_CONSOLEFREEFUNC(host, AZ::ConsoleFunctorFlags::DontReplicate, "Opens a multiplayer connection as a host for other clients to connect to");

    void sv_launch_local_client([[maybe_unused]] const AZ::ConsoleCommandContainer& arguments)
    {
        // Try finding the game launcher from the executable folder where this server was launched from.
        AZ::IO::FixedMaxPath gameLauncherPath = AZ::Utils::GetExecutableDirectory();
        gameLauncherPath /= AZStd::string_view(AZ::Utils::GetProjectName() + ".GameLauncher" + AZ_TRAIT_OS_EXECUTABLE_EXTENSION);
        if (!AZ::IO::SystemFile::Exists(gameLauncherPath.c_str()))
        {
            AZLOG_ERROR("Could not find GameLauncher executable (%s)", gameLauncherPath.c_str());
            return;
        }

        const auto multiplayerInterface = AZ::Interface<IMultiplayer>::Get();
        if (!multiplayerInterface)
        {
            AZLOG_ERROR("Sv_launch_local_client failed. MultiplayerSystemComponent hasn't been constructed yet.");
            return;
        }

        // Only allow hosts to launch a client, otherwise there's nothing for the client to connect to.
        if (multiplayerInterface->GetAgentType() != MultiplayerAgentType::DedicatedServer &&
            multiplayerInterface->GetAgentType() != MultiplayerAgentType::ClientServer)
        {
            AZLOG_ERROR("Cannot sv_launch_local_client. This program isn't hosting, please call 'host' command.");
            return;
        }
        
        AzFramework::ProcessLauncher::ProcessLaunchInfo processLaunchInfo;
        processLaunchInfo.m_processExecutableString = gameLauncherPath.String();
        processLaunchInfo.m_commandlineParameters = "--cl_connect_onstartup=true";
        processLaunchInfo.m_processPriority = AzFramework::ProcessPriority::PROCESSPRIORITY_NORMAL;
        
        // Launch GameLauncher and connect to this server
        const bool launchSuccess = AzFramework::ProcessLauncher::LaunchUnwatchedProcess(processLaunchInfo);
        if (!launchSuccess)
        {
            AZLOG_ERROR("Failed to launch the local client process.");
            return;
        }
    }
    AZ_CONSOLEFREEFUNC(sv_launch_local_client, AZ::ConsoleFunctorFlags::DontReplicate, "Launches a local client and connects to this host server (only works if currently hosting)");


    void connect(const AZ::ConsoleCommandContainer& arguments)
    {
        if (!AZ::Interface<IMultiplayer>::Get())
        {
            AZLOG_ERROR("Connect failed. MultiplayerSystemComponent hasn't been constructed yet. Did you mean to use cl_connect_onstartup?");
            return;
        }

        if (arguments.size() < 1)
        {
            const AZ::CVarFixedString remoteAddress = cl_serveraddr;
            AZ::Interface<IMultiplayer>::Get()->Connect(remoteAddress.c_str(), cl_serverport);
        }
        else
        {
            AZ::CVarFixedString remoteAddress{ arguments.front() };
            const AZStd::size_t portSeparator = remoteAddress.find_first_of(':');
            if (portSeparator == AZStd::string::npos)
            {
                AZ::Interface<IMultiplayer>::Get()->Connect(remoteAddress.c_str(), cl_serverport);
            }
            else
            {
                char* mutableAddress = remoteAddress.data();
                mutableAddress[portSeparator] = '\0';
                const char* addressStr = mutableAddress;
                const char* portStr = &(mutableAddress[portSeparator + 1]);
                int32_t portNumber = atol(portStr);
                AZ::Interface<IMultiplayer>::Get()->Connect(addressStr, static_cast<uint16_t>(portNumber));
            }
        }
    }
    AZ_CONSOLEFREEFUNC(connect, AZ::ConsoleFunctorFlags::DontReplicate, "Opens a multiplayer connection to a remote host");

    void disconnect([[maybe_unused]] const AZ::ConsoleCommandContainer& arguments)
    {
        AZ::Interface<IMultiplayer>::Get()->Terminate(DisconnectReason::TerminatedByUser);
    }
    AZ_CONSOLEFREEFUNC(disconnect, AZ::ConsoleFunctorFlags::DontReplicate, "Disconnects any open multiplayer connections");
}<|MERGE_RESOLUTION|>--- conflicted
+++ resolved
@@ -603,29 +603,14 @@
                 controlledEntity = spawner->OnPlayerJoin(userId, datum);
                 if (controlledEntity.Exists())
                 {
-<<<<<<< HEAD
-                    if (!controlledEntity.GetNetBindComponent()->IsNetEntityRoleAutonomous())
-                    {
-                        AZLOG_ERROR("IMultiplayerSpawner::OnPlayerJoined returned a controlled entity for user id %i that isn't marked as autonomous. "
-                            "Please use NetworkEntityManager::CreateAutomonousPlayerImmediate or enable autonomy by hand before activating "
-                            "the controlled entity.",
-                            userId);
-                    }
-
-=======
 					EnableAutonomousControl(controlledEntity, connection->GetConnectionId());
->>>>>>> 677983d7
                     StartServerToClientReplication(userId, controlledEntity, connection);
                 }
                 else
                 {
                     // If there wasn't any spawner available, wait until a level loads and check again
-<<<<<<< HEAD
-                    m_playersWaitingToBeSpawned.emplace_back(userId, datum, connection);
-=======
 					// This can happen if IMultiplayerSpawn depends on a level being loaded, but the client connects to the server before the server has started a level.
                     m_playersWaitingToBeSpawned.push_back(PlayerWaitingToBeSpawned{ userId, datum, connection });
->>>>>>> 677983d7
                 }
             }
             else
@@ -896,18 +881,10 @@
             // Signal to session management that a user has left the server
             if (connection->GetConnectionRole() == ConnectionRole::Acceptor)
             {
-                if (IMultiplayerSpawner* spawner = AZ::Interface<IMultiplayerSpawner>::Get())
+                IMultiplayerSpawner* spawner = AZ::Interface<IMultiplayerSpawner>::Get();
+                if (spawner)
                 {
                     // Check if this disconnected player was waiting to be spawned, and therefore, doesn't have a controlled player entity yet.
-<<<<<<< HEAD
-                    bool spawnedPlayerIsLeaving = true;
-                    for (auto it = m_playersWaitingToBeSpawned.begin(); it != m_playersWaitingToBeSpawned.end(); ++it)
-                    {
-                        if (it->m_agent.m_id == connection->GetConnectionId())
-                        {
-                            m_playersWaitingToBeSpawned.erase(it);
-                            spawnedPlayerIsLeaving = false;
-=======
                     bool playerSpawned = true;
                     for (auto it = m_playersWaitingToBeSpawned.begin(); it != m_playersWaitingToBeSpawned.end(); ++it)
                     {
@@ -915,17 +892,12 @@
                         {
                             m_playersWaitingToBeSpawned.erase(it);
                             playerSpawned = false;
->>>>>>> 677983d7
                             break;
                         }
                     }
 
                     // Alert IMultiplayerSpawner that our spawned player has left.
-<<<<<<< HEAD
-                    if (spawnedPlayerIsLeaving)
-=======
                     if (playerSpawned)
->>>>>>> 677983d7
                     {
                         ServerToClientConnectionData* connectionData =
                             reinterpret_cast<ServerToClientConnectionData*>(connection->GetUserData());
@@ -1033,21 +1005,6 @@
                 constexpr uint64_t userId = 0;
 
                 NetworkEntityHandle controlledEntity = spawner->OnPlayerJoin(userId, datum);
-<<<<<<< HEAD
-                if (controlledEntity.Exists())
-                {
-                    if (!controlledEntity.GetNetBindComponent()->IsNetEntityRoleAutonomous())
-                    {
-                        AZLOG_ERROR("IMultiplayerSpawner::OnPlayerJoined returned a controlled entity for user id 0 (the client currently hosting this client-server) that isn't marked as autonomous. "
-                            "Please use NetworkEntityManager::CreateAutomonousPlayerImmediate or enable autonomy by hand before activating "
-                            "the controlled entity.");
-                    }
-                }
-                else
-                {
-                    // If there wasn't any spawner available, wait until a level loads and check again
-                    m_playersWaitingToBeSpawned.emplace_back(userId, datum, nullptr);
-=======
 				if (controlledEntity.Exists())
 				{
 					EnableAutonomousControl(controlledEntity, InvalidConnectionId);
@@ -1056,7 +1013,6 @@
                 {
                     // If there wasn't any spawner available, wait until a level loads and check again
                     m_playersWaitingToBeSpawned.push_back(PlayerWaitingToBeSpawned{ userId, datum, nullptr });
->>>>>>> 677983d7
                 }
             }
             else
@@ -1323,26 +1279,10 @@
         }
     }
 
-<<<<<<< HEAD
-    void MultiplayerSystemComponent::OnRootSpawnableReady([[maybe_unused]] AZ::Data::Asset<AzFramework::Spawnable> rootSpawnable, [[maybe_unused]] uint32_t generation)
-=======
     void MultiplayerSystemComponent::EnableAutonomousControl(NetworkEntityHandle entityHandle, AzNetworking::ConnectionId ownerConnectionId)
->>>>>>> 677983d7
-    {
-        // Spawn players waiting to be spawned. This can happen when a player connects before a level is loaded, so there isn't any player spawner components registered
-        IMultiplayerSpawner* spawner = AZ::Interface<IMultiplayerSpawner>::Get();
-        if (!spawner)
-        {
-<<<<<<< HEAD
-            AZLOG_ERROR("Attempting to spawn players on level load failed. No IMultiplayerSpawner found. Ensure one is registered.");
-            return;
-        }
-
-        for (const auto& playerWaitingToBeSpawned : m_playersWaitingToBeSpawned)
-        {
-            NetworkEntityHandle controlledEntity = spawner->OnPlayerJoin(playerWaitingToBeSpawned.m_userId, playerWaitingToBeSpawned.m_agent);
-            if (!controlledEntity.Exists())
-=======
+    {
+        if (!entityHandle.Exists())
+        {
             AZLOG_WARN("Attempting to enable autonomous control for an invalid multiplayer entity");
             return;
         }
@@ -1358,18 +1298,10 @@
         if (auto* hierarchyComponent = entityHandle.FindComponent<NetworkHierarchyRootComponent>())
         {
             for (AZ::Entity* subEntity : hierarchyComponent->GetHierarchicalEntities())
->>>>>>> 677983d7
-            {
-                AZLOG_WARN("Attempting to spawn networked player on level load failed. IMultiplayerSpawner did not return a valid player entity for user id: %i!", playerWaitingToBeSpawned.m_userId);
-                return;
-            }
-
-<<<<<<< HEAD
-            if ((GetAgentType() == MultiplayerAgentType::ClientServer || GetAgentType() == MultiplayerAgentType::DedicatedServer)
-                && playerWaitingToBeSpawned.m_agent.m_agentType == MultiplayerAgentType::Client)
-            {
-                StartServerToClientReplication(playerWaitingToBeSpawned.m_userId, controlledEntity, playerWaitingToBeSpawned.m_connection);
-=======
+            {
+                NetworkEntityHandle subEntityHandle = NetworkEntityHandle(subEntity);
+                NetBindComponent* subEntityNetBindComponent = subEntityHandle.GetNetBindComponent();
+
                 if (subEntityNetBindComponent != nullptr)
                 {
                     subEntityNetBindComponent->SetOwningConnectionId(ownerConnectionId);
@@ -1380,24 +1312,7 @@
                         subEntityNetBindComponent->EnablePlayerHostAutonomy(true);
                     }
                 }
->>>>>>> 677983d7
-            }
-        }
-
-        m_playersWaitingToBeSpawned.clear();
-    }
-
-    void MultiplayerSystemComponent::StartServerToClientReplication(uint64_t userId, NetworkEntityHandle controlledEntity, IConnection* connection)
-    {
-        ServerToClientConnectionData* connectionData = reinterpret_cast<ServerToClientConnectionData*>(connection->GetUserData());
-        AZStd::unique_ptr<IReplicationWindow> window = AZStd::make_unique<ServerToClientReplicationWindow>(controlledEntity, connection);
-        connectionData->GetReplicationManager().SetReplicationWindow(AZStd::move(window));
-        connectionData->SetControlledEntity(controlledEntity);
-
-        // If this is a migrate or rejoin, immediately ready the connection for updates
-        if (userId != 0)
-        {
-            connectionData->SetCanSendUpdates(true);
+            }
         }
     }
 
