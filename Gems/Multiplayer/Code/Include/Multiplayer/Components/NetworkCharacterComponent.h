--- conflicted
+++ resolved
@@ -33,7 +33,6 @@
     };
 
     typedef AZ::EBus<NetworkCharacterRequests> NetworkCharacterRequestBus;
-
  
     //! NetworkCharacterComponent
     //! Provides multiplayer support for game-play player characters.
@@ -47,24 +46,11 @@
         AZ_MULTIPLAYER_COMPONENT(Multiplayer::NetworkCharacterComponent, s_networkCharacterComponentConcreteUuid, Multiplayer::NetworkCharacterComponentBase)
 
         static void Reflect(AZ::ReflectContext* context);
+        static void GetRequiredServices(AZ::ComponentDescriptor::DependencyArrayType& required);
         static void GetIncompatibleServices(AZ::ComponentDescriptor::DependencyArrayType& incompatible);
 
         NetworkCharacterComponent();
 
-<<<<<<< HEAD
-=======
-        static void GetIncompatibleServices(AZ::ComponentDescriptor::DependencyArrayType& incompatible)
-        {
-            incompatible.push_back(AZ_CRC_CE("NetworkRigidBodyService"));
-        }
-
-        static void GetRequiredServices(AZ::ComponentDescriptor::DependencyArrayType& required)
-        {
-            NetworkCharacterComponentBase::GetRequiredServices(required);
-            required.push_back(AZ_CRC_CE("PhysXCharacterControllerService"));
-        }
-
->>>>>>> 527508ce
         // AZ::Component
         void OnInit() override {}
         void OnActivate(Multiplayer::EntityIsMigrating entityIsMigrating) override;
