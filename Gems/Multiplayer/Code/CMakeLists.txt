#
# Copyright (c) Contributors to the Open 3D Engine Project.
# For complete copyright and license terms please see the LICENSE at the root of this distribution.
#
# SPDX-License-Identifier: Apache-2.0 OR MIT
#
#

ly_add_target(
    NAME Multiplayer.Static STATIC
    NAMESPACE Gem
    FILES_CMAKE
        multiplayer_files.cmake
        multiplayer_autogen_files.cmake
    INCLUDE_DIRECTORIES
        PRIVATE
            ${pal_source_dir}
            AZ::AzNetworking
            Source
            .
        PUBLIC
            Include
    BUILD_DEPENDENCIES
        PUBLIC
            AZ::AzCore
            AZ::AzFramework
            AZ::AzNetworking
        PRIVATE
            Gem::EMotionFXStaticLib
            Gem::PhysX.Static
    AUTOGEN_RULES
        *.AutoPackets.xml,AutoPackets_Header.jinja,$path/$fileprefix.AutoPackets.h
        *.AutoPackets.xml,AutoPackets_Inline.jinja,$path/$fileprefix.AutoPackets.inl
        *.AutoPackets.xml,AutoPackets_Source.jinja,$path/$fileprefix.AutoPackets.cpp
        *.AutoPackets.xml,AutoPacketDispatcher_Header.jinja,$path/$fileprefix.AutoPacketDispatcher.h
        *.AutoPackets.xml,AutoPacketDispatcher_Inline.jinja,$path/$fileprefix.AutoPacketDispatcher.inl
        *.AutoComponent.xml,AutoComponent_Header.jinja,$path/$fileprefix.AutoComponent.h
        *.AutoComponent.xml,AutoComponent_Source.jinja,$path/$fileprefix.AutoComponent.cpp
        *.AutoComponent.xml,AutoComponentTypes_Header.jinja,$path/AutoComponentTypes.h
        *.AutoComponent.xml,AutoComponentTypes_Source.jinja,$path/AutoComponentTypes.cpp
)

ly_add_target(
    NAME Multiplayer ${PAL_TRAIT_MONOLITHIC_DRIVEN_MODULE_TYPE}
    NAMESPACE Gem
    FILES_CMAKE
        multiplayer_shared_files.cmake
    INCLUDE_DIRECTORIES
        PRIVATE
            Source
            .
        PUBLIC
            Include
    BUILD_DEPENDENCIES
        PRIVATE
            Gem::Multiplayer.Static
    RUNTIME_DEPENDENCIES
        Gem::CertificateManager
)

ly_add_target(
    NAME Multiplayer.Debug ${PAL_TRAIT_MONOLITHIC_DRIVEN_MODULE_TYPE}
    NAMESPACE Gem
    FILES_CMAKE
        multiplayer_debug_files.cmake
    INCLUDE_DIRECTORIES
        PRIVATE
            Source
            .
        PUBLIC
            Include
    BUILD_DEPENDENCIES
        PRIVATE
            AZ::AzCore
            AZ::AtomCore
            AZ::AzFramework
            AZ::AzNetworking
            Gem::Atom_Feature_Common.Static
            Gem::Multiplayer.Static
            Gem::ImGui.Static
)

# The  "Multiplayer" target is used by clients and servers, Debug is used only on clients.
ly_create_alias(NAME Multiplayer.Clients NAMESPACE Gem TARGETS Gem::Multiplayer Gem::Multiplayer.Debug)
ly_create_alias(NAME Multiplayer.Servers NAMESPACE Gem TARGETS Gem::Multiplayer Gem::Multiplayer.Debug)

if (PAL_TRAIT_BUILD_HOST_TOOLS)
    ly_add_target(
        NAME Multiplayer.Tools.Static STATIC
        NAMESPACE Gem
        FILES_CMAKE
            multiplayer_tools_files.cmake
        INCLUDE_DIRECTORIES
            PRIVATE
                ${pal_source_dir}
                AZ::AzNetworking
                Source
                .
            PUBLIC
                Include
        BUILD_DEPENDENCIES
            PUBLIC
                AZ::AzCore
                AZ::AzFramework
                AZ::AzNetworking
                AZ::AzToolsFramework
    )

    ly_add_target(
        NAME Multiplayer.Editor GEM_MODULE
        NAMESPACE Gem
        FILES_CMAKE
            multiplayer_editor_shared_files.cmake
        COMPILE_DEFINITIONS
            PUBLIC
                MULTIPLAYER_EDITOR
        INCLUDE_DIRECTORIES
            PRIVATE
                .
                Source
                ${pal_source_dir}
            PUBLIC
                Include
        BUILD_DEPENDENCIES
            PRIVATE
                Legacy::CryCommon
                Legacy::Editor.Headers
                AZ::AzCore
                AZ::AzFramework
                AZ::AzNetworking
                AZ::AzToolsFramework
                Gem::Atom_RPI.Public
                Gem::Atom_RHI.Reflect
                Gem::Multiplayer.Static
                Gem::Multiplayer.Tools.Static
<<<<<<< HEAD
                Gem::Multiplayer.Builders
=======
>>>>>>> a3a4038a
    )
    
    ly_create_alias(NAME Multiplayer.Builders  NAMESPACE Gem TARGETS Gem::Multiplayer.Editor)
    # use the Multiplayer.Editor module in tools like the Editor:  Such tools also get the visual debug view:
    ly_create_alias(NAME Multiplayer.Tools     NAMESPACE Gem TARGETS Gem::Multiplayer.Debug Gem::Multiplayer.Builders)
endif()

if (PAL_TRAIT_BUILD_TESTS_SUPPORTED)
    ly_add_target(
        NAME Multiplayer.Tests ${PAL_TRAIT_TEST_TARGET_TYPE}
        NAMESPACE Gem
        FILES_CMAKE
            multiplayer_tests_files.cmake
        INCLUDE_DIRECTORIES
            PRIVATE
                Tests
                ${pal_source_dir}
                Source
                .
            PUBLIC
                Include
        BUILD_DEPENDENCIES
            PRIVATE
                AZ::AzTest
                Gem::Multiplayer.Static
        AUTOGEN_RULES
            *.AutoComponent.xml,AutoComponent_Header.jinja,$path/$fileprefix.AutoComponent.h
            *.AutoComponent.xml,AutoComponent_Source.jinja,$path/$fileprefix.AutoComponent.cpp
            *.AutoComponent.xml,AutoComponentTypes_Header.jinja,$path/AutoComponentTypes.h
            *.AutoComponent.xml,AutoComponentTypes_Source.jinja,$path/AutoComponentTypes.cpp
    )
    ly_add_googletest(
        NAME Gem::Multiplayer.Tests
    )
    ly_add_googlebenchmark(
        NAME Gem::Multiplayer.Benchmarks
        TARGET Gem::Multiplayer.Tests
    )
    
    if (PAL_TRAIT_BUILD_HOST_TOOLS)
        ly_add_target(
            NAME Multiplayer.Builders.Tests ${PAL_TRAIT_TEST_TARGET_TYPE}
            NAMESPACE Gem
            FILES_CMAKE
                multiplayer_tools_tests_files.cmake
            INCLUDE_DIRECTORIES
                PRIVATE
                    Tests
                    Source
                    .
            BUILD_DEPENDENCIES
                PRIVATE
                    AZ::AzTest
                    AZ::AzTestShared
                    AZ::AzToolsFrameworkTestCommon
                    Gem::Multiplayer.Static
                    Gem::Multiplayer.Tools.Static
        )
        ly_add_googletest(
            NAME Gem::Multiplayer.Builders.Tests
        )
    endif()

endif()<|MERGE_RESOLUTION|>--- conflicted
+++ resolved
@@ -133,10 +133,6 @@
                 Gem::Atom_RHI.Reflect
                 Gem::Multiplayer.Static
                 Gem::Multiplayer.Tools.Static
-<<<<<<< HEAD
-                Gem::Multiplayer.Builders
-=======
->>>>>>> a3a4038a
     )
     
     ly_create_alias(NAME Multiplayer.Builders  NAMESPACE Gem TARGETS Gem::Multiplayer.Editor)
