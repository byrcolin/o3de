--- conflicted
+++ resolved
@@ -88,165 +88,79 @@
 
     void DrawPacketBuilder::SetGeometryView(GeometryView* geometryView)
     {
-<<<<<<< HEAD
         m_geometryView = geometryView;
-=======
+    }
+
+    void DrawPacketBuilder::SetRootConstants(AZStd::span<const uint8_t> rootConstants)
+    {
+        for (auto& [_, deviceDrawPacketBuilder] : m_deviceDrawPacketBuilders)
+        {
+            deviceDrawPacketBuilder.SetRootConstants(rootConstants);
+        }
+    }
+
+    void DrawPacketBuilder::SetScissors(AZStd::span<const Scissor> scissors)
+    {
+        for (auto& [_, deviceDrawPacketBuilder] : m_deviceDrawPacketBuilders)
+        {
+            deviceDrawPacketBuilder.SetScissors(scissors);
+        }
+    }
+
+    void DrawPacketBuilder::SetScissor(const Scissor& scissor)
+    {
+        SetScissors(AZStd::span<const Scissor>(&scissor, 1));
+    }
+
+    void DrawPacketBuilder::SetViewports(AZStd::span<const Viewport> viewports)
+    {
+        for (auto& [_, deviceDrawPacketBuilder] : m_deviceDrawPacketBuilders)
+        {
+            deviceDrawPacketBuilder.SetViewports(viewports);
+        }
+    }
+
+    void DrawPacketBuilder::SetViewport(const Viewport& viewport)
+    {
+        SetViewports(AZStd::span<const Viewport>(&viewport, 1));
+    }
+
+    void DrawPacketBuilder::AddShaderResourceGroup(const ShaderResourceGroup* shaderResourceGroup)
+    {
+        if (shaderResourceGroup)
+        {
+            for (auto& [deviceIndex, deviceDrawPacketBuilder] : m_deviceDrawPacketBuilders)
+            {
+                deviceDrawPacketBuilder.AddShaderResourceGroup(shaderResourceGroup->GetDeviceShaderResourceGroup(deviceIndex).get());
+            }
+        }
+    }
+
+    void DrawPacketBuilder::AddDrawItem(DrawRequest& request)
+    {
+        if (request.m_listTag.IsValid())
+        {
+            m_drawRequests.push_back(request);
+            m_drawPacketInFlight->m_drawListMask.set(request.m_listTag.GetIndex());
+            for (auto& [deviceIndex, deviceDrawPacketBuilder] : m_deviceDrawPacketBuilders)
+            {
+                deviceDrawPacketBuilder.AddDrawItem(m_drawRequests.back().GetDeviceDrawRequest(deviceIndex));
+            }
+        }
+        else
+        {
+            AZ_Warning("DeviceDrawPacketBuilder", false, "Attempted to add a draw item to draw packet with no draw list tag assigned. Skipping.");
+        }
+    }
+
+    RHI::Ptr<DrawPacket> DrawPacketBuilder::End()
+    {
+        if (m_drawRequests.empty())
+        {
+            return nullptr;
+        }
+
         for (auto& [deviceIndex, deviceDrawPacketBuilder] : m_deviceDrawPacketBuilders)
-        {
-            deviceDrawPacketBuilder.SetDrawArguments(drawArguments.GetDeviceDrawArguments(deviceIndex));
-        }
-    }
-
-    void DrawPacketBuilder::SetIndexBufferView(const IndexBufferView& indexBufferView)
-    {
-        for (auto& [deviceIndex, deviceDrawPacketBuilder] : m_deviceDrawPacketBuilders)
-        {
-            deviceDrawPacketBuilder.SetIndexBufferView(indexBufferView.GetDeviceIndexBufferView(deviceIndex));
-        }
->>>>>>> 1c020c6c
-    }
-
-    void DrawPacketBuilder::SetRootConstants(AZStd::span<const uint8_t> rootConstants)
-    {
-        for (auto& [_, deviceDrawPacketBuilder] : m_deviceDrawPacketBuilders)
-        {
-            deviceDrawPacketBuilder.SetRootConstants(rootConstants);
-        }
-    }
-
-    void DrawPacketBuilder::SetScissors(AZStd::span<const Scissor> scissors)
-    {
-        for (auto& [_, deviceDrawPacketBuilder] : m_deviceDrawPacketBuilders)
-        {
-            deviceDrawPacketBuilder.SetScissors(scissors);
-        }
-    }
-
-    void DrawPacketBuilder::SetScissor(const Scissor& scissor)
-    {
-        SetScissors(AZStd::span<const Scissor>(&scissor, 1));
-    }
-
-    void DrawPacketBuilder::SetViewports(AZStd::span<const Viewport> viewports)
-    {
-        for (auto& [_, deviceDrawPacketBuilder] : m_deviceDrawPacketBuilders)
-        {
-            deviceDrawPacketBuilder.SetViewports(viewports);
-        }
-    }
-
-    void DrawPacketBuilder::SetViewport(const Viewport& viewport)
-    {
-        SetViewports(AZStd::span<const Viewport>(&viewport, 1));
-    }
-
-    void DrawPacketBuilder::AddShaderResourceGroup(const ShaderResourceGroup* shaderResourceGroup)
-    {
-        if (shaderResourceGroup)
-        {
-            for (auto& [deviceIndex, deviceDrawPacketBuilder] : m_deviceDrawPacketBuilders)
-            {
-                deviceDrawPacketBuilder.AddShaderResourceGroup(shaderResourceGroup->GetDeviceShaderResourceGroup(deviceIndex).get());
-            }
-        }
-    }
-
-    void DrawPacketBuilder::AddDrawItem(DrawRequest& request)
-    {
-        if (request.m_listTag.IsValid())
-        {
-            m_drawRequests.push_back(request);
-<<<<<<< HEAD
-            m_drawListMask.set(request.m_listTag.GetIndex());
-=======
-            m_drawPacketInFlight->m_drawListMask.set(request.m_listTag.GetIndex());
-            for (auto& [deviceIndex, deviceDrawPacketBuilder] : m_deviceDrawPacketBuilders)
-            {
-                deviceDrawPacketBuilder.AddDrawItem(m_drawRequests.back().GetDeviceDrawRequest(deviceIndex));
-            }
->>>>>>> 1c020c6c
-        }
-        else
-        {
-            AZ_Warning("DeviceDrawPacketBuilder", false, "Attempted to add a draw item to draw packet with no draw list tag assigned. Skipping.");
-        }
-    }
-
-    RHI::Ptr<DrawPacket> DrawPacketBuilder::End()
-    {
-        if (m_drawRequests.empty())
-        {
-            return nullptr;
-        }
-
-<<<<<<< HEAD
-        /**
-            * This method constructs a single contiguous allocation big enough to fit all of the variable length arrays
-            * stored in the draw items. The draw packet class occupies the initial part of the allocation, and is placement
-            * new'd onto the larger allocation. The arrays are copied as POD types into the remaining payload. Delete is
-            * overloaded on the draw packet to release the memory using the provided allocator instance.
-            */
-
-        // Alignment is specified per allocation. The size is unbounded.
-        LinearAllocator::Descriptor linearAllocatorDesc;
-        linearAllocatorDesc.m_alignmentInBytes = 1;
-        linearAllocatorDesc.m_capacityInBytes = std::numeric_limits<size_t>::max();
-
-        LinearAllocator linearAllocator;
-        linearAllocator.Init(linearAllocatorDesc);
-
-        [[maybe_unused]] const VirtualAddress drawPacketOffset = linearAllocator.Allocate(
-            sizeof(DrawPacket),
-            AZStd::alignment_of<DrawPacket>::value);
-
-        const VirtualAddress drawItemsOffset = linearAllocator.Allocate(
-            sizeof(DrawItem) * m_drawRequests.size(),
-            AZStd::alignment_of<DrawItem>::value);
-
-        const VirtualAddress drawItemSortKeysOffset = linearAllocator.Allocate(
-            sizeof(DrawItemSortKey) * m_drawRequests.size(),
-            AZStd::alignment_of<DrawItemSortKey>::value);
-
-        const VirtualAddress drawListTagsOffset = linearAllocator.Allocate(
-            sizeof(DrawListTag) * m_drawRequests.size(),
-            AZStd::alignment_of<DrawListTag>::value);
-
-        const VirtualAddress drawFilterMasksOffset = linearAllocator.Allocate(
-            sizeof(DrawFilterMask) * m_drawRequests.size(),
-            AZStd::alignment_of<DrawFilterMask>::value);
-
-        const VirtualAddress shaderResourceGroupsOffset = linearAllocator.Allocate(
-            sizeof(const ShaderResourceGroup*) * m_shaderResourceGroups.size(),
-            AZStd::alignment_of<const ShaderResourceGroup*>::value);
-
-        const VirtualAddress uniqueShaderResourceGroupsOffset = linearAllocator.Allocate(
-            sizeof(const ShaderResourceGroup*) * m_drawRequests.size(),
-            AZStd::alignment_of<const ShaderResourceGroup*>::value);
-
-        const VirtualAddress rootConstantsOffset = linearAllocator.Allocate(
-            sizeof(uint8_t) * m_rootConstants.size(),
-            AZStd::alignment_of<uint8_t>::value);
-
-        const VirtualAddress scissorOffset = linearAllocator.Allocate(
-            sizeof(Scissor) * m_scissors.size(),
-            AZStd::alignment_of<Scissor>::value);
-
-        const VirtualAddress viewportOffset = linearAllocator.Allocate(
-            sizeof(Viewport) * m_viewports.size(),
-            AZStd::alignment_of<Viewport>::value);
-
-        const size_t allocationSize = linearAllocator.GetAllocatedByteCount();
-        auto allocationData = reinterpret_cast<uint8_t*>(m_allocator->Allocate(allocationSize, AZStd::alignment_of<DrawPacket>::value));
-
-        auto drawPacket = new (allocationData) DrawPacket();
-        drawPacket->m_allocator = m_allocator;
-        drawPacket->m_geometryView = m_geometryView;
-        drawPacket->m_drawListMask = m_drawListMask;
-
-        if (shaderResourceGroupsOffset.IsValid())
-=======
-        for (auto& [deviceIndex, deviceDrawPacketBuilder] : m_deviceDrawPacketBuilders)
->>>>>>> 1c020c6c
         {
             m_drawPacketInFlight->m_deviceDrawPackets[deviceIndex] = deviceDrawPacketBuilder.End();
         }
@@ -282,57 +196,17 @@
                 drawListTagDisabled = drawListTagDisabled || (drawRequest.m_listTag == disabledTag);
             }
 
-<<<<<<< HEAD
-            DrawItem& drawItem = drawItems[i];
-            drawItem.m_enabled = !drawListTagDisabled;
-            drawItem.m_streamIndices = drawRequest.m_streamIndices;
-            drawItem.m_geometryView = m_geometryView;
-            drawItem.m_stencilRef = drawRequest.m_stencilRef;
-            drawItem.m_shaderResourceGroupCount = drawPacket->m_shaderResourceGroupCount;
-            drawItem.m_rootConstantSize = drawPacket->m_rootConstantSize;
-            drawItem.m_scissorsCount = drawPacket->m_scissorsCount;
-            drawItem.m_viewportsCount = drawPacket->m_viewportsCount;
-            drawItem.m_pipelineState = drawRequest.m_pipelineState;
-            drawItem.m_rootConstants = drawPacket->m_rootConstants;
-            drawItem.m_shaderResourceGroups = drawPacket->m_shaderResourceGroups;
-            drawItem.m_uniqueShaderResourceGroup = drawPacket->m_uniqueShaderResourceGroups[i];
-            drawItem.m_scissors = drawPacket->m_scissors;
-            drawItem.m_viewports = drawPacket->m_viewports;
-        }
-
-        ClearData();
-=======
             auto& drawItem = m_drawPacketInFlight->m_drawItems[i];
             drawItem.SetEnabled(!drawListTagDisabled);
         }
 
         m_drawRequests.clear();
->>>>>>> 1c020c6c
 
         return AZStd::move(m_drawPacketInFlight);
     }
 
     RHI::Ptr<DrawPacket> DrawPacketBuilder::Clone(const DrawPacket* original)
     {
-<<<<<<< HEAD
-        m_allocator = nullptr;
-        m_drawListMask.reset();
-        m_drawRequests.clear();
-        m_shaderResourceGroups.clear();
-        m_rootConstants = {};
-        m_scissors.clear();
-        m_viewports.clear();
-    }
-
-    DrawPacket* DrawPacketBuilder::Clone(const DrawPacket* original)
-    {
-        Begin(original->m_allocator);
-        SetGeometryView(original->m_geometryView);
-        SetRootConstants(AZStd::span<const uint8_t>(original->m_rootConstants, original->m_rootConstantSize));
-        SetScissors(AZStd::span<const Scissor>(original->m_scissors, original->m_scissorsCount));
-        SetViewports(AZStd::span<const Viewport>(original->m_viewports, original->m_viewportsCount));
-        for (uint8_t i = 0; i < original->m_shaderResourceGroupCount; ++i)
-=======
         m_drawPacketInFlight = aznew DrawPacket;
 
         auto drawRequestCount{ original->m_drawListTags.size() };
@@ -350,7 +224,6 @@
         }
 
         for (auto& [deviceIndex, deviceDrawPacketBuilder] : m_deviceDrawPacketBuilders)
->>>>>>> 1c020c6c
         {
             m_drawPacketInFlight->m_deviceDrawPackets[deviceIndex] =
                 deviceDrawPacketBuilder.Clone(original->m_deviceDrawPackets.at(deviceIndex).get());
@@ -359,25 +232,12 @@
         // Setup single-device DrawItems
         for (auto drawItemIndex{ 0 }; drawItemIndex < drawRequestCount; ++drawItemIndex)
         {
-<<<<<<< HEAD
-            const DrawItem* drawItem = original->m_drawItems + i;
-            DrawRequest drawRequest;
-            drawRequest.m_streamIndices = drawItem->m_streamIndices;
-            drawRequest.m_drawFilterMask = *(original->m_drawFilterMasks + i);
-            drawRequest.m_listTag = *(original->m_drawListTags + i);
-            drawRequest.m_pipelineState = drawItem->m_pipelineState;
-            drawRequest.m_sortKey = *(original->m_drawItemSortKeys + i);
-            drawRequest.m_stencilRef = drawItem->m_stencilRef;
-            drawRequest.m_uniqueShaderResourceGroup = drawItem->m_uniqueShaderResourceGroup;
-            AddDrawItem(drawRequest);
-=======
             AZStd::unordered_map<int, DeviceDrawItem*> deviceDrawItemPtrs;
             for (auto& [deviceIndex, deviceDrawPacketBuilder] : m_deviceDrawPacketBuilders)
             {
                 deviceDrawItemPtrs.emplace(deviceIndex, m_drawPacketInFlight->m_deviceDrawPackets[deviceIndex]->GetDrawItem(drawItemIndex));
             }
             m_drawPacketInFlight->m_drawItems.emplace_back(DrawItem{ m_deviceMask, AZStd::move(deviceDrawItemPtrs) });
->>>>>>> 1c020c6c
         }
 
         return AZStd::move(m_drawPacketInFlight);
