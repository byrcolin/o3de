--- conflicted
+++ resolved
@@ -18,12 +18,8 @@
 #include <Atom/RHI/CommandList.h>
 #include <Atom/RHI/CommandListValidator.h>
 #include <Atom/RHI/CommandListStates.h>
-<<<<<<< HEAD
-#include <Atom/RHI/IndirectArguments.h>
+#include <Atom/RHI/DeviceIndirectArguments.h>
 #include <Atom/RHI/GeometryView.h>
-=======
-#include <Atom/RHI/DeviceIndirectArguments.h>
->>>>>>> 1c020c6c
 #include <Atom/RHI/ObjectPool.h>
 #include <AzCore/std/containers/span.h>
 #include <AzCore/Memory/SystemAllocator.h>
@@ -195,13 +191,8 @@
             template <RHI::PipelineStateType, typename Item>
             bool CommitShaderResources(const Item& item);
 
-<<<<<<< HEAD
             void SetStreamBuffers(const RHI::GeometryView& geometryView, const RHI::GeometryView::StreamBufferIndices& streamIndices);
-            void SetIndexBuffer(const RHI::IndexBufferView& descriptor);
-=======
-            void SetStreamBuffers(const RHI::DeviceStreamBufferView* descriptors, uint32_t count);
             void SetIndexBuffer(const RHI::DeviceIndexBufferView& descriptor);
->>>>>>> 1c020c6c
             void SetStencilRef(uint8_t stencilRef);
             void SetTopology(RHI::PrimitiveTopology topology);
             void CommitViewportState();
