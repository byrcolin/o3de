--- conflicted
+++ resolved
@@ -94,17 +94,11 @@
             SetShaderResourceGroup(shaderResourceGroup, RHI::PipelineStateType::Dispatch);
         }
 
-<<<<<<< HEAD
         void CommandList::Submit(const RHI::CopyItem& copyItem, uint32_t submitIndex)
         {
             ValidateSubmitIndex(submitIndex);
-=======
-        void CommandList::Submit(const RHI::CopyItem& copyItem)
-        {
+
             const auto& context = static_cast<Device&>(GetDevice()).GetContext();
-
-            ValidateSubmitItem(copyItem);
->>>>>>> 4804b87d
 
             switch (copyItem.m_type)
             {
