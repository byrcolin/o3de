--- conflicted
+++ resolved
@@ -34,12 +34,8 @@
 
     surface.vertexNormal = vertexNormal;
     float2 normalUv = uvs[MaterialSrg::m_normalMapUvIndex];
-<<<<<<< HEAD
+
     real3x3 uvMatrix = MaterialSrg::m_normalMapUvIndex == 0 ? real3x3(MaterialSrg::m_uvMatrix) : CreateIdentity3x3_real(); // By design, only UV0 is allowed to apply transforms.
-    surface.normal = GetNormalInputWS(MaterialSrg::m_normalMap, MaterialSrg::m_sampler, normalUv, MaterialSrg::m_flipNormalX, MaterialSrg::m_flipNormalY, isFrontFace, vertexNormal,
-                                       tangents[MaterialSrg::m_normalMapUvIndex], bitangents[MaterialSrg::m_normalMapUvIndex], uvMatrix, o_normal_useTexture, MaterialSrg::m_normalFactor);
-=======
-    real3x3 uvMatrix = MaterialSrg::m_normalMapUvIndex == 0 ? real3x3(MaterialSrg::m_uvMatrix) : real3x3(CreateIdentity3x3()); // By design, only UV0 is allowed to apply transforms.
     if (customDerivatives)
     {
         surface.normal = GetNormalInputWS(MaterialSrg::m_normalMap, MaterialSrg::m_sampler, normalUv, MaterialSrg::m_flipNormalX, MaterialSrg::m_flipNormalY, isFrontFace, vertexNormal,
@@ -50,7 +46,6 @@
         surface.normal = GetNormalInputWS(MaterialSrg::m_normalMap, MaterialSrg::m_sampler, normalUv, MaterialSrg::m_flipNormalX, MaterialSrg::m_flipNormalY, isFrontFace, vertexNormal,
                                            tangents[MaterialSrg::m_normalMapUvIndex], bitangents[MaterialSrg::m_normalMapUvIndex], uvMatrix, o_normal_useTexture, real(MaterialSrg::m_normalFactor), float4(0.0f, 0.0f, 0.0f, 0.0f), false);
     }
->>>>>>> 84940859
 
     // ------- Base Color -------
 
