--- conflicted
+++ resolved
@@ -103,21 +103,12 @@
     
     if(ShouldHandleParallaxInDepthShaders())
     {
-<<<<<<< HEAD
         float3 tangents[UvSetCount] = { IN.m_tangent.xyz, IN.m_tangent.xyz };
         float3 bitangents[UvSetCount] = { IN.m_bitangent.xyz, IN.m_bitangent.xyz };
 
         PrepareGeneratedTangent(IN.m_normal, IN.m_worldPosition, isFrontFace, IN.m_uv, UvSetCount, tangents, bitangents);
 
-        GetDepth_Setup(IN.m_blendMask);
-=======
-        // We support two UV streams, but only a single stream of tangent/bitangent. So for UV[1+] we generated the tangent/bitangent in screen-space.
-        float3 tangents[UvSetCount] = { IN.m_tangent.xyz, float3(0, 0, 0) };
-        float3 bitangents[UvSetCount] = { IN.m_bitangent.xyz, float3(0, 0, 0) };
-        PrepareGeneratedTangent(IN.m_normal, IN.m_worldPosition, isFrontFace, IN.m_uv, UvSetCount, tangents, bitangents, 1);
-             
         s_blendMaskFromVertexStream = IN.m_blendMask;
->>>>>>> d785b331
         
         float depth;
 
