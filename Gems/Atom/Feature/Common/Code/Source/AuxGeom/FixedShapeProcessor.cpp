--- conflicted
+++ resolved
@@ -1707,14 +1707,9 @@
             AZ::Data::Instance<RPI::ShaderResourceGroup>& srg,
             RHI::GeometryView* geometryView,
             RHI::DrawListTag drawListTag,
-<<<<<<< HEAD
-            const AZ::RHI::PipelineState* pipelineState,
+            const RHI::PipelineState* pipelineState,
             RHI::DrawItemSortKey sortKey,
             int drawStyle)
-=======
-            const RHI::PipelineState* pipelineState,
-            RHI::DrawItemSortKey sortKey)
->>>>>>> 1c020c6c
         {
             drawPacketBuilder.Begin(nullptr);
             drawPacketBuilder.SetGeometryView(geometryView);
