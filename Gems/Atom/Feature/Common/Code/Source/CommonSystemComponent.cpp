--- conflicted
+++ resolved
@@ -236,15 +236,7 @@
             passSystem->AddPassCreator(Name("LightCullingTilePreparePass"), &LightCullingTilePreparePass::Create);
             passSystem->AddPassCreator(Name("BlendColorGradingLutsPass"), &BlendColorGradingLutsPass::Create);
             passSystem->AddPassCreator(Name("HDRColorGradingPass"), &HDRColorGradingPass::Create);
-<<<<<<< HEAD
-            passSystem->AddPassCreator(Name("EditorModeFeedbackParentPass"), &EditorModeFeedbackParentPass::Create);
-            passSystem->AddPassCreator(Name("EditorModeDesaturationPass"), &EditorModeDesaturationPass::Create);
-            passSystem->AddPassCreator(Name("EditorModeTintPass"), &EditorModeTintPass::Create);
-            passSystem->AddPassCreator(Name("EditorModeBlurPass"), &EditorModeBlurPass::Create);
-            passSystem->AddPassCreator(Name("EditorModeOutlinePass"), &EditorModeOutlinePass::Create);
             passSystem->AddPassCreator(Name("FullscreenShadowPass"), &FullscreenShadowPass::Create);
-=======
->>>>>>> 84cda526
             passSystem->AddPassCreator(Name("LookModificationCompositePass"), &LookModificationCompositePass::Create);
             passSystem->AddPassCreator(Name("LookModificationTransformPass"), &LookModificationPass::Create);
             passSystem->AddPassCreator(Name("LutGenerationPass"), &LutGenerationPass::Create);
