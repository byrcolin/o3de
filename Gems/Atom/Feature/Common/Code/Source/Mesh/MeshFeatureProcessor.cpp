/*
* All or portions of this file Copyright (c) Amazon.com, Inc. or its affiliates or
* its licensors.
*
* For complete copyright and license terms please see the LICENSE at the root of this
* distribution (the "License"). All use of this software is governed by the License,
* or, if provided, by the license below or the license accompanying this file. Do not
* remove or modify any license notices. This file is distributed on an "AS IS" BASIS,
* WITHOUT WARRANTIES OR CONDITIONS OF ANY KIND, either express or implied.
*
*/

#include <RenderCommon.h>

#include <Atom/RHI/CpuProfiler.h>
#include <Atom/RHI.Reflect/InputStreamLayoutBuilder.h>
#include <Atom/Feature/Mesh/MeshFeatureProcessor.h>
#include <Atom/Feature/ReflectionProbe/ReflectionProbeFeatureProcessor.h>
#include <Atom/RPI.Public/Model/ModelLodUtils.h>
#include <Atom/RPI.Public/Scene.h>
#include <Atom/RPI.Public/Culling.h>
#include <Atom/Utils/StableDynamicArray.h>

#include <Atom/RPI.Reflect/Model/ModelAssetCreator.h>

#include <AtomCore/Instance/InstanceDatabase.h>

#include <AzCore/Console/IConsole.h>
#include <AzCore/Debug/EventTrace.h>
#include <AzCore/Jobs/Algorithms.h>
#include <AzCore/Jobs/JobCompletion.h>
#include <AzCore/Jobs/JobFunction.h>
#include <AzCore/Math/ShapeIntersection.h>
#include <AzCore/RTTI/TypeInfo.h>
#include <AzCore/Serialization/SerializeContext.h>
#include <AzCore/Asset/AssetCommon.h>

namespace AZ
{
    namespace Render
    {
        void MeshFeatureProcessor::Reflect(ReflectContext* context)
        {
            if (auto* serializeContext = azrtti_cast<SerializeContext*>(context))
            {
                serializeContext
                    ->Class<MeshFeatureProcessor, FeatureProcessor>()
                    ->Version(0);
            }
        }

        void MeshFeatureProcessor::Activate()
        {
            m_transformService = GetParentScene()->GetFeatureProcessor<TransformServiceFeatureProcessor>();
            AZ_Assert(m_transformService, "MeshFeatureProcessor requires a TransformServiceFeatureProcessor on its parent scene.");

            m_rayTracingFeatureProcessor = GetParentScene()->GetFeatureProcessor<RayTracingFeatureProcessor>();

            m_handleGlobalShaderOptionUpdate = RPI::ShaderSystemInterface::GlobalShaderOptionUpdatedEvent::Handler
            {
                [this](const AZ::Name&, RPI::ShaderOptionValue) { m_forceRebuildDrawPackets = true; }
            };
            RPI::ShaderSystemInterface::Get()->Connect(m_handleGlobalShaderOptionUpdate);
            EnableSceneNotification();
        }

        void MeshFeatureProcessor::Deactivate()
        {
            m_handleGlobalShaderOptionUpdate.Disconnect();

            DisableSceneNotification();
            AZ_Warning("MeshFeatureProcessor", m_meshData.size() == 0,
                "Deactivaing the MeshFeatureProcessor, but there are still outstanding mesh handles.\n"
            );
            m_transformService = nullptr;
            m_forceRebuildDrawPackets = false;
        }

        void MeshFeatureProcessor::Simulate(const FeatureProcessor::SimulatePacket& packet)
        {
            AZ_PROFILE_FUNCTION(Debug::ProfileCategory::AzRender);
            AZ_ATOM_PROFILE_FUNCTION("RPI", "MeshFeatureProcessor: Simulate");
            AZ_UNUSED(packet);

            AZStd::concurrency_check_scope scopeCheck(m_meshDataChecker);

            const auto iteratorRanges = m_meshData.GetParallelRanges();
            AZ::JobCompletion jobCompletion;
            for (const auto& iteratorRange : iteratorRanges)
            {
                const auto jobLambda = [&]() -> void
                {
                    AZ_PROFILE_SCOPE(Debug::ProfileCategory::AzRender, "MeshFP::Simulate() Lambda");
                    for (auto meshDataIter = iteratorRange.first; meshDataIter != iteratorRange.second; ++meshDataIter)
                    {
                        if (!meshDataIter->m_model)
                        {
                            continue;   // model not loaded yet
                        }

                        if (!meshDataIter->m_visible)
                        {
                            continue;
                        }

                        if (meshDataIter->m_objectSrgNeedsUpdate)
                        {
                            meshDataIter->UpdateObjectSrg();
                        }

                        // [GFX TODO] [ATOM-1357] Currently all of the draw packets have to be checked for material ID changes because
                        // material properties can impact which actual shader is used, which impacts the SRG in the draw packet.
                        // This is scheduled to be optimized so the work is only done on draw packets that need it instead of having
                        // to check every one.
                        meshDataIter->UpdateDrawPackets(m_forceRebuildDrawPackets);

                        if (meshDataIter->m_cullableNeedsRebuild)
                        {
                            meshDataIter->BuildCullable();
                        }
                    }
                };
                Job* executeGroupJob = aznew JobFunction<decltype(jobLambda)>(jobLambda, true, nullptr); // Auto-deletes
                executeGroupJob->SetDependent(&jobCompletion);
                executeGroupJob->Start();
            }
            jobCompletion.StartAndWaitForCompletion();

            m_forceRebuildDrawPackets = false;

            // CullingSystem::RegisterOrUpdateCullable() is not threadsafe, so need to do those updates in a single thread
            for (MeshDataInstance& meshDataInstance : m_meshData)
            {
                if (meshDataInstance.m_model && meshDataInstance.m_cullBoundsNeedsUpdate)
                {
                    meshDataInstance.UpdateCullBounds(m_transformService);
                }
            }
        }

        void MeshFeatureProcessor::OnBeginPrepareRender()
        {
            m_meshDataChecker.soft_lock();
        }

        void MeshFeatureProcessor::OnEndPrepareRender()
        {
            m_meshDataChecker.soft_unlock();
        }

        MeshFeatureProcessor::MeshHandle MeshFeatureProcessor::AcquireMesh(
            const Data::Asset<RPI::ModelAsset>& modelAsset,
            const MaterialAssignmentMap& materials,
            bool skinnedMeshWithMotion,
            bool rayTracingEnabled,
            RequiresCloneCallback requiresCloneCallback)
        {
            AZ_PROFILE_FUNCTION(Debug::ProfileCategory::AzRender);

            // don't need to check the concurrency during emplace() because the StableDynamicArray won't move the other elements during insertion
            MeshHandle meshDataHandle = m_meshData.emplace();

            // Mark skinned meshes to enable special processes to generate motion vector 
            meshDataHandle->m_skinnedMeshWithMotion = skinnedMeshWithMotion;

            // set ray tracing flag, but always disable on skinned meshes
            // [GFX TODO][ATOM-13067] Enable raytracing on skinned meshes
            meshDataHandle->m_rayTracingEnabled = rayTracingEnabled && (skinnedMeshWithMotion == false);

            meshDataHandle->m_scene = GetParentScene();
            meshDataHandle->m_materialAssignments = materials;
            meshDataHandle->m_objectId = m_transformService->ReserveObjectId();
            meshDataHandle->m_originalModelAsset = modelAsset;
            meshDataHandle->m_requiresCloningCallback = requiresCloneCallback;
            meshDataHandle->m_meshLoader = AZStd::make_unique<MeshDataInstance::MeshLoader>(modelAsset, &*meshDataHandle);

            return meshDataHandle;
        }

        MeshFeatureProcessor::MeshHandle MeshFeatureProcessor::AcquireMesh(
            const Data::Asset<RPI::ModelAsset>& modelAsset,
            const Data::Instance<RPI::Material>& material,
            bool skinnedMeshWithMotion,
            bool rayTracingEnabled,
            RequiresCloneCallback requiresCloneCallback)
        {
            Render::MaterialAssignmentMap materials;
            Render::MaterialAssignment& defaultMaterial = materials[AZ::Render::DefaultMaterialAssignmentId];
            defaultMaterial.m_materialInstance = material;

            return AcquireMesh(modelAsset, materials, skinnedMeshWithMotion, rayTracingEnabled, requiresCloneCallback);
        }

        bool MeshFeatureProcessor::ReleaseMesh(MeshHandle& meshHandle)
        {
            if (meshHandle.IsValid())
            {
                meshHandle->DeInit();
                m_transformService->ReleaseObjectId(meshHandle->m_objectId);

                AZStd::concurrency_check_scope scopeCheck(m_meshDataChecker);
                m_meshData.erase(meshHandle);

                return true;
            }
            return false;
        }

        MeshFeatureProcessor::MeshHandle MeshFeatureProcessor::CloneMesh(const MeshHandle& meshHandle)
        {
            if (meshHandle.IsValid())
            {
                MeshHandle clone = AcquireMesh(meshHandle->m_originalModelAsset, meshHandle->m_materialAssignments);
                return clone;
            }
            return MeshFeatureProcessor::MeshHandle();
        }

        Data::Instance<RPI::Model> MeshFeatureProcessor::GetModel(const MeshHandle& meshHandle) const
        {
            return meshHandle.IsValid() ? meshHandle->m_model : nullptr;
        }

        Data::Asset<RPI::ModelAsset> MeshFeatureProcessor::GetModelAsset(const MeshHandle& meshHandle) const
        {
            if (meshHandle.IsValid())
            {
                return meshHandle->m_originalModelAsset;
            }

            return {};
        }

        Data::Instance<RPI::ShaderResourceGroup> MeshFeatureProcessor::GetObjectSrg(const MeshHandle& meshHandle) const
        {
            return meshHandle.IsValid() ? meshHandle->m_shaderResourceGroup : nullptr;
        }

        void MeshFeatureProcessor::QueueObjectSrgForCompile(const MeshHandle& meshHandle) const
        {
            if (meshHandle.IsValid())
            {
                meshHandle->m_objectSrgNeedsUpdate = true;
            }
        }

        void MeshFeatureProcessor::SetMaterialAssignmentMap(const MeshHandle& meshHandle, const Data::Instance<RPI::Material>& material)
        {
            Render::MaterialAssignmentMap materials;
            Render::MaterialAssignment& defaultMaterial = materials[AZ::Render::DefaultMaterialAssignmentId];
            defaultMaterial.m_materialInstance = material;

            return SetMaterialAssignmentMap(meshHandle, materials);
        }

        void MeshFeatureProcessor::SetMaterialAssignmentMap(const MeshHandle& meshHandle, const MaterialAssignmentMap& materials)
        {
            if (meshHandle.IsValid())
            {
                if (meshHandle->m_model)
                {
                    Data::Instance<RPI::Model> model = meshHandle->m_model;
                    meshHandle->DeInit();
                    meshHandle->m_materialAssignments = materials;
                    meshHandle->Init(model);
                }
                else
                {
                    meshHandle->m_materialAssignments = materials;
                }

                meshHandle->m_objectSrgNeedsUpdate = true;
            }
        }

        const MaterialAssignmentMap& MeshFeatureProcessor::GetMaterialAssignmentMap(const MeshHandle& meshHandle) const
        {
            return meshHandle.IsValid() ? meshHandle->m_materialAssignments : DefaultMaterialAssignmentMap;
        }

        void MeshFeatureProcessor::ConnectModelChangeEventHandler(const MeshHandle& meshHandle, ModelChangedEvent::Handler& handler)
        {
            if (meshHandle.IsValid())
            {
                handler.Connect(meshHandle->m_meshLoader->GetModelChangedEvent());
            }
        }

        void MeshFeatureProcessor::SetTransform(const MeshHandle& meshHandle, const AZ::Transform& transform, const AZ::Vector3& nonUniformScale)
        {
            if (meshHandle.IsValid())
            {
                MeshDataInstance& meshData = *meshHandle;
                meshData.m_cullBoundsNeedsUpdate = true;
                meshData.m_objectSrgNeedsUpdate = true;

                m_transformService->SetTransformForId(meshHandle->m_objectId, transform, nonUniformScale);

                // ray tracing data needs to be updated with the new transform
                if (m_rayTracingFeatureProcessor)
                {
                    m_rayTracingFeatureProcessor->SetMeshTransform(meshHandle->m_objectId, transform, nonUniformScale);
                }
            }
        }

        Transform MeshFeatureProcessor::GetTransform(const MeshHandle& meshHandle)
        {
            if (meshHandle.IsValid())
            {
                return m_transformService->GetTransformForId(meshHandle->m_objectId);
            }
            else
            {
                AZ_Assert(false, "Invalid mesh handle");
                return Transform::CreateIdentity();
            }
        }

        Vector3 MeshFeatureProcessor::GetNonUniformScale(const MeshHandle& meshHandle)
        {
            if (meshHandle.IsValid())
            {
                return m_transformService->GetNonUniformScaleForId(meshHandle->m_objectId);
            }
            else
            {
                AZ_Assert(false, "Invalid mesh handle");
                return Vector3::CreateOne();
            }
        }

        void MeshFeatureProcessor::SetSortKey(const MeshHandle& meshHandle, RHI::DrawItemSortKey sortKey)
        {
            if (meshHandle.IsValid())
            {
                meshHandle->SetSortKey(sortKey);
            }
        }

        RHI::DrawItemSortKey MeshFeatureProcessor::GetSortKey(const MeshHandle& meshHandle)
        {
            if (meshHandle.IsValid())
            {
                return meshHandle->GetSortKey();
            }
            else
            {
                AZ_Assert(false, "Invalid mesh handle");
                return 0;
            }
        }

        void MeshFeatureProcessor::SetLodOverride(const MeshHandle& meshHandle, RPI::Cullable::LodOverride lodOverride)
        {
            if (meshHandle.IsValid())
            {
                meshHandle->SetLodOverride(lodOverride);
            }
        }

        RPI::Cullable::LodOverride MeshFeatureProcessor::GetLodOverride(const MeshHandle& meshHandle)
        {
            if (meshHandle.IsValid())
            {
                return meshHandle->GetLodOverride();
            }
            else
            {
                AZ_Assert(false, "Invalid mesh handle");
                return 0;
            }
        }

        void MeshFeatureProcessor::SetExcludeFromReflectionCubeMaps(const MeshHandle& meshHandle, bool excludeFromReflectionCubeMaps)
        {
            if (meshHandle.IsValid())
            {
                meshHandle->m_excludeFromReflectionCubeMaps = excludeFromReflectionCubeMaps;
            }
        }

        void MeshFeatureProcessor::SetRayTracingEnabled(const MeshHandle& meshHandle, bool rayTracingEnabled)
        {
            if (meshHandle.IsValid())
            {
                // update the ray tracing data based on the current state and the new state
                if (rayTracingEnabled && !meshHandle->m_rayTracingEnabled)
                {
                    // add to ray tracing
                    meshHandle->SetRayTracingData();
                }
                else if (!rayTracingEnabled && meshHandle->m_rayTracingEnabled)
                {
                    // remove from ray tracing
                    if (m_rayTracingFeatureProcessor)
                    {
                        m_rayTracingFeatureProcessor->RemoveMesh(meshHandle->m_objectId);
                    }
                }

                // set new state
                meshHandle->m_rayTracingEnabled = rayTracingEnabled;
            }
        }

        void MeshFeatureProcessor::SetVisible(const MeshHandle& meshHandle, bool visible)
        {
            if (meshHandle.IsValid())
            {
                meshHandle->m_visible = visible;
            }
        }

        void MeshFeatureProcessor::SetUseForwardPassIblSpecular(const MeshHandle& meshHandle, bool useForwardPassIblSpecular)
        {
            if (meshHandle.IsValid())
            {
                meshHandle->m_useForwardPassIblSpecular = useForwardPassIblSpecular;
                meshHandle->m_objectSrgNeedsUpdate = true;

                if (meshHandle->m_model)
                {
                    const size_t modelLodCount = meshHandle->m_model->GetLodCount();
                    for (size_t modelLodIndex = 0; modelLodIndex < modelLodCount; ++modelLodIndex)
                    {
                        meshHandle->BuildDrawPacketList(modelLodIndex);
                    }
                }
            }
        }

        void MeshFeatureProcessor::ForceRebuildDrawPackets([[maybe_unused]] const AZ::ConsoleCommandContainer& arguments)
        {
            m_forceRebuildDrawPackets = true;
        }

        void MeshFeatureProcessor::OnRenderPipelineAdded(RPI::RenderPipelinePtr pipeline)
        {
            m_forceRebuildDrawPackets = true;;
        }

        void MeshFeatureProcessor::OnRenderPipelineRemoved([[maybe_unused]] RPI::RenderPipeline* pipeline)
        {
            m_forceRebuildDrawPackets = true;
        }

        void MeshFeatureProcessor::UpdateMeshReflectionProbes()
        {
            // we need to rebuild the Srg for any meshes that are using the forward pass IBL specular option
            for (auto& meshInstance : m_meshData)
            {
                if (meshInstance.m_useForwardPassIblSpecular)
                {
                    meshInstance.m_objectSrgNeedsUpdate = true;
                }
            }
        }

        // MeshDataInstance::MeshLoader...
        MeshDataInstance::MeshLoader::MeshLoader(const Data::Asset<RPI::ModelAsset>& modelAsset, MeshDataInstance* parent)
            : m_modelAsset(modelAsset)
            , m_parent(parent)
        {
            AZ_PROFILE_FUNCTION(Debug::ProfileCategory::AzRender);

            if (!m_modelAsset.GetId().IsValid())
            {
                AZ_Error("MeshDataInstance::MeshLoader", false, "Invalid model asset Id.");
                return;
            }

            // Check if the model is in the instance database and skip the loading process in this case.
            // The model asset id is used as instance id to indicate that it is a static and shared.
            Data::Instance<RPI::Model> model = Data::InstanceDatabase<RPI::Model>::Instance().Find(Data::InstanceId::CreateFromAssetId(m_modelAsset.GetId()));
            if (model)
            {
                // In case the mesh asset requires instancing (e.g. when containing a cloth buffer), the model will always be cloned and there will not be a
                // model instance with the asset id as instance id as searched above.
                m_parent->Init(model);
                m_modelChangedEvent.Signal(AZStd::move(model));
                return;
            }

            m_modelAsset.QueueLoad();
            Data::AssetBus::Handler::BusConnect(modelAsset.GetId());
        }

        MeshDataInstance::MeshLoader::~MeshLoader()
        {
            Data::AssetBus::Handler::BusDisconnect();
        }

        MeshFeatureProcessorInterface::ModelChangedEvent& MeshDataInstance::MeshLoader::GetModelChangedEvent()
        {
            return m_modelChangedEvent;
        }

        //! AssetBus::Handler overrides...
        void MeshDataInstance::MeshLoader::OnAssetReady(Data::Asset<Data::AssetData> asset)
        {
            AZ_PROFILE_FUNCTION(Debug::ProfileCategory::AzRender);
            Data::Asset<RPI::ModelAsset> modelAsset = asset;

            // Assign the fully loaded asset back to the mesh handle to not only hold asset id, but the actual data as well.
            m_parent->m_originalModelAsset = asset;

            Data::Instance<RPI::Model> model;
            // Check if a requires cloning callback got set and if so check if cloning the model asset is requested.
            if (m_parent->m_requiresCloningCallback &&
                m_parent->m_requiresCloningCallback(modelAsset))
            {
                // Clone the model asset to force create another model instance.
                AZ::Data::AssetId newId(AZ::Uuid::CreateRandom(), /*subId=*/0);
                Data::Asset<RPI::ModelAsset> clonedAsset;
                if (AZ::RPI::ModelAssetCreator::Clone(modelAsset, clonedAsset, newId))
                {
                    model = RPI::Model::FindOrCreate(clonedAsset);
                }
                else
                {
                    AZ_Error("MeshDataInstance", false, "Cannot clone model for '%s'. Cloth simulation results won't be individual per entity.", modelAsset->GetName().GetCStr());
                    model = RPI::Model::FindOrCreate(modelAsset);
                }
            }
            else
            {
                // Static mesh, no cloth buffer present.
                model = RPI::Model::FindOrCreate(modelAsset);
            }
            
            if (model)
            {
                m_parent->Init(model);
                m_modelChangedEvent.Signal(AZStd::move(model));
            }
            else
            {
                AZ_Error("MeshDataInstance::OnAssetReady", false, "Failed to create model instance for '%s'", asset.GetHint().c_str());
            }
        }

        void MeshDataInstance::MeshLoader::OnAssetError(Data::Asset<Data::AssetData> asset)
        {
            // Note: m_modelAsset and asset represents same asset, but only m_modelAsset contains the file path in its hint from serialization
            AZ_Error("MeshDataInstance::MeshLoader", false, "Failed to load asset %s.", m_modelAsset.GetHint().c_str()); 
        }

        // MeshDataInstance...

        void MeshDataInstance::DeInit()
        {
            m_scene->GetCullingScene()->UnregisterCullable(m_cullable);

            // remove from ray tracing
            RayTracingFeatureProcessor* rayTracingFeatureProcessor = m_scene->GetFeatureProcessor<RayTracingFeatureProcessor>();
            if (rayTracingFeatureProcessor)
            {
                rayTracingFeatureProcessor->RemoveMesh(m_objectId);
            }

            m_meshLoader.reset();
            m_drawPacketListsByLod.clear();
            m_materialAssignments.clear();
            m_shaderResourceGroup = {};
            m_model = {};
        }

        void MeshDataInstance::Init(Data::Instance<RPI::Model> model)
        {
            AZ_PROFILE_FUNCTION(Debug::ProfileCategory::AzRender);

            auto modelAsset = model->GetModelAsset();
            for (const auto& modelLodAsset : modelAsset->GetLodAssets())
            {
                for (const auto& mesh : modelLodAsset->GetMeshes())
                {
                    if (mesh.GetMaterialAsset().GetStatus() != Data::AssetData::AssetStatus::Ready)
                    {

                    }
                }
            }

            m_model = model;
            const size_t modelLodCount = m_model->GetLodCount();
            m_drawPacketListsByLod.resize(modelLodCount);
            for (size_t modelLodIndex = 0; modelLodIndex < modelLodCount; ++modelLodIndex)
            {
                BuildDrawPacketList(modelLodIndex);
            }

            if (m_shaderResourceGroup)
            {
                // Set object Id once since it never changes
                RHI::ShaderInputNameIndex objectIdIndex = "m_objectId";
                m_shaderResourceGroup->SetConstant(objectIdIndex, m_objectId.GetIndex());
                objectIdIndex.AssertValid();
            }

            if (m_rayTracingEnabled)
            {
                SetRayTracingData();
            }

            m_cullableNeedsRebuild = true;
            m_cullBoundsNeedsUpdate = true;
            m_objectSrgNeedsUpdate = true;
        }

        void MeshDataInstance::BuildDrawPacketList(size_t modelLodIndex)
        {
            AZ_PROFILE_FUNCTION(Debug::ProfileCategory::AzRender);

            RPI::ModelLod& modelLod = *m_model->GetLods()[modelLodIndex];
            const size_t meshCount = modelLod.GetMeshes().size();

            MeshDataInstance::DrawPacketList& drawPacketListOut = m_drawPacketListsByLod[modelLodIndex];
            drawPacketListOut.clear();
            drawPacketListOut.reserve(meshCount);

            m_hasForwardPassIblSpecularMaterial = false;

            for (size_t meshIndex = 0; meshIndex < meshCount; ++meshIndex)
            {
                Data::Instance<RPI::Material> material = modelLod.GetMeshes()[meshIndex].m_material;

                // Determine if there is a material override specified for this sub mesh
                const MaterialAssignmentId materialAssignmentId(modelLodIndex, material ? material->GetAssetId() : AZ::Data::AssetId());
                const MaterialAssignment& materialAssignment = GetMaterialAssignmentFromMapWithFallback(m_materialAssignments, materialAssignmentId);
                if (materialAssignment.m_materialInstance.get())
                {
                    material = materialAssignment.m_materialInstance;
                }

                if (!material)
                {
                    AZ_Warning("MeshFeatureProcessor", false, "No material provided for mesh. Skipping.");
                    continue;
                }

                auto& objectSrgAsset = material->GetAsset()->GetObjectSrgAsset();

                if (!objectSrgAsset)
                {
                    AZ_Warning("MeshFeatureProcessor", false, "No per-object ShaderResourceGroup found.");
                    continue;
                }

                if (m_shaderResourceGroup && m_shaderResourceGroup->GetAsset() != objectSrgAsset)
                {
                    AZ_Warning("MeshFeatureProcessor", false, "All materials on a model must use the same per-object ShaderResourceGroup. Skipping.");
                    continue;
                }

                // The first time we find the per-surface SRG asset we create an instance and store it
                // in shaderResourceGroupInOut. All of the Model's draw packets will use this same instance.
                if (!m_shaderResourceGroup)
                {
                    m_shaderResourceGroup = RPI::ShaderResourceGroup::Create(objectSrgAsset);
                    if (!m_shaderResourceGroup)
                    {
                        AZ_Warning("MeshFeatureProcessor", false, "Failed to create a new shader resource group, skipping.");
                        continue;
                    }
                }

                SelectMotionVectorShader(material);

                // setup the mesh draw packet
                RPI::MeshDrawPacket drawPacket(modelLod, meshIndex, material, m_shaderResourceGroup, materialAssignment.m_matModUvOverrides);

                // set the shader option to select forward pass IBL specular if necessary
                if (!drawPacket.SetShaderOption(AZ::Name("o_meshUseForwardPassIBLSpecular"), AZ::RPI::ShaderOptionValue{ m_useForwardPassIblSpecular }))
                {
                    AZ_Warning("MeshDrawPacket", false, "Failed to set o_meshUseForwardPassIBLSpecular on mesh draw packet");
                }

                bool materialRequiresForwardPassIblSpecular = MaterialRequiresForwardPassIblSpecular(material);

                // track whether any materials in this mesh require ForwardPassIblSpecular, we need this information when the ObjectSrg is updated
                m_hasForwardPassIblSpecularMaterial |= materialRequiresForwardPassIblSpecular;

                // stencil bits
                uint8_t stencilRef = m_useForwardPassIblSpecular || materialRequiresForwardPassIblSpecular ? Render::StencilRefs::None : Render::StencilRefs::UseIBLSpecularPass;
                stencilRef |= Render::StencilRefs::UseDiffuseGIPass;

                drawPacket.SetStencilRef(stencilRef);
                drawPacket.SetSortKey(m_sortKey);
                drawPacket.Update(*m_scene, false);
                drawPacketListOut.emplace_back(AZStd::move(drawPacket));
            }
        }

        void MeshDataInstance::SetRayTracingData()
        {
            RayTracingFeatureProcessor* rayTracingFeatureProcessor = m_scene->GetFeatureProcessor<RayTracingFeatureProcessor>();
            if (rayTracingFeatureProcessor == nullptr)
            {
                return;
            }

            const AZStd::array_view<Data::Instance<RPI::ModelLod>>& modelLods = m_model->GetLods();
            if (modelLods.empty())
            {
                return;
            }

            // use the lowest LOD for raytracing
            uint32_t rayTracingLod = aznumeric_cast<uint32_t>(modelLods.size() - 1);
            const Data::Instance<RPI::ModelLod>& modelLod = modelLods[rayTracingLod];

            // setup a stream layout and shader input contract for the vertex streams
            static const char* PositionSemantic = "POSITION";
            static const char* NormalSemantic = "NORMAL";
            static const char* TangentSemantic = "TANGENT";
            static const char* BitangentSemantic = "BITANGENT";
            static const char* UVSemantic = "UV";
            static const RHI::Format PositionStreamFormat = RHI::Format::R32G32B32_FLOAT;
            static const RHI::Format NormalStreamFormat = RHI::Format::R32G32B32_FLOAT;
            static const RHI::Format TangentStreamFormat = RHI::Format::R32G32B32_FLOAT;
            static const RHI::Format BitangentStreamFormat = RHI::Format::R32G32B32_FLOAT;
            static const RHI::Format UVStreamFormat = RHI::Format::R32G32_FLOAT;

            RHI::InputStreamLayoutBuilder layoutBuilder;
            layoutBuilder.AddBuffer()->Channel(PositionSemantic, PositionStreamFormat);
            layoutBuilder.AddBuffer()->Channel(NormalSemantic, NormalStreamFormat);
            layoutBuilder.AddBuffer()->Channel(UVSemantic, UVStreamFormat);
            layoutBuilder.AddBuffer()->Channel(TangentSemantic, TangentStreamFormat);
            layoutBuilder.AddBuffer()->Channel(BitangentSemantic, BitangentStreamFormat);
            RHI::InputStreamLayout inputStreamLayout = layoutBuilder.End();

            RPI::ShaderInputContract::StreamChannelInfo positionStreamChannelInfo;
            positionStreamChannelInfo.m_semantic = RHI::ShaderSemantic(AZ::Name(PositionSemantic));
            positionStreamChannelInfo.m_componentCount = RHI::GetFormatComponentCount(PositionStreamFormat);

            RPI::ShaderInputContract::StreamChannelInfo normalStreamChannelInfo;
            normalStreamChannelInfo.m_semantic = RHI::ShaderSemantic(AZ::Name(NormalSemantic));
            normalStreamChannelInfo.m_componentCount = RHI::GetFormatComponentCount(NormalStreamFormat);

            RPI::ShaderInputContract::StreamChannelInfo tangentStreamChannelInfo;
            tangentStreamChannelInfo.m_semantic = RHI::ShaderSemantic(AZ::Name(TangentSemantic));
            tangentStreamChannelInfo.m_componentCount = RHI::GetFormatComponentCount(TangentStreamFormat);

            RPI::ShaderInputContract::StreamChannelInfo bitangentStreamChannelInfo;
            bitangentStreamChannelInfo.m_semantic = RHI::ShaderSemantic(AZ::Name(BitangentSemantic));
            bitangentStreamChannelInfo.m_componentCount = RHI::GetFormatComponentCount(BitangentStreamFormat);

            RPI::ShaderInputContract::StreamChannelInfo uvStreamChannelInfo;
            uvStreamChannelInfo.m_semantic = RHI::ShaderSemantic(AZ::Name(UVSemantic));
            uvStreamChannelInfo.m_componentCount = RHI::GetFormatComponentCount(UVStreamFormat);
            uvStreamChannelInfo.m_isOptional = true;

            RPI::ShaderInputContract shaderInputContract;
            shaderInputContract.m_streamChannels.emplace_back(positionStreamChannelInfo);
            shaderInputContract.m_streamChannels.emplace_back(normalStreamChannelInfo);
            shaderInputContract.m_streamChannels.emplace_back(tangentStreamChannelInfo);
            shaderInputContract.m_streamChannels.emplace_back(bitangentStreamChannelInfo);
            shaderInputContract.m_streamChannels.emplace_back(uvStreamChannelInfo);

            // setup the raytracing data for each sub-mesh 
            const size_t meshCount = modelLod->GetMeshes().size();
            RayTracingFeatureProcessor::SubMeshVector subMeshes;
            for (uint32_t meshIndex = 0; meshIndex < meshCount; ++meshIndex)
            {
                const RPI::ModelLod::Mesh& mesh = modelLod->GetMeshes()[meshIndex];

                // retrieve the material
                Data::Instance<RPI::Material> material = mesh.m_material;

                const MaterialAssignmentId materialAssignmentId(rayTracingLod, material ? material->GetAssetId() : AZ::Data::AssetId());
                const MaterialAssignment& materialAssignment = GetMaterialAssignmentFromMapWithFallback(m_materialAssignments, materialAssignmentId);
                if (materialAssignment.m_materialInstance.get())
                {
                    material = materialAssignment.m_materialInstance;
                }

                // retrieve vertex/index buffers
                RPI::ModelLod::StreamBufferViewList streamBufferViews;
<<<<<<< HEAD
                [[maybe_unused]] bool result = modelLod->GetStreamsForMesh(
                    inputStreamLayout,
                    streamBufferViews,
                    shaderInputContract,
                    meshIndex,
                    materialAssignment.m_matModUvOverrides,
                    material->GetAsset()->GetMaterialTypeAsset()->GetUvNameMap());
=======
                [[maybe_unused]] bool result = modelLod->GetStreamsForMesh(inputStreamLayout, streamBufferViews, nullptr, shaderInputContract, meshIndex);
>>>>>>> 9b1be433
                AZ_Assert(result, "Failed to retrieve mesh stream buffer views");

                // note that the element count is the size of the entire buffer, even though this mesh may only
                // occupy a portion of the vertex buffer.  This is necessary since we are accessing it using
                // a ByteAddressBuffer in the raytracing shaders and passing the byte offset to the shader in a constant buffer.
                uint32_t positionBufferByteCount = const_cast<RHI::Buffer*>(streamBufferViews[0].GetBuffer())->GetDescriptor().m_byteCount;
                RHI::BufferViewDescriptor positionBufferDescriptor = RHI::BufferViewDescriptor::CreateRaw(0, positionBufferByteCount);

                uint32_t normalBufferByteCount = const_cast<RHI::Buffer*>(streamBufferViews[1].GetBuffer())->GetDescriptor().m_byteCount;
                RHI::BufferViewDescriptor normalBufferDescriptor = RHI::BufferViewDescriptor::CreateRaw(0, normalBufferByteCount);

                uint32_t tangentBufferByteCount = const_cast<RHI::Buffer*>(streamBufferViews[2].GetBuffer())->GetDescriptor().m_byteCount;
                RHI::BufferViewDescriptor tangentBufferDescriptor = RHI::BufferViewDescriptor::CreateRaw(0, tangentBufferByteCount);

                uint32_t bitangentBufferByteCount = const_cast<RHI::Buffer*>(streamBufferViews[3].GetBuffer())->GetDescriptor().m_byteCount;
                RHI::BufferViewDescriptor bitangentBufferDescriptor = RHI::BufferViewDescriptor::CreateRaw(0, bitangentBufferByteCount);

                uint32_t uvBufferByteCount = const_cast<RHI::Buffer*>(streamBufferViews[4].GetBuffer())->GetDescriptor().m_byteCount;
                RHI::BufferViewDescriptor uvBufferDescriptor = RHI::BufferViewDescriptor::CreateRaw(0, uvBufferByteCount);

                const RHI::IndexBufferView& indexBufferView = mesh.m_indexBufferView;
                uint32_t indexElementSize = indexBufferView.GetIndexFormat() == RHI::IndexFormat::Uint16 ? 2 : 4;
                uint32_t indexElementCount = (uint32_t)indexBufferView.GetBuffer()->GetDescriptor().m_byteCount / indexElementSize;
                RHI::BufferViewDescriptor indexBufferDescriptor;
                indexBufferDescriptor.m_elementOffset = 0;
                indexBufferDescriptor.m_elementCount = indexElementCount;
                indexBufferDescriptor.m_elementSize = indexElementSize;
                indexBufferDescriptor.m_elementFormat = indexBufferView.GetIndexFormat() == RHI::IndexFormat::Uint16 ? RHI::Format::R16_UINT : RHI::Format::R32_UINT;

                // set the SubMesh data to pass to the RayTracingFeatureProcessor, starting with vertex/index data
                RayTracingFeatureProcessor::SubMesh subMesh;
                subMesh.m_positionFormat = PositionStreamFormat;
                subMesh.m_positionVertexBufferView = streamBufferViews[0];
                subMesh.m_positionShaderBufferView = const_cast<RHI::Buffer*>(streamBufferViews[0].GetBuffer())->GetBufferView(positionBufferDescriptor);

                subMesh.m_normalFormat = NormalStreamFormat;
                subMesh.m_normalVertexBufferView = streamBufferViews[1];
                subMesh.m_normalShaderBufferView = const_cast<RHI::Buffer*>(streamBufferViews[1].GetBuffer())->GetBufferView(normalBufferDescriptor);

                subMesh.m_tangentFormat = TangentStreamFormat;
                subMesh.m_tangentVertexBufferView = streamBufferViews[2];
                subMesh.m_tangentShaderBufferView = const_cast<RHI::Buffer*>(streamBufferViews[2].GetBuffer())->GetBufferView(tangentBufferDescriptor);

                subMesh.m_bitangentFormat = BitangentStreamFormat;
                subMesh.m_bitangentVertexBufferView = streamBufferViews[3];
                subMesh.m_bitangentShaderBufferView = const_cast<RHI::Buffer*>(streamBufferViews[3].GetBuffer())->GetBufferView(bitangentBufferDescriptor);

                if (uvBufferByteCount > 0)
                {
                    subMesh.m_bufferFlags |= RayTracingSubMeshBufferFlags::UV;
                    subMesh.m_uvFormat = UVStreamFormat;
                    subMesh.m_uvVertexBufferView = streamBufferViews[4];
                    subMesh.m_uvShaderBufferView = const_cast<RHI::Buffer*>(streamBufferViews[4].GetBuffer())->GetBufferView(uvBufferDescriptor);
                }

                subMesh.m_indexBufferView = mesh.m_indexBufferView;
                subMesh.m_indexShaderBufferView = const_cast<RHI::Buffer*>(mesh.m_indexBufferView.GetBuffer())->GetBufferView(indexBufferDescriptor);

                // add material data
                if (material)
                {
                    // irradiance color
                    RPI::MaterialPropertyIndex propertyIndex = material->FindPropertyIndex(AZ::Name("irradiance.color"));
                    if (propertyIndex.IsValid())
                    {
                        subMesh.m_irradianceColor = material->GetPropertyValue<AZ::Color>(propertyIndex);
                    }

                    propertyIndex = material->FindPropertyIndex(AZ::Name("irradiance.factor"));
                    if (propertyIndex.IsValid())
                    {
                        subMesh.m_irradianceColor *= material->GetPropertyValue<float>(propertyIndex);
                    }

                    // base color
                    propertyIndex = material->FindPropertyIndex(AZ::Name("baseColor.color"));
                    if (propertyIndex.IsValid())
                    {
                        subMesh.m_baseColor = material->GetPropertyValue<AZ::Color>(propertyIndex);
                    }

                    propertyIndex = material->FindPropertyIndex(AZ::Name("baseColor.factor"));
                    if (propertyIndex.IsValid())
                    {
                        subMesh.m_baseColor *= material->GetPropertyValue<float>(propertyIndex);
                    }

                    // metallic
                    propertyIndex = material->FindPropertyIndex(AZ::Name("metallic.factor"));
                    if (propertyIndex.IsValid())
                    {
                        subMesh.m_metallicFactor = material->GetPropertyValue<float>(propertyIndex);
                    }

                    // roughness
                    propertyIndex = material->FindPropertyIndex(AZ::Name("roughness.factor"));
                    if (propertyIndex.IsValid())
                    {
                        subMesh.m_roughnessFactor = material->GetPropertyValue<float>(propertyIndex);
                    }

                    // textures
                    propertyIndex = material->FindPropertyIndex(AZ::Name("baseColor.textureMap"));
                    if (propertyIndex.IsValid())
                    {
                        Data::Instance<RPI::Image> image = material->GetPropertyValue<Data::Instance<RPI::Image>>(propertyIndex);
                        if (image.get())
                        {
                            subMesh.m_textureFlags |= RayTracingSubMeshTextureFlags::BaseColor;
                            subMesh.m_baseColorImageView = image->GetImageView();
                        }
                    }

                    propertyIndex = material->FindPropertyIndex(AZ::Name("normal.textureMap"));
                    if (propertyIndex.IsValid())
                    {
                        Data::Instance<RPI::Image> image = material->GetPropertyValue<Data::Instance<RPI::Image>>(propertyIndex);
                        if (image.get())
                        {
                            subMesh.m_textureFlags |= RayTracingSubMeshTextureFlags::Normal;
                            subMesh.m_normalImageView = image->GetImageView();
                        }
                    }

                    propertyIndex = material->FindPropertyIndex(AZ::Name("metallic.textureMap"));
                    if (propertyIndex.IsValid())
                    {
                        Data::Instance<RPI::Image> image = material->GetPropertyValue<Data::Instance<RPI::Image>>(propertyIndex);
                        if (image.get())
                        {
                            subMesh.m_textureFlags |= RayTracingSubMeshTextureFlags::Metallic;
                            subMesh.m_metallicImageView = image->GetImageView();
                        }
                    }

                    propertyIndex = material->FindPropertyIndex(AZ::Name("roughness.textureMap"));
                    if (propertyIndex.IsValid())
                    {
                        Data::Instance<RPI::Image> image = material->GetPropertyValue<Data::Instance<RPI::Image>>(propertyIndex);
                        if (image.get())
                        {
                            subMesh.m_textureFlags |= RayTracingSubMeshTextureFlags::Roughness;
                            subMesh.m_roughnessImageView = image->GetImageView();
                        }
                    }
                }

                subMeshes.push_back(subMesh);
            }

            rayTracingFeatureProcessor->SetMesh(m_objectId, subMeshes);
        }

        void MeshDataInstance::SetSortKey(RHI::DrawItemSortKey sortKey)
        {
            m_sortKey = sortKey;
            for (auto& drawPacketList : m_drawPacketListsByLod)
            {
                for (auto& drawPacket : drawPacketList)
                {
                    drawPacket.SetSortKey(sortKey);
                }
            }
        }

        RHI::DrawItemSortKey MeshDataInstance::GetSortKey()
        {
            return m_sortKey;
        }

        void MeshDataInstance::SetLodOverride(RPI::Cullable::LodOverride lodOverride)
        {
            m_cullable.m_lodData.m_lodOverride = lodOverride;
        }

        RPI::Cullable::LodOverride MeshDataInstance::GetLodOverride()
        {
            return m_cullable.m_lodData.m_lodOverride;
        }

        void MeshDataInstance::UpdateDrawPackets(bool forceUpdate /*= false*/)
        {
            AZ_PROFILE_FUNCTION(Debug::ProfileCategory::AzRender);
            for (auto& drawPacketList : m_drawPacketListsByLod)
            {
                for (auto& drawPacket : drawPacketList)
                {
                    if (drawPacket.Update(*m_scene, forceUpdate))
                    {
                        m_cullableNeedsRebuild = true;
                    }
                }
            }
        }

        void MeshDataInstance::BuildCullable()
        {
            AZ_PROFILE_FUNCTION(Debug::ProfileCategory::AzRender);
            AZ_Assert(m_cullableNeedsRebuild, "This function only needs to be called if the cullable to be rebuilt");
            AZ_Assert(m_model, "The model has not finished loading yet");

            RPI::Cullable::CullData& cullData = m_cullable.m_cullData;
            RPI::Cullable::LodData& lodData = m_cullable.m_lodData;

            const Aabb& localAabb = m_model->GetAabb();
            lodData.m_lodSelectionRadius = 0.5f*localAabb.GetExtents().GetMaxElement();

            const size_t modelLodCount = m_model->GetLodCount();
            const auto& lodAssets = m_model->GetModelAsset()->GetLodAssets();
            AZ_Assert(lodAssets.size() == modelLodCount, "Number of asset lods must match number of model lods");

            lodData.m_lods.resize(modelLodCount);
            cullData.m_drawListMask.reset();

            const size_t lodCount = lodAssets.size();
            for (size_t lodIndex = 0; lodIndex < lodCount; ++lodIndex)
            {
                //initialize the lod
                RPI::Cullable::LodData::Lod& lod = lodData.m_lods[lodIndex];
                //[GFX TODO][ATOM-5562] - Level of detail: override lod distances and add global lod multiplier(s)
                static const float MinimumScreenCoverage = 1.0f/1080.0f;        //mesh should cover at least a screen pixel at 1080p to be drawn
                static const float ReductionFactor = 0.5f;
                if (lodIndex == 0)
                {
                    //first lod
                    lod.m_screenCoverageMax = 1.0f;
                }
                else
                {
                    //every other lod: use the previous lod's min
                    lod.m_screenCoverageMax = AZStd::GetMax(lodData.m_lods[lodIndex-1].m_screenCoverageMin, MinimumScreenCoverage);
                }
                if (lodIndex < lodAssets.size() - 1)
                {
                    //first and middle lods: compute a stepdown value for the min
                    lod.m_screenCoverageMin = AZStd::GetMax(ReductionFactor * lod.m_screenCoverageMax, MinimumScreenCoverage);
                }
                else
                {
                    //last lod: use MinimumScreenCoverage for the min
                    lod.m_screenCoverageMin = MinimumScreenCoverage;
                }

                lod.m_drawPackets.clear();
                for (const RPI::MeshDrawPacket& meshDrawPacket : m_drawPacketListsByLod[lodIndex])
                {
                    const RHI::DrawPacket* rhiDrawPacket = meshDrawPacket.GetRHIDrawPacket();

                    if (rhiDrawPacket)
                    {
                        //OR-together all the drawListMasks (so we know which views to cull against)
                        cullData.m_drawListMask |= rhiDrawPacket->GetDrawListMask();

                        lod.m_drawPackets.push_back(rhiDrawPacket);
                    }
                }
            }

            cullData.m_hideFlags = RPI::View::UsageNone;
            if (m_excludeFromReflectionCubeMaps)
            {
                cullData.m_hideFlags |= RPI::View::UsageReflectiveCubeMap;
            }

            cullData.m_scene = m_scene;     //[GFX_TODO][ATOM-13796] once the IVisibilitySystem supports multiple octree scenes, remove this

#ifdef AZ_CULL_DEBUG_ENABLED
            m_cullable.SetDebugName(AZ::Name(AZStd::string::format("%s - objectId: %u", m_model->GetModelAsset()->GetName().GetCStr(), m_objectId.GetIndex())));
#endif

            m_cullableNeedsRebuild = false;
            m_cullBoundsNeedsUpdate = true;
        }

        void MeshDataInstance::UpdateCullBounds(const TransformServiceFeatureProcessor* transformService)
        {
            AZ_PROFILE_FUNCTION(Debug::ProfileCategory::AzRender);
            AZ_Assert(m_cullBoundsNeedsUpdate, "This function only needs to be called if the culling bounds need to be rebuilt");
            AZ_Assert(m_model, "The model has not finished loading yet");

            Transform localToWorld = transformService->GetTransformForId(m_objectId);
            Vector3 nonUniformScale = transformService->GetNonUniformScaleForId(m_objectId);

            Vector3 center;
            float radius;
            Aabb localAabb = m_model->GetAabb();
            localAabb.MultiplyByScale(nonUniformScale);

            localAabb.GetTransformedAabb(localToWorld).GetAsSphere(center, radius);

            m_cullable.m_cullData.m_boundingSphere = Sphere(center, radius);
            m_cullable.m_cullData.m_boundingObb = localAabb.GetTransformedObb(localToWorld);
            m_cullable.m_cullData.m_visibilityEntry.m_boundingVolume = localAabb.GetTransformedAabb(localToWorld);
            m_cullable.m_cullData.m_visibilityEntry.m_userData = &m_cullable;
            m_cullable.m_cullData.m_visibilityEntry.m_typeFlags = AzFramework::VisibilityEntry::TYPE_RPI_Cullable;
            m_scene->GetCullingScene()->RegisterOrUpdateCullable(m_cullable);

            m_cullBoundsNeedsUpdate = false;
        }

        void MeshDataInstance::SelectMotionVectorShader(Data::Instance<RPI::Material> material)
        {
            // Two motion vector shaders are defined in the material for static mesh (only animated by transform matrix)
            // and skinned mesh (per vertex animation) respectively, it's because they have different input signatures
            // (skinned mesh needs two streaming channels while static mesh only needs one) that cannot be addressed by shader option
            // itself. Therefore this function is used to pick one to use and disable the other one depending on the type of the mesh
            // so it won't cause errors due to missing input streaming channel.

            //[GFX TODO][ATOM-4726] Replace this with a "isSkinnedMesh" external material property and a functor that enables/disables the appropriate shader
            for (auto& shaderItem : material->GetShaderCollection())
            {
                if (shaderItem.GetShaderAsset()->GetName() == Name{ "StaticMeshMotionVector" } && m_skinnedMeshWithMotion)
                {
                    shaderItem.SetEnabled(false);
                }
                 
                if (shaderItem.GetShaderAsset()->GetName() == Name{ "SkinnedMeshMotionVector" } && (!m_skinnedMeshWithMotion))
                {
                    shaderItem.SetEnabled(false);
                }
            }
        }

        void MeshDataInstance::UpdateObjectSrg()
        {
            if (!m_shaderResourceGroup)
            {
                return;
            }

            ReflectionProbeFeatureProcessor* reflectionProbeFeatureProcessor = m_scene->GetFeatureProcessor<ReflectionProbeFeatureProcessor>();

            if (reflectionProbeFeatureProcessor && (m_useForwardPassIblSpecular || m_hasForwardPassIblSpecularMaterial))
            {
                // retrieve probe constant indices
                AZ::RHI::ShaderInputConstantIndex posConstantIndex = m_shaderResourceGroup->FindShaderInputConstantIndex(Name("m_reflectionProbeData.m_aabbPos"));
                AZ_Error("MeshDataInstance", posConstantIndex.IsValid(), "Failed to find ReflectionProbe constant index");

                AZ::RHI::ShaderInputConstantIndex outerAabbMinConstantIndex = m_shaderResourceGroup->FindShaderInputConstantIndex(Name("m_reflectionProbeData.m_outerAabbMin"));
                AZ_Error("MeshDataInstance", outerAabbMinConstantIndex.IsValid(), "Failed to find ReflectionProbe constant index");

                AZ::RHI::ShaderInputConstantIndex outerAabbMaxConstantIndex = m_shaderResourceGroup->FindShaderInputConstantIndex(Name("m_reflectionProbeData.m_outerAabbMax"));
                AZ_Error("MeshDataInstance", outerAabbMaxConstantIndex.IsValid(), "Failed to find ReflectionProbe constant index");

                AZ::RHI::ShaderInputConstantIndex innerAabbMinConstantIndex = m_shaderResourceGroup->FindShaderInputConstantIndex(Name("m_reflectionProbeData.m_innerAabbMin"));
                AZ_Error("MeshDataInstance", innerAabbMinConstantIndex.IsValid(), "Failed to find ReflectionProbe constant index");

                AZ::RHI::ShaderInputConstantIndex innerAabbMaxConstantIndex = m_shaderResourceGroup->FindShaderInputConstantIndex(Name("m_reflectionProbeData.m_innerAabbMax"));
                AZ_Error("MeshDataInstance", innerAabbMaxConstantIndex.IsValid(), "Failed to find ReflectionProbe constant index");

                AZ::RHI::ShaderInputConstantIndex useReflectionProbeConstantIndex = m_shaderResourceGroup->FindShaderInputConstantIndex(Name("m_reflectionProbeData.m_useReflectionProbe"));
                AZ_Error("MeshDataInstance", useReflectionProbeConstantIndex.IsValid(), "Failed to find ReflectionProbe constant index");

                AZ::RHI::ShaderInputConstantIndex useParallaxCorrectionConstantIndex = m_shaderResourceGroup->FindShaderInputConstantIndex(Name("m_reflectionProbeData.m_useParallaxCorrection"));
                AZ_Error("MeshDataInstance", useParallaxCorrectionConstantIndex.IsValid(), "Failed to find ReflectionProbe constant index");

                // retrieve probe cubemap index
                Name reflectionCubeMapImageName = Name("m_reflectionProbeCubeMap");
                RHI::ShaderInputImageIndex reflectionCubeMapImageIndex = m_shaderResourceGroup->FindShaderInputImageIndex(reflectionCubeMapImageName);
                AZ_Error("MeshDataInstance", reflectionCubeMapImageIndex.IsValid(), "Failed to find shader image index [%s]", reflectionCubeMapImageName.GetCStr());

                // retrieve the list of probes that contain the centerpoint of the mesh
                TransformServiceFeatureProcessor* transformServiceFeatureProcessor = m_scene->GetFeatureProcessor<TransformServiceFeatureProcessor>();
                Transform transform = transformServiceFeatureProcessor->GetTransformForId(m_objectId);

                ReflectionProbeFeatureProcessor::ReflectionProbeVector reflectionProbes;
                reflectionProbeFeatureProcessor->FindReflectionProbes(transform.GetTranslation(), reflectionProbes);

                if (!reflectionProbes.empty() && reflectionProbes[0])
                {
                    m_shaderResourceGroup->SetConstant(posConstantIndex, reflectionProbes[0]->GetPosition());
                    m_shaderResourceGroup->SetConstant(outerAabbMinConstantIndex, reflectionProbes[0]->GetOuterAabbWs().GetMin());
                    m_shaderResourceGroup->SetConstant(outerAabbMaxConstantIndex, reflectionProbes[0]->GetOuterAabbWs().GetMax());
                    m_shaderResourceGroup->SetConstant(innerAabbMinConstantIndex, reflectionProbes[0]->GetInnerAabbWs().GetMin());
                    m_shaderResourceGroup->SetConstant(innerAabbMaxConstantIndex, reflectionProbes[0]->GetInnerAabbWs().GetMax());
                    m_shaderResourceGroup->SetConstant(useReflectionProbeConstantIndex, true);
                    m_shaderResourceGroup->SetConstant(useParallaxCorrectionConstantIndex, reflectionProbes[0]->GetUseParallaxCorrection());

                    m_shaderResourceGroup->SetImage(reflectionCubeMapImageIndex, reflectionProbes[0]->GetCubeMapImage());
                }
                else
                {
                    m_shaderResourceGroup->SetConstant(useReflectionProbeConstantIndex, false);
                }
            }

            m_shaderResourceGroup->Compile();
            m_objectSrgNeedsUpdate = false;
        }

        bool MeshDataInstance::MaterialRequiresForwardPassIblSpecular(Data::Instance<RPI::Material> material) const
        {
            // look for a shader that has the o_materialUseForwardPassIBLSpecular option set
            // Note: this should be changed to have the material automatically set the forwardPassIBLSpecular
            // property and look for that instead of the shader option.
            // [GFX TODO][ATOM-5040] Address Property Metadata Feedback Loop
            for (auto& shaderItem : material->GetShaderCollection())
            {
                if (shaderItem.IsEnabled())
                {
                    RPI::ShaderOptionIndex index = shaderItem.GetShaderOptionGroup().GetShaderOptionLayout()->FindShaderOptionIndex(Name{ "o_materialUseForwardPassIBLSpecular" });
                    if (index.IsValid())
                    {
                        RPI::ShaderOptionValue value = shaderItem.GetShaderOptionGroup().GetValue(Name{ "o_materialUseForwardPassIBLSpecular" });
                        if (value.GetIndex() == 1)
                        {
                            return true;
                        }
                    }

                }
            }

            return false;
        }
    } // namespace Render
} // namespace AZ<|MERGE_RESOLUTION|>--- conflicted
+++ resolved
@@ -777,17 +777,14 @@
 
                 // retrieve vertex/index buffers
                 RPI::ModelLod::StreamBufferViewList streamBufferViews;
-<<<<<<< HEAD
                 [[maybe_unused]] bool result = modelLod->GetStreamsForMesh(
                     inputStreamLayout,
                     streamBufferViews,
+                    nullptr,
                     shaderInputContract,
                     meshIndex,
                     materialAssignment.m_matModUvOverrides,
                     material->GetAsset()->GetMaterialTypeAsset()->GetUvNameMap());
-=======
-                [[maybe_unused]] bool result = modelLod->GetStreamsForMesh(inputStreamLayout, streamBufferViews, nullptr, shaderInputContract, meshIndex);
->>>>>>> 9b1be433
                 AZ_Assert(result, "Failed to retrieve mesh stream buffer views");
 
                 // note that the element count is the size of the entire buffer, even though this mesh may only
