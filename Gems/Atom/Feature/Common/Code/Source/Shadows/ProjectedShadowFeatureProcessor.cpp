/*
 * Copyright (c) Contributors to the Open 3D Engine Project.
 * For complete copyright and license terms please see the LICENSE at the root of this distribution.
 *
 * SPDX-License-Identifier: Apache-2.0 OR MIT
 *
 */

#include <Shadows/ProjectedShadowFeatureProcessor.h>

#include <AzCore/Math/MatrixUtils.h>
#include <AzCore/Name/NameDictionary.h>
#include <Math/GaussianMathFilter.h>
#include <Atom/RHI/DrawPacketBuilder.h>
#include <Atom/RHI/RHISystemInterface.h>
#include <Atom/RHI.Reflect/InputStreamLayoutBuilder.h>
#include <Atom/RPI.Public/RenderPipeline.h>
#include <Atom/RPI.Public/RPISystemInterface.h>
#include <Atom/RPI.Public/Scene.h>
#include <Atom/RPI.Public/View.h>
#include <Atom/RPI.Public/Image/ImageSystemInterface.h>
#include <Atom/RPI.Public/Pass/PassSystem.h>
#include <Atom/RPI.Public/Pass/PassFilter.h>
#include <Atom/RPI.Public/Shader/Shader.h>
#include <Atom/RPI.Reflect/Asset/AssetUtils.h>
#include <Atom/Feature/Mesh/MeshCommon.h>
#include <CoreLights/Shadow.h>

namespace AZ::Render
{
    namespace
    {
        AZ_CVAR(
            bool,
            r_cullShadowmapOutsideViewFrustum,
            true,
            nullptr,
            AZ::ConsoleFunctorFlags::DontReplicate | AZ::ConsoleFunctorFlags::DontDuplicate,
            "If set, enables filtering of shadow maps that are outside of the view frustum.");

        bool IsShadowmapCullingEnabled()
        {
            bool cullShadowmapOutsideViewFrustum = true;
            if (auto* console = AZ::Interface<AZ::IConsole>::Get())
            {
                console->GetCvarValue("r_cullShadowmapOutsideViewFrustum", cullShadowmapOutsideViewFrustum);
            }
            return cullShadowmapOutsideViewFrustum;
        }

        bool IsLightInsideAnyViewFrustum(AZStd::span<AZ::Frustum> viewFrustums, const AZ::Vector3& lightPosition, float attenuationRadius)
        {
            return std::any_of(
                viewFrustums.begin(),
                viewFrustums.end(),
                [lightPosition, attenuationRadius](const AZ::Frustum& viewFrustum)
                {
                    return viewFrustum.IntersectSphere(lightPosition, attenuationRadius) != AZ::IntersectResult::Exterior;
                });
        }

    } // namespace

    void ProjectedShadowFeatureProcessor::Reflect(ReflectContext* context)
    {
        if (auto* serializeContext = azrtti_cast<SerializeContext*>(context))
        {
            serializeContext
                ->Class<ProjectedShadowFeatureProcessor, FeatureProcessor>()
                ->Version(0);
        }
    }
    
    void ProjectedShadowFeatureProcessor::Activate()
    {
        const RHI::ShaderResourceGroupLayout* viewSrgLayout = RPI::RPISystemInterface::Get()->GetViewSrgLayout().get();

        GpuBufferHandler::Descriptor desc;

        desc.m_bufferName = "ProjectedShadowBuffer";
        desc.m_bufferSrgName = "m_projectedShadows";
        desc.m_elementCountSrgName = "";
        desc.m_elementSize = sizeof(ShadowData);
        desc.m_srgLayout = viewSrgLayout;

        m_shadowBufferHandler = GpuBufferHandler(desc);
        
        desc.m_bufferName = "ProjectedFilterParamsBuffer";
        desc.m_bufferSrgName = "m_projectedFilterParams";
        desc.m_elementCountSrgName = "";
        desc.m_elementSize = sizeof(EsmShadowmapsPass::FilterParameter);
        desc.m_srgLayout = viewSrgLayout;

        m_filterParamBufferHandler = GpuBufferHandler(desc);

        EnableSceneNotification();
    }
    
    void ProjectedShadowFeatureProcessor::Deactivate()
    {
        DisableSceneNotification();

        m_shadowData.Clear();
        m_shadowBufferHandler.Release();
        m_filterParamBufferHandler.Release();

        m_shadowProperties.Clear();

        m_projectedShadowmapsPasses.clear();
        m_esmShadowmapsPasses.clear();
        m_primaryProjectedShadowmapsPass = nullptr;
        if (m_primaryEsmShadowmapsPass)
        {
            m_primaryEsmShadowmapsPass->SetEnabledComputation(false);
            m_primaryEsmShadowmapsPass = nullptr;
        }
    }

    ProjectedShadowFeatureProcessor::ShadowId ProjectedShadowFeatureProcessor::AcquireShadow()
    {
        // Reserve a new slot in m_shadowData
        size_t index = m_shadowData.Reserve();
        if (index >= std::numeric_limits<ShadowId::IndexType>::max())
        {
            m_shadowData.Release(index);
            return ShadowId::Null;
        }

        ShadowId id = ShadowId(aznumeric_cast<ShadowId::IndexType>(index));
        InitializeShadow(id);

        return id;
    }

    void ProjectedShadowFeatureProcessor::ReleaseShadow(ShadowId id)
    {
        if (id.IsValid())
        {
            auto& shadowProperty = GetShadowPropertyFromShadowId(id);
            if (m_primaryProjectedShadowmapsPass)
            {
                m_primaryProjectedShadowmapsPass->QueueRemoveChild(shadowProperty.m_shadowmapPass);
            }
            m_shadowProperties.RemoveData(&shadowProperty);
            m_shadowData.Release(id.GetIndex());
        }

        m_filterParameterNeedsUpdate = true;
        m_shadowmapPassNeedsUpdate = true;
    }

    void ProjectedShadowFeatureProcessor::SetShadowTransform(ShadowId id, Transform transform)
    {
        ShadowProperty& shadowProperty = GetShadowPropertyFromShadowId(id);
        shadowProperty.m_desc.m_transform = transform;
        UpdateShadowView(shadowProperty);
    }
    
    void ProjectedShadowFeatureProcessor::SetNearFarPlanes(ShadowId id, float nearPlaneDistance, float farPlaneDistance)
    {
        AZ_Assert(id.IsValid(), "Invalid ShadowId passed to ProjectedShadowFeatureProcessor::SetFrontBackPlanes().");
        
        ShadowProperty& shadowProperty = GetShadowPropertyFromShadowId(id);
        shadowProperty.m_desc.m_nearPlaneDistance = GetMax(nearPlaneDistance, 0.0001f);
        shadowProperty.m_desc.m_farPlaneDistance = GetMax(farPlaneDistance, nearPlaneDistance + 0.0001f);
        UpdateShadowView(shadowProperty);
    }
    
    void ProjectedShadowFeatureProcessor::SetAspectRatio(ShadowId id, float aspectRatio)
    {
        AZ_Assert(id.IsValid(), "Invalid ShadowId passed to ProjectedShadowFeatureProcessor::SetAspectRatio().");
        
        ShadowProperty& shadowProperty = GetShadowPropertyFromShadowId(id);
        shadowProperty.m_desc.m_aspectRatio = aspectRatio;
        UpdateShadowView(shadowProperty);
    }

    void ProjectedShadowFeatureProcessor::SetFieldOfViewY(ShadowId id, float fieldOfViewYRadians)
    {
        AZ_Assert(id.IsValid(), "Invalid ShadowId passed to ProjectedShadowFeatureProcessor::SetFieldOfViewY().");
        
        ShadowProperty& shadowProperty = GetShadowPropertyFromShadowId(id);
        shadowProperty.m_desc.m_fieldOfViewYRadians = fieldOfViewYRadians;
        UpdateShadowView(shadowProperty);
    }

    void ProjectedShadowFeatureProcessor::SetShadowBias(ShadowId id, float bias)
    {
        AZ_Assert(id.IsValid(), "Invalid ShadowId passed to ProjectedShadowFeatureProcessor::SetShadowBias().");
        
        ShadowProperty& shadowProperty = GetShadowPropertyFromShadowId(id);
        shadowProperty.m_bias = bias;
    }

    void ProjectedShadowFeatureProcessor::SetNormalShadowBias(ShadowId id, float normalShadowBias)
    {
        AZ_Assert(id.IsValid(), "Invalid ShadowId passed to ProjectedShadowFeatureProcessor::SetNormalShadowBias().");

        ShadowData& shadowData = m_shadowData.GetElement<ShadowDataIndex>(id.GetIndex());
        shadowData.m_normalShadowBias = normalShadowBias;
        m_deviceBufferNeedsUpdate = true;
    }

    void ProjectedShadowFeatureProcessor::SetShadowmapMaxResolution(ShadowId id, ShadowmapSize size)
    {
        AZ_Assert(id.IsValid(), "Invalid ShadowId passed to ProjectedShadowFeatureProcessor::SetShadowmapMaxResolution().");
        AZ_Assert(size != ShadowmapSize::None, "Shadowmap size cannot be set to None, remove the shadow instead.");
        
        FilterParameter& esmData = m_shadowData.GetElement<FilterParamIndex>(id.GetIndex());
        esmData.m_shadowmapSize = aznumeric_cast<uint32_t>(size);
        
        m_deviceBufferNeedsUpdate = true;
        m_shadowmapPassNeedsUpdate = true;
        m_filterParameterNeedsUpdate = true;
    }
    
    void ProjectedShadowFeatureProcessor::SetEsmExponent(ShadowId id, float exponent)
    {
        AZ_Assert(id.IsValid(), "Invalid ShadowId passed to ProjectedShadowFeatureProcessor::SetEsmExponent().");
        ShadowData& shadowData = m_shadowData.GetElement<ShadowDataIndex>(id.GetIndex());
        shadowData.m_esmExponent = exponent;
        m_deviceBufferNeedsUpdate = true;
        m_filterParameterNeedsUpdate = true;
    }

    void ProjectedShadowFeatureProcessor::SetShadowFilterMethod(ShadowId id, ShadowFilterMethod method)
    {
        AZ_Assert(id.IsValid(), "Invalid ShadowId passed to ProjectedShadowFeatureProcessor::SetShadowFilterMethod().");
        
        ShadowProperty& shadowProperty = GetShadowPropertyFromShadowId(id);
        ShadowData& shadowData = m_shadowData.GetElement<ShadowDataIndex>(id.GetIndex());
        shadowData.m_shadowFilterMethod = aznumeric_cast<uint32_t>(method);

        UpdateShadowView(shadowProperty);
        
        m_shadowmapPassNeedsUpdate = true;
        m_filterParameterNeedsUpdate = true;
    }
    
    void ProjectedShadowFeatureProcessor::SetFilteringSampleCount(ShadowId id, uint16_t count)
    {
        AZ_Assert(id.IsValid(), "Invalid ShadowId passed to ProjectedShadowFeatureProcessor::SetFilteringSampleCount().");
        
        AZ_Warning("ProjectedShadowFeatureProcessor", count <= Shadow::MaxPcfSamplingCount, "Sampling count exceed the limit.");
        count = GetMin(count, Shadow::MaxPcfSamplingCount);
        
        ShadowData& shadowData = m_shadowData.GetElement<ShadowDataIndex>(id.GetIndex());
        shadowData.m_filteringSampleCount = count;

        m_deviceBufferNeedsUpdate = true;
    }

    void ProjectedShadowFeatureProcessor::SetUseCachedShadows(ShadowId id, bool useCachedShadows)
    {
        AZ_Assert(id.IsValid(), "Invalid ShadowId passed to ProjectedShadowFeatureProcessor::SetUseCachedShadows().");
        ShadowProperty& shadowProperty = GetShadowPropertyFromShadowId(id);
        shadowProperty.m_useCachedShadows = useCachedShadows;
        m_shadowmapPassNeedsUpdate = true;
    }

    void ProjectedShadowFeatureProcessor::SetShadowProperties(ShadowId id, const ProjectedShadowDescriptor& descriptor)
    {
        AZ_Assert(id.IsValid(), "Invalid ShadowId passed to ProjectedShadowFeatureProcessor::SetShadowProperties().");
        ShadowProperty& shadowProperty = GetShadowPropertyFromShadowId(id);

        if (shadowProperty.m_desc != descriptor)
        {
            shadowProperty.m_desc = descriptor;
            UpdateShadowView(shadowProperty);
            // Don't set m_shadowmapPassNeedsUpdate=true here because that would cause the pass to rebuild every time a light moves
            // Don't set m_filterParameterNeedsUpdate=true here because that's handled by UpdateShadowView(), and only when filtering is relevant
        }
    }
    
    auto ProjectedShadowFeatureProcessor::GetShadowProperties(ShadowId id) -> const ProjectedShadowDescriptor&
    {
        AZ_Assert(id.IsValid(), "Invalid ShadowId passed to ProjectedShadowFeatureProcessor::GetShadowProperties().");
        return GetShadowPropertyFromShadowId(id).m_desc;
    }

    void ProjectedShadowFeatureProcessor::UpdateShadowView(ShadowProperty& shadowProperty)
    {
        const ProjectedShadowDescriptor& desc = shadowProperty.m_desc;
        float nearDist = desc.m_nearPlaneDistance;
        float farDist = desc.m_farPlaneDistance;

        // Adjust the near plane if it's too close to ensure accuracy.
        constexpr float NearFarRatio = 1000.0f;
        const float minDist = desc.m_farPlaneDistance / NearFarRatio;
        nearDist = GetMax(minDist, nearDist); 

        Matrix4x4 viewToClipMatrix;
        MakePerspectiveFovMatrixRH(
            viewToClipMatrix,
            GetMax(desc.m_fieldOfViewYRadians, MinimumFieldOfView),
            desc.m_aspectRatio,
            nearDist,
            farDist);

        RPI::ViewPtr view = shadowProperty.m_shadowmapView;
        view->SetViewToClipMatrix(viewToClipMatrix);
        view->SetCameraTransform(Matrix3x4::CreateFromTransform(desc.m_transform));

        ShadowData& shadowData = m_shadowData.GetElement<ShadowDataIndex>(shadowProperty.m_shadowId.GetIndex());

        // Adjust the manually set bias to a more appropriate range for the shader. Scale the bias by the
        // near plane so that the bias appears consistent as other light properties change.
        shadowData.m_bias = nearDist * shadowProperty.m_bias * 0.01f;
        
        FilterParameter& esmData = m_shadowData.GetElement<FilterParamIndex>(shadowProperty.m_shadowId.GetIndex());

        // Set parameters to calculate linear depth if ESM is used.
        esmData.m_nf = nearDist * farDist;
        esmData.m_f_n = farDist - nearDist;
        esmData.m_f = farDist;
        esmData.m_isEnabled = FilterMethodIsEsm(shadowData);
        m_filterParameterNeedsUpdate = m_filterParameterNeedsUpdate || esmData.m_isEnabled;

        // Set depth bias matrix.
        const Matrix4x4& worldToLightClipMatrix = view->GetWorldToClipMatrix();
        const Matrix4x4 depthBiasMatrix = Shadow::GetClipToShadowmapTextureMatrix() * worldToLightClipMatrix;
        shadowData.m_depthBiasMatrix = depthBiasMatrix;
        
        shadowData.m_unprojectConstants[0] = view->GetViewToClipMatrix().GetRow(2).GetElement(2);
        shadowData.m_unprojectConstants[1] = view->GetViewToClipMatrix().GetRow(2).GetElement(3);

        if (shadowProperty.m_useCachedShadows && m_primaryProjectedShadowmapsPass)
        {
            shadowProperty.m_shadowmapPass->ForceRenderNextFrame();
        }

        m_deviceBufferNeedsUpdate = true;
    }

    void ProjectedShadowFeatureProcessor::InitializeShadow(ShadowId shadowId)
    {
        m_deviceBufferNeedsUpdate = true;
        m_shadowmapPassNeedsUpdate = true;
        
        // Reserve a slot in m_shadowProperties, and store that index in m_shadowData's second vector
        uint16_t shadowPropertyIndex = m_shadowProperties.GetFreeSlotIndex();
        m_shadowData.GetElement<ShadowPropertyIdIndex>(shadowId.GetIndex()) = shadowPropertyIndex;

        ShadowProperty& shadowProperty = m_shadowProperties.GetData(shadowPropertyIndex);
        shadowProperty.m_shadowId = shadowId;

        Name viewName(AZStd::string::format("ProjectedShadowView (shadowId:%d)", shadowId.GetIndex()));
        shadowProperty.m_shadowmapView = RPI::View::CreateView(viewName, RPI::View::UsageShadow);

        UpdateShadowView(shadowProperty);

        if (m_primaryProjectedShadowmapsPass)
        {
            shadowProperty.m_shadowmapPass = CreateShadowmapPass(shadowId.GetIndex());
            m_primaryProjectedShadowmapsPass->QueueAddChild(shadowProperty.m_shadowmapPass);
        }
    }
        
    void ProjectedShadowFeatureProcessor::OnRenderPipelineChanged([[maybe_unused]] RPI::RenderPipeline* renderPipeline,
            [[maybe_unused]] RPI::SceneNotification::RenderPipelineChangeType changeType)
    {
        if (changeType == RPI::SceneNotification::RenderPipelineChangeType::Removed)
        {
            // Check for cases where the pipeline containing the primary render passes has been removed, which means the pointers
            // to those passes are no longer valid.
            CheckRemovePrimaryPasses(renderPipeline);
        }
        if (changeType == RPI::SceneNotification::RenderPipelineChangeType::Removed || changeType == RPI::SceneNotification::RenderPipelineChangeType::PassChanged)
        {
            RemoveCachedPasses(renderPipeline);
        }
        if (changeType == RPI::SceneNotification::RenderPipelineChangeType::Added || changeType == RPI::SceneNotification::RenderPipelineChangeType::PassChanged)
        {
            CachePasses(renderPipeline);
        }

        // Check to see if the primary passes have changed, and if so removes the children from the old primary pass and creates them
        // on the new primary pass. This is necessary if an earlier render pipeline adds or removes references to the shadow map
        // passes, forcing this feature processor to change which pipeline it uses to render shadows for all pipelines in the scene.
        UpdatePrimaryPasses();
    }

    void ProjectedShadowFeatureProcessor::CheckRemovePrimaryPasses(RPI::RenderPipeline* renderPipeline)
    {
        auto projItr = m_projectedShadowmapsPasses.find(renderPipeline);
        if (projItr != m_projectedShadowmapsPasses.end() && projItr->second == m_primaryProjectedShadowmapsPass)
        {
            m_primaryProjectedShadowmapsPass = nullptr;
        }
        auto esmItr = m_esmShadowmapsPasses.find(renderPipeline);
        if (esmItr != m_esmShadowmapsPasses.end() && esmItr->second == m_primaryEsmShadowmapsPass)
        {
            m_primaryEsmShadowmapsPass = nullptr;
        }
    }

    void ProjectedShadowFeatureProcessor::RemoveCachedPasses(RPI::RenderPipeline* renderPipeline)
    {
        m_projectedShadowmapsPasses.erase(renderPipeline);
        m_esmShadowmapsPasses.erase(renderPipeline);

        // Handle the case where the render pipeline containing the primary projected shadow pass is changed, and the
        // projected shadow pass was altered or removed as part of that change.
        if (renderPipeline == m_primaryShadowPipeline && m_primaryProjectedShadowmapsPass != nullptr)
        {
            RPI::PassFilter projectedPassFilter = RPI::PassFilter::CreateWithTemplateName(AZ_NAME_LITERAL("ProjectedShadowmapsTemplate"), renderPipeline);
            bool primaryPassChanged = true;
            RPI::PassSystemInterface::Get()->ForEachPass(projectedPassFilter,
                [&](RPI::Pass* pass) -> RPI::PassFilterExecutionFlow
                {
                    primaryPassChanged = m_primaryProjectedShadowmapsPass != pass;
                    return RPI::PassFilterExecutionFlow::StopVisitingPasses;
                }
            );
            if (primaryPassChanged)
            {
                m_primaryProjectedShadowmapsPass = nullptr;

                // Check to see if the esm pass still exists on this pipeline. If so, turn it off before setting the pointer to null.
                RPI::PassFilter esmPassFilter = RPI::PassFilter::CreateWithTemplateName(AZ_NAME_LITERAL("EsmShadowmapsTemplate"), renderPipeline);
                RPI::PassSystemInterface::Get()->ForEachPass(esmPassFilter,
                    [&](RPI::Pass* pass) -> RPI::PassFilterExecutionFlow
                    {
                        if (pass == m_primaryEsmShadowmapsPass)
                        {
                            m_primaryEsmShadowmapsPass->SetEnabledComputation(false);
                        }
                        return RPI::PassFilterExecutionFlow::StopVisitingPasses;
                    }
                );
                m_primaryEsmShadowmapsPass = nullptr;
            }
        }
    }

    void ProjectedShadowFeatureProcessor::CachePasses(RPI::RenderPipeline* renderPipeline)
    {
        // Find the Projected Shadow pass in a given render pipeline and update it.
        RPI::PassFilter projectedPassFilter = RPI::PassFilter::CreateWithTemplateName(AZ_NAME_LITERAL("ProjectedShadowmapsTemplate"), renderPipeline);
        RPI::PassSystemInterface::Get()->ForEachPass(projectedPassFilter,
            [&](RPI::Pass* pass) -> RPI::PassFilterExecutionFlow
            {
                if (m_projectedShadowmapsPasses.contains(renderPipeline))
                {
                    AZ_Error("ProjectedShadowFeatureProcessor", false, "Found multiple projected shadowmap passes in pipeline.");
                    return RPI::PassFilterExecutionFlow::StopVisitingPasses;
                }
                ProjectedShadowmapsPass* shadowmapPass = static_cast<ProjectedShadowmapsPass*>(pass);
                shadowmapPass->SetAtlasAttachmentImage(m_atlasImage);
                m_projectedShadowmapsPasses[renderPipeline] = shadowmapPass;

                return RPI::PassFilterExecutionFlow::ContinueVisitingPasses; // continue to check for multiple (error case)
            }
        );

        // Find the ESM shadow pass in a given render pipeline and update it.
        RPI::PassFilter esmPassFilter = RPI::PassFilter::CreateWithTemplateName(AZ_NAME_LITERAL("EsmShadowmapsTemplate"), renderPipeline);
        RPI::PassSystemInterface::Get()->ForEachPass(esmPassFilter,
            [&](RPI::Pass* pass) -> RPI::PassFilterExecutionFlow
            {
                EsmShadowmapsPass* esmShadowmapsPass = static_cast<EsmShadowmapsPass*>(pass);
                if (esmShadowmapsPass->GetLightTypeName() == Name("projected"))
                {
                    if (m_esmShadowmapsPasses.contains(renderPipeline))
                    {
                        AZ_Error("ProjectedShadowFeatureProcessor", false, "Found multiple esm shadowmap passes for projected shadows in pipeline.");
                        return RPI::PassFilterExecutionFlow::StopVisitingPasses;
                    }
                    m_esmShadowmapsPasses[renderPipeline] = esmShadowmapsPass;
                    if (esmShadowmapsPass != m_primaryEsmShadowmapsPass)
                    {
                        esmShadowmapsPass->SetEnabledComputation(false);
                    }
                    esmShadowmapsPass->SetAtlasAttachmentImage(m_esmAtlasImage);
                }
                return RPI::PassFilterExecutionFlow::ContinueVisitingPasses; // continue to check for multiple (error case)
            }
        );
    }

    void ProjectedShadowFeatureProcessor::UpdatePrimaryPasses()
    {
        // Find a new m_primaryProjectedShadowmapsPass. This needs to be the first ProjectedShadowmapsPass
        // in the list of pipelines to ensure it calculates the shadows before any other pipelines need it.
        bool found = false;
        for (RPI::RenderPipelinePtr pipeline : GetParentScene()->GetRenderPipelines())
        {
            auto itr = m_projectedShadowmapsPasses.find(pipeline.get());
            if (itr != m_projectedShadowmapsPasses.end())
            {
                ProjectedShadowmapsPass* pass = itr->second;
                if (m_primaryProjectedShadowmapsPass != pass)
                {
                    if (m_primaryProjectedShadowmapsPass != nullptr)
                    {
                        for (RPI::Ptr<RPI::Pass> child : m_primaryProjectedShadowmapsPass->GetChildren())
                        {
                            child->QueueForRemoval();
                        }
                    }
                    m_primaryProjectedShadowmapsPass = pass;

                    for (auto& shadowProperty : m_shadowProperties.GetDataVector())
                    {
                        size_t shadowIndex = shadowProperty.m_shadowId.GetIndex();
                        shadowProperty.m_shadowmapPass = CreateShadowmapPass(shadowIndex);
                        m_primaryProjectedShadowmapsPass->QueueAddChild(shadowProperty.m_shadowmapPass);
                    }
                }
                m_primaryShadowPipeline = pipeline.get();
                found = true;
                break;
            }
        }
        if (!found)
        {
            m_primaryProjectedShadowmapsPass = nullptr;
            m_primaryShadowPipeline = nullptr;
        }

        if (found && m_esmShadowmapsPasses.contains(m_primaryProjectedShadowmapsPass->GetRenderPipeline()))
        {
            // Update the primary esm pass to be the one that's on the same pipeline as the primary projected shadowmaps pass.
            EsmShadowmapsPass* firstEsmShadomapsPass = m_esmShadowmapsPasses.at(m_primaryProjectedShadowmapsPass->GetRenderPipeline());
            if (firstEsmShadomapsPass != m_primaryEsmShadowmapsPass)
            {
                if (m_primaryEsmShadowmapsPass != nullptr)
                {
                    m_primaryEsmShadowmapsPass->SetEnabledComputation(false);
                }
                m_primaryEsmShadowmapsPass = firstEsmShadomapsPass;

                // This will enable computation of the primary esm shadow pass later if necessary.
                m_filterParameterNeedsUpdate = m_shadowProperties.GetDataCount() > 0;
            }
        }
        else if (m_primaryEsmShadowmapsPass != nullptr)
        {
            // Either there's no primary projected shadowmaps pass, or there is but there's no esm pass on the same pipeline, so disable
            // the primary esm pass if necessary.
            RPI::PassFilter esmPassFilter = RPI::PassFilter::CreateWithTemplateName(AZ_NAME_LITERAL("EsmShadowmapsTemplate"), m_primaryShadowPipeline);
            RPI::PassSystemInterface::Get()->ForEachPass(esmPassFilter,
                [&](RPI::Pass* pass) -> RPI::PassFilterExecutionFlow
                {
                    if (pass == m_primaryEsmShadowmapsPass)
                    {
                        m_primaryEsmShadowmapsPass->SetEnabledComputation(false);
                    }
                    return RPI::PassFilterExecutionFlow::StopVisitingPasses;
                }
            );
            m_primaryEsmShadowmapsPass = nullptr;
        }

        if (m_primaryProjectedShadowmapsPass && !m_clearShadowDrawPacket)
        {
            CreateClearShadowDrawPacket();
        }

        m_shadowmapPassNeedsUpdate = true;
    }
    
    void ProjectedShadowFeatureProcessor::UpdateFilterParameters()
    {
        if (m_filterParameterNeedsUpdate)
        {
            UpdateEsmPassEnabled();
            SetFilterParameterToPass();
            m_filterParameterNeedsUpdate = false;
        }
    }
    
    void ProjectedShadowFeatureProcessor::UpdateEsmPassEnabled()
    {
        if (m_primaryEsmShadowmapsPass == nullptr)
        {
            return;
        }

        bool anyShadowsUseEsm = false;
        for (const auto& shadowProperty : m_shadowProperties.GetDataVector())
        {
            FilterParameter& esmData = m_shadowData.GetElement<FilterParamIndex>(shadowProperty.m_shadowId.GetIndex());
            ShadowData& shadowData = m_shadowData.GetElement<ShadowDataIndex>(shadowProperty.m_shadowId.GetIndex());
            if (esmData.m_isEnabled)
            {
                anyShadowsUseEsm = true;
                break;
            }
            // TODO: why do we set it multiple times?
            m_primaryEsmShadowmapsPass->SetEsmExponent(shadowData.m_esmExponent);
        }

        m_primaryEsmShadowmapsPass->SetEnabledComputation(anyShadowsUseEsm);
    }

    void ProjectedShadowFeatureProcessor::SetFilterParameterToPass()
    {
        static uint32_t nameIndex = 0;

        if (!m_primaryProjectedShadowmapsPass)
        {
            // If this pass doesn't exist, then do nothing.
            return;
        }

        // Create index table buffer.
        // [GFX TODO ATOM-14851] Should not be creating a new buffer here, just map the data or orphan with new data.
        const AZStd::string indexTableBufferName = AZStd::string::format("IndexTableBuffer(Projected) %d", nameIndex++);
        const Data::Instance<RPI::Buffer> indexTableBuffer = m_atlas.CreateShadowmapIndexTableBuffer(indexTableBufferName);

        m_filterParamBufferHandler.UpdateBuffer(m_shadowData.GetRawData<FilterParamIndex>(), static_cast<uint32_t>(m_shadowData.GetSize()));

        if (m_primaryEsmShadowmapsPass)
        {
            m_primaryEsmShadowmapsPass->SetShadowmapIndexTableBuffer(indexTableBuffer);
            m_primaryEsmShadowmapsPass->SetFilterParameterBuffer(m_filterParamBufferHandler.GetBuffer());
        }
    }

    void ProjectedShadowFeatureProcessor::Simulate(const FeatureProcessor::SimulatePacket& /*packet*/)
    {
        AZ_PROFILE_SCOPE(RPI, "ProjectedShadowFeatureProcessor: Simulate");

        if (m_shadowmapPassNeedsUpdate && m_primaryProjectedShadowmapsPass)
        {
            UpdateAtlas();
            UpdateShadowPasses();

            auto& shadowProperties = m_shadowProperties.GetDataVector();
            for (const auto& shadowProperty : shadowProperties)
            {
                const int16_t shadowIndexInSrg = shadowProperty.m_shadowId.GetIndex();
                ShadowData& shadowData = m_shadowData.GetElement<ShadowDataIndex>(shadowIndexInSrg);
                FilterParameter& filterData = m_shadowData.GetElement<FilterParamIndex>(shadowIndexInSrg);
                const ShadowmapAtlas::Origin origin = m_atlas.GetOrigin(shadowIndexInSrg);

                shadowData.m_shadowmapArraySlice = origin.m_arraySlice;
                filterData.m_shadowmapOriginInSlice = origin.m_originInSlice;
                m_deviceBufferNeedsUpdate = true;
            }

            if (m_primaryEsmShadowmapsPass != nullptr)
            {
                m_primaryEsmShadowmapsPass->QueueForBuildAndInitialization();
            }

            m_shadowmapPassNeedsUpdate = false;
        }

        // This has to be called after UpdateShadowmapSizes().
        UpdateFilterParameters();

        if (m_deviceBufferNeedsUpdate)
        {
            m_shadowBufferHandler.UpdateBuffer(m_shadowData.GetRawData<ShadowDataIndex>(), static_cast<uint32_t>(m_shadowData.GetSize()));
            m_deviceBufferNeedsUpdate = false;
        }

        // Turn off cached esm shadow maps for next frame
        for (const auto& shadowProperty : m_shadowProperties.GetDataVector())
        {
            if (shadowProperty.m_useCachedShadows)
            {
                FilterParameter& esmData = m_shadowData.GetElement<FilterParamIndex>(shadowProperty.m_shadowId.GetIndex());
                if (esmData.m_isEnabled != 0)
                {
                    esmData.m_isEnabled = false;
                    m_filterParameterNeedsUpdate = true;
                }
            }
        }
    }

    void ProjectedShadowFeatureProcessor::PrepareViews(
        const PrepareViewsPacket& prepareViewsPacket, AZStd::vector<AZStd::pair<RPI::PipelineViewTag, RPI::ViewPtr>>& outViews)
    {
        if (m_primaryProjectedShadowmapsPass != nullptr)
        {
            RPI::RenderPipeline* renderPipeline = m_primaryProjectedShadowmapsPass->GetRenderPipeline();
            if (renderPipeline)
            {
                AZStd::vector<AZ::Frustum> mainViewFrustums;
                for (const auto& [view, viewTag] : prepareViewsPacket.m_persistentViews)
                {
                    AZ::Frustum viewFrustum = AZ::Frustum::CreateFromMatrixColumnMajor(view->GetWorldToClipMatrix());
                    mainViewFrustums.push_back(viewFrustum);
                }
                bool cullShadowmapOutsideViewFrustum = IsShadowmapCullingEnabled();

                auto& shadowProperties = m_shadowProperties.GetDataVector();
                for (ShadowProperty& shadowProperty : shadowProperties)
                {
                    uint16_t shadowIndex = shadowProperty.m_shadowId.GetIndex();
                    const FilterParameter& filterData = m_shadowData.GetElement<FilterParamIndex>(shadowIndex);
                    if (filterData.m_shadowmapSize == aznumeric_cast<uint32_t>(ShadowmapSize::None))
                    {
                        continue;
                    }
                    auto lightPosition = shadowProperty.m_desc.m_transform.GetTranslation();
                    if (cullShadowmapOutsideViewFrustum &&
                        !IsLightInsideAnyViewFrustum(mainViewFrustums, lightPosition, shadowProperty.m_desc.m_farPlaneDistance))
                    {
                        continue;
                    }

                    const RPI::PipelineViewTag& viewTag = shadowProperty.m_shadowmapPass->GetPipelineViewTag();
                    const RHI::DrawListMask drawListMask = renderPipeline->GetDrawListMask(viewTag);
                    if (shadowProperty.m_shadowmapView->GetDrawListMask() != drawListMask)
                    {
                        shadowProperty.m_shadowmapView->Reset();
                        shadowProperty.m_shadowmapView->SetDrawListMask(drawListMask);
                    }

                    outViews.emplace_back(AZStd::make_pair(viewTag, shadowProperty.m_shadowmapView));
                }
            }
        }
    }
    
    void ProjectedShadowFeatureProcessor::Render(const FeatureProcessor::RenderPacket& packet)
    {
        AZ_PROFILE_SCOPE(RPI, "ProjectedShadowFeatureProcessor: Render");

        if (m_primaryProjectedShadowmapsPass != nullptr)
        {
            for (const RPI::ViewPtr& view : packet.m_views)
            {
                if (view->GetUsageFlags() & RPI::View::UsageFlags::UsageCamera)
                {
                    RPI::ShaderResourceGroup* srg = view->GetShaderResourceGroup().get();

                    float shadowMapAtlasSize = static_cast<float>(m_atlas.GetBaseShadowmapSize());

                    srg->SetConstant(m_shadowmapAtlasSizeIndex, shadowMapAtlasSize);
                    const float invShadowmapSize = 1.0f / shadowMapAtlasSize;
                    srg->SetConstant(m_invShadowmapAtlasSizeIndex, invShadowmapSize);

                    m_shadowBufferHandler.UpdateSrg(srg);
                    m_filterParamBufferHandler.UpdateSrg(srg);
                }
            }
        }
    }

    bool ProjectedShadowFeatureProcessor::FilterMethodIsEsm(const ShadowData& shadowData) const
    {
        return
            aznumeric_cast<ShadowFilterMethod>(shadowData.m_shadowFilterMethod) == ShadowFilterMethod::Esm ||
            aznumeric_cast<ShadowFilterMethod>(shadowData.m_shadowFilterMethod) == ShadowFilterMethod::EsmPcf;
    }
    
    auto ProjectedShadowFeatureProcessor::GetShadowPropertyFromShadowId(ShadowId id) -> ShadowProperty&
    {
        AZ_Assert(id.IsValid(), "Error: Invalid ShadowId");
        uint16_t shadowPropertyId = m_shadowData.GetElement<ShadowPropertyIdIndex>(id.GetIndex());
        return m_shadowProperties.GetData(shadowPropertyId);
    }

    void ProjectedShadowFeatureProcessor::CreateClearShadowDrawPacket()
    {
        // Force load of shader to clear shadow maps.
        const AZStd::string clearShadowShaderFilePath = "Shaders/Shadow/ClearShadow.azshader";
        Data::Asset<RPI::ShaderAsset> shaderAsset = RPI::AssetUtils::LoadCriticalAsset<RPI::ShaderAsset>
            (clearShadowShaderFilePath, RPI::AssetUtils::TraceLevel::Assert);

        m_clearShadowShader = RPI::Shader::FindOrCreate(shaderAsset);
        const RPI::ShaderVariant& variant = m_clearShadowShader->GetRootVariant();

        RHI::PipelineStateDescriptorForDraw pipelineStateDescriptor;
        variant.ConfigurePipelineState(pipelineStateDescriptor);

        [[maybe_unused]] bool foundPipelineState = GetParentScene()->ConfigurePipelineState(m_clearShadowShader->GetDrawListTag(), pipelineStateDescriptor);
        AZ_Assert(foundPipelineState, "Could not find pipeline state for ClearShadow shader's draw list '%s'", shaderAsset->GetDrawListName().GetCStr())

        RHI::InputStreamLayoutBuilder layoutBuilder;
        pipelineStateDescriptor.m_inputStreamLayout = layoutBuilder.End();

        const RHI::PipelineState* pipelineState = m_clearShadowShader->AcquirePipelineState(pipelineStateDescriptor);
        if (!pipelineState)
        {
            AZ_Assert(false, "Shader '%s'. Failed to acquire default pipeline state", shaderAsset->GetName().GetCStr());
            return;
        }

<<<<<<< HEAD
        m_geometryView.SetDrawArguments(RHI::DrawLinear(1, 0, 3, 0));

        RHI::DrawPacketBuilder drawPacketBuilder;
=======
        RHI::DrawPacketBuilder drawPacketBuilder{RHI::MultiDevice::AllDevices};
>>>>>>> 1c020c6c
        drawPacketBuilder.Begin(nullptr);
        drawPacketBuilder.SetGeometryView(&m_geometryView);

        RHI::DrawPacketBuilder::DrawRequest drawRequest;
        drawRequest.m_listTag = m_clearShadowShader->GetDrawListTag();
        drawRequest.m_pipelineState = pipelineState;
        drawRequest.m_sortKey = AZStd::numeric_limits<RHI::DrawItemSortKey>::min();

        drawPacketBuilder.AddDrawItem(drawRequest);
        m_clearShadowDrawPacket = drawPacketBuilder.End();
    }

    void ProjectedShadowFeatureProcessor::UpdateAtlas()
    {
        // Currently when something changes, the atlas is completely reset. This is ok when most shadows are dynamic,
        // but isn't ideal for cached shadows which will need to re-render on the next frame.

        m_atlas.Initialize();
        auto& shadowProperties = m_shadowProperties.GetDataVector();
        bool needsEsm = false;
        for (const auto& shadowProperty : shadowProperties)
        {
            uint16_t shadowIndex = shadowProperty.m_shadowId.GetIndex();
            FilterParameter& filterData = m_shadowData.GetElement<FilterParamIndex>(shadowIndex);
            needsEsm = needsEsm || filterData.m_isEnabled;
            m_atlas.SetShadowmapSize(shadowIndex, static_cast<ShadowmapSize>(filterData.m_shadowmapSize));
        }
        m_atlas.Finalize();

        auto createAtlas = [&](RHI::Format format, RHI::ImageBindFlags bindFlags, RHI::ImageAspectFlags aspectFlags, AZStd::string name)
            ->Data::Instance<RPI::AttachmentImage>
        {
            RHI::ImageDescriptor imageDescriptor;
            const uint32_t shadowmapSize = static_cast<uint32_t>(m_atlas.GetBaseShadowmapSize());
            imageDescriptor.m_size = RHI::Size(shadowmapSize, shadowmapSize, 1);
            imageDescriptor.m_format = format;
            imageDescriptor.m_arraySize = m_atlas.GetArraySliceCount();
            imageDescriptor.m_bindFlags |= bindFlags;
            imageDescriptor.m_sharedQueueMask = RHI::HardwareQueueClassMask::Graphics;

            // The ImageViewDescriptor must be specified to make sure the frame graph compiler doesn't treat this as a transient image.
            RHI::ImageViewDescriptor viewDesc = RHI::ImageViewDescriptor::Create(imageDescriptor.m_format, 0, 0);
            viewDesc.m_aspectFlags = aspectFlags;

            RPI::CreateAttachmentImageRequest createImageRequest;
            createImageRequest.m_imagePool = RPI::ImageSystemInterface::Get()->GetSystemAttachmentPool().get();
            createImageRequest.m_imageDescriptor = imageDescriptor;
            createImageRequest.m_imageName = AZStd::string::format("%s.%s", name.c_str(), GetParentScene()->GetName().GetCStr());
            createImageRequest.m_imageViewDescriptor = &viewDesc;
            return RPI::AttachmentImage::Create(createImageRequest);
        };

        m_atlasImage = createAtlas(RHI::Format::D32_FLOAT, RHI::ImageBindFlags::Depth, RHI::ImageAspectFlags::Depth, "ProjectedShadowAtlas");

        for (auto& [key, projectedShadowmapsPass] : m_projectedShadowmapsPasses)
        {
            projectedShadowmapsPass->SetAtlasAttachmentImage(m_atlasImage);
            projectedShadowmapsPass->QueueForBuildAndInitialization();
        }

        if (needsEsm)
        {
            m_esmAtlasImage = createAtlas(
                RHI::Format::R32_FLOAT, RHI::ImageBindFlags::ShaderReadWrite, RHI::ImageAspectFlags::Color, "ProjectedShadowAtlasESM");
            for (auto& [key, esmShadowmapsPass] : m_esmShadowmapsPasses)
            {
                esmShadowmapsPass->SetAtlasAttachmentImage(m_esmAtlasImage);
                esmShadowmapsPass->QueueForBuildAndInitialization();
            }
        }
        else
        {
            m_esmAtlasImage = {};
        }
    }

    RPI::Ptr<ShadowmapPass> ProjectedShadowFeatureProcessor::CreateShadowmapPass(size_t childIndex)
    {
        const Name passName{ AZStd::string::format("ProjectedShadowmapPass.%zu", childIndex) };

        RHI::RHISystemInterface* rhiSystem = RHI::RHISystemInterface::Get();
        auto passData = AZStd::make_shared<RPI::RasterPassData>();
        passData->m_drawListTag = rhiSystem->GetDrawListTagRegistry()->GetName(m_primaryProjectedShadowmapsPass->GetDrawListTag());
        passData->m_pipelineViewTag = AZStd::string::format("%s.%zu", m_primaryProjectedShadowmapsPass->GetPipelineViewTag().GetCStr(), childIndex);

        return ShadowmapPass::CreateWithPassRequest(passName, passData);
    }

    void ProjectedShadowFeatureProcessor::UpdateShadowPasses()
    {
        struct SliceInfo
        {
            bool m_hasStaticShadows = false;
            AZStd::vector<ShadowmapPass*> m_shadowPasses;
        };

        AZStd::vector<SliceInfo> sliceInfo(m_atlas.GetArraySliceCount());
        for (const auto& it : m_shadowProperties.GetDataVector())
        {

            // This index indicates the execution order of the passes.
            // The first pass to render a slice should clear the slice.
            size_t shadowIndex = it.m_shadowId.GetIndex();
            auto* pass = it.m_shadowmapPass.get();

            const ShadowmapAtlas::Origin origin = m_atlas.GetOrigin(shadowIndex);
            pass->SetArraySlice(origin.m_arraySlice);
            pass->SetIsStatic(it.m_useCachedShadows);
            pass->ForceRenderNextFrame();

            const auto& filterData = m_shadowData.GetElement<FilterParamIndex>(shadowIndex);
            if (filterData.m_shadowmapSize != static_cast<uint32_t>(ShadowmapSize::None))
            {
                const RHI::Viewport viewport(
                    origin.m_originInSlice[0] * 1.f,
                    (origin.m_originInSlice[0] + filterData.m_shadowmapSize) * 1.f,
                    origin.m_originInSlice[1] * 1.f,
                    (origin.m_originInSlice[1] + filterData.m_shadowmapSize) * 1.f);
                const RHI::Scissor scissor(
                    origin.m_originInSlice[0],
                    origin.m_originInSlice[1],
                    origin.m_originInSlice[0] + filterData.m_shadowmapSize,
                    origin.m_originInSlice[1] + filterData.m_shadowmapSize);
                pass->SetViewportScissor(viewport, scissor);
                pass->SetClearEnabled(false);

                SliceInfo& sliceInfoItem = sliceInfo.at(origin.m_arraySlice);
                sliceInfoItem.m_shadowPasses.push_back(pass);
                sliceInfoItem.m_hasStaticShadows = sliceInfoItem.m_hasStaticShadows || it.m_useCachedShadows;
            }
        }

        RHI::Handle<uint32_t> casterMovedBit = GetParentScene()->GetViewTagBitRegistry().FindTag(MeshCommon::MeshMovedName);

        for (const auto& it : sliceInfo)
        {
            if (!it.m_hasStaticShadows)
            {
                if (!it.m_shadowPasses.empty())
                {
                    // no static shadows in this slice, so have the first pass clear the atlas on load.
                    it.m_shadowPasses.at(0)->SetClearEnabled(true);
                }
            }
            else
            {
                // There's at least one static shadow in this slice, so passes need to clear themselves using a draw.
                for (auto* pass : it.m_shadowPasses)
                {
                    pass->SetClearShadowDrawPacket(m_clearShadowDrawPacket);
                    pass->SetCasterMovedBit(casterMovedBit);
                }
            }
        }
    }

}<|MERGE_RESOLUTION|>--- conflicted
+++ resolved
@@ -783,13 +783,9 @@
             return;
         }
 
-<<<<<<< HEAD
         m_geometryView.SetDrawArguments(RHI::DrawLinear(1, 0, 3, 0));
 
-        RHI::DrawPacketBuilder drawPacketBuilder;
-=======
         RHI::DrawPacketBuilder drawPacketBuilder{RHI::MultiDevice::AllDevices};
->>>>>>> 1c020c6c
         drawPacketBuilder.Begin(nullptr);
         drawPacketBuilder.SetGeometryView(&m_geometryView);
 
