--- conflicted
+++ resolved
@@ -118,11 +118,7 @@
             // Register Shader Asset Builder
             AssetBuilderSDK::AssetBuilderDesc shaderAssetBuilderDescriptor;
             shaderAssetBuilderDescriptor.m_name = "Shader Asset Builder";
-<<<<<<< HEAD
-            shaderAssetBuilderDescriptor.m_version = 99; // ATOM-14298
-=======
-            shaderAssetBuilderDescriptor.m_version = 99; // ATOM-15276
->>>>>>> c47c4572
+            shaderAssetBuilderDescriptor.m_version = 100; // ATOM-14298
             // .shader file changes trigger rebuilds
             shaderAssetBuilderDescriptor.m_patterns.push_back(AssetBuilderSDK::AssetBuilderPattern( AZStd::string::format("*.%s", RPI::ShaderSourceData::Extension), AssetBuilderSDK::AssetBuilderPattern::PatternType::Wildcard));
             shaderAssetBuilderDescriptor.m_busId = azrtti_typeid<ShaderAssetBuilder>();
@@ -137,11 +133,7 @@
             shaderVariantAssetBuilderDescriptor.m_name = "Shader Variant Asset Builder";
             // Both "Shader Variant Asset Builder" and "Shader Asset Builder" produce ShaderVariantAsset products. If you update
             // ShaderVariantAsset you will need to update BOTH version numbers, not just "Shader Variant Asset Builder".
-<<<<<<< HEAD
-            shaderVariantAssetBuilderDescriptor.m_version = 20; // ATOM-14298
-=======
-            shaderVariantAssetBuilderDescriptor.m_version = 20; // ATOM-15276
->>>>>>> c47c4572
+            shaderVariantAssetBuilderDescriptor.m_version = 21; // ATOM-14298
             shaderVariantAssetBuilderDescriptor.m_patterns.push_back(AssetBuilderSDK::AssetBuilderPattern(AZStd::string::format("*.%s", RPI::ShaderVariantListSourceData::Extension), AssetBuilderSDK::AssetBuilderPattern::PatternType::Wildcard));
             shaderVariantAssetBuilderDescriptor.m_busId = azrtti_typeid<ShaderVariantAssetBuilder>();
             shaderVariantAssetBuilderDescriptor.m_createJobFunction = AZStd::bind(&ShaderVariantAssetBuilder::CreateJobs, &m_shaderVariantAssetBuilder, AZStd::placeholders::_1, AZStd::placeholders::_2);
