/*
 * Copyright (c) Contributors to the Open 3D Engine Project.
 * For complete copyright and license terms please see the LICENSE at the root of this distribution.
 *
 * SPDX-License-Identifier: Apache-2.0 OR MIT
 *
 */

#include <AssetDatabase/AssetDatabaseConnection.h>
#include <Atom/RPI.Edit/Common/AssetUtils.h>
#include <Atom/RPI.Edit/Common/JsonUtils.h>
#include <Atom/RPI.Edit/Material/MaterialTypeSourceData.h>
#include <Atom/RPI.Edit/Shader/ShaderOptionValuesSourceData.h>
#include <Atom/RPI.Public/Material/Material.h>
#include <Atom/RPI.Reflect/Asset/AssetUtils.h>
#include <Atom/RPI.Reflect/Material/MaterialAsset.h>
#include <AtomToolsFramework/Document/AtomToolsDocumentNotificationBus.h>
#include <AzCore/RTTI/BehaviorContext.h>
#include <AzCore/Serialization/EditContext.h>
#include <AzCore/Serialization/SerializeContext.h>
#include <AzCore/Utils/Utils.h>
#include <AzFramework/StringFunc/StringFunc.h>
#include <AzToolsFramework/API/EditorAssetSystemAPI.h>
#include <AzToolsFramework/API/ToolsApplicationAPI.h>
#include <Document/ShaderManagementConsoleDocument.h>
#include <HashedVariantListSourceData.h>

namespace ShaderManagementConsole
{
    void ShaderManagementConsoleDocument::Reflect(AZ::ReflectContext* context)
    {
        if (auto serialize = azrtti_cast<AZ::SerializeContext*>(context))
        {
            serialize->Class<ShaderManagementConsoleDocument, AtomToolsFramework::AtomToolsDocument>()
                ->Version(1);  // addition of MultiplySparseVariantSet
        }

        if (auto behaviorContext = azrtti_cast<AZ::BehaviorContext*>(context))
        {
            behaviorContext->EBus<ShaderManagementConsoleDocumentRequestBus>("ShaderManagementConsoleDocumentRequestBus")
                ->Attribute(AZ::Script::Attributes::Scope, AZ::Script::Attributes::ScopeFlags::Common)
                ->Attribute(AZ::Script::Attributes::Category, "Editor")
                ->Attribute(AZ::Script::Attributes::Module, "shadermanagementconsole")
                ->Event("SetShaderVariantListSourceData", &ShaderManagementConsoleDocumentRequestBus::Events::SetShaderVariantListSourceData)
                ->Event("GetShaderVariantListSourceData", &ShaderManagementConsoleDocumentRequestBus::Events::GetShaderVariantListSourceData)
                ->Event("GetShaderOptionDescriptorCount", &ShaderManagementConsoleDocumentRequestBus::Events::GetShaderOptionDescriptorCount)
                ->Event("GetShaderOptionDescriptor", &ShaderManagementConsoleDocumentRequestBus::Events::GetShaderOptionDescriptor)
                ->Event("AppendSparseVariantSet", &ShaderManagementConsoleDocumentRequestBus::Events::AppendSparseVariantSet)
<<<<<<< HEAD
                ->Event("MultiplySparseVariantSet", &ShaderManagementConsoleDocumentRequestBus::Events::MultiplySparseVariantSet)
=======
>>>>>>> 8ccceb41
                ->Event("DefragmentVariantList", &ShaderManagementConsoleDocumentRequestBus::Events::DefragmentVariantList)
                ->Event("AddOneVariantRow", &ShaderManagementConsoleDocumentRequestBus::Events::AddOneVariantRow)
                ;
        }
    }

    ShaderManagementConsoleDocument::ShaderManagementConsoleDocument(
        const AZ::Crc32& toolId, const AtomToolsFramework::DocumentTypeInfo& documentTypeInfo)
        : AtomToolsFramework::AtomToolsDocument(toolId, documentTypeInfo)
    {
        ShaderManagementConsoleDocumentRequestBus::Handler::BusConnect(m_id);
    }

    ShaderManagementConsoleDocument::~ShaderManagementConsoleDocument()
    {
        ShaderManagementConsoleDocumentRequestBus::Handler::BusDisconnect();
    }

    AZ::u32 ShaderManagementConsoleDocument::AddOneVariantRow()
    {
        auto shaderAssetResult =
            AZ::RPI::AssetUtils::LoadAsset<AZ::RPI::ShaderAsset>(m_absolutePath,
                                                                 m_shaderVariantListSourceData.m_shaderFilePath);
        if (shaderAssetResult)

        {
            AZ::Data::Asset<AZ::RPI::ShaderAsset> shaderAsset = shaderAssetResult.GetValue();
            AZStd::vector<AZ::RPI::ShaderOptionDescriptor> options = shaderAsset->GetShaderOptionGroupLayout()->GetShaderOptions();
            AZ::RPI::ShaderVariantListSourceData::VariantInfo variantInfo;
            variantInfo.m_stableId = m_shaderVariantListSourceData.m_shaderVariants.empty()
                ? 1  // stable ID start at 1, since 0 is reserved as explained in ShaderVariantTreeAssetCreator
                : m_shaderVariantListSourceData.m_shaderVariants.back().m_stableId + 1;
            m_shaderVariantListSourceData.m_shaderVariants.push_back(variantInfo);
            return variantInfo.m_stableId;
        }
        return {};
    }

    // Utility used in sparse-variant-set functions
    static AZStd::unordered_map<AZ::Name, int> MakeReverseLookupTableFromNameVector(const AZStd::vector<AZ::Name>& optionHeaders)
    {
        AZStd::unordered_map<AZ::Name, int> nameToHeaderIndex;
        for (int i = 0; i < optionHeaders.size(); ++i)
        {
            nameToHeaderIndex[optionHeaders[i]] = i;
        }
        return nameToHeaderIndex; // RVO
    }

    void ShaderManagementConsoleDocument::AppendSparseVariantSet(
        AZStd::vector<AZ::Name> optionHeaders,
        AZStd::vector<AZ::Name> matrixOfValues)
    {
        // argument validation
        if (matrixOfValues.size() % optionHeaders.size() != 0)
        {
            AZ_Error("ShaderManagementConsoleDocument", false, "AppendSpareseVariantSet: matrixOfValues size must be multiple of header count");
            return;
        }
        // Make a lookup table to "reverse" the vector given to us in argument
        AZStd::unordered_map<AZ::Name, int> nameToHeaderIndex = MakeReverseLookupTableFromNameVector(optionHeaders);
        // Prepare a whole new source data
        AZ::RPI::ShaderVariantListSourceData newSourceData{ m_shaderVariantListSourceData };
        AZ::u32 stableId = newSourceData.m_shaderVariants.empty() ? 1 : newSourceData.m_shaderVariants.back().m_stableId + 1;
        // add "line by line"
        int numLines = matrixOfValues.size() / optionHeaders.size();
        for (int line = 0; line < numLines; ++line)
        {
            AZ::RPI::ShaderOptionValuesSourceData mapOfOptionNameToValues;
            size_t count = GetShaderOptionDescriptorCount();
            for (int column = 0; column < count; ++column)
            {
                auto& descriptor = GetShaderOptionDescriptor(column);
                auto& optionName = descriptor.GetName();
                auto indexIt = nameToHeaderIndex.find(optionName);
                if (indexIt != nameToHeaderIndex.end())
                {
                    int index = line * optionHeaders.size() + indexIt->second;
                    mapOfOptionNameToValues[optionName] = matrixOfValues[index];
                }
            }
            AZ::RPI::ShaderVariantListSourceData::VariantInfo newLine{ stableId++, mapOfOptionNameToValues };
            newSourceData.m_shaderVariants.emplace_back(std::move(newLine));
        }
        SetShaderVariantListSourceData(newSourceData);
    }

<<<<<<< HEAD
    void ShaderManagementConsoleDocument::MultiplySparseVariantSet(
        AZStd::vector<AZ::Name> optionHeaders,
        AZStd::vector<AZ::Name> matrixOfValues)
    {
        // argument validation
        if (matrixOfValues.size() % optionHeaders.size() != 0)
        {
            AZ_Error("ShaderManagementConsoleDocument", false, "MultiplySparseVariantSet: matrixOfValues size must be multiple of header count");
            return;
        }
        // Make a lookup table to "reverse" the vector given to us in argument
        AZStd::unordered_map<AZ::Name, int> nameToHeaderIndex = MakeReverseLookupTableFromNameVector(optionHeaders);
        // Prepare a new source data
        AZ::RPI::ShaderVariantListSourceData newSourceData;
        // partial copy
        newSourceData.m_materialOptionsHint = m_shaderVariantListSourceData.m_materialOptionsHint;
        newSourceData.m_shaderFilePath = m_shaderVariantListSourceData.m_shaderFilePath;
        AZ::u32 stableId = 1;
        // double loop: outter: new variants. inner: original variants
        //  this should create a pattern of repeated original variants:
        //    opt1|opt2|opt3         opt1|opt2|opt3
        //    ____|____|______       ____|____|_____
        //    A   |a   |<bool>           |    |
        //    A   |b   |<bool>  -->  A   |a   |false
        //                           A   |b   |false
        //                           A   |a   |true
        //                           A   |b   |true
        int numLines = matrixOfValues.size() / optionHeaders.size();
        for (int line = 0; line < numLines; ++line)
        {
            for (const AZ::RPI::ShaderVariantListSourceData::VariantInfo& oldVariant : m_shaderVariantListSourceData.m_shaderVariants)
            {
                AZ::RPI::ShaderOptionValuesSourceData mapOfOptionNameToValues;
                size_t count = GetShaderOptionDescriptorCount();
                for (int column = 0; column < count; ++column)
                {
                    auto& descriptor = GetShaderOptionDescriptor(column);
                    auto& optionName = descriptor.GetName();
                    auto indexIt = nameToHeaderIndex.find(optionName);
                    if (indexIt != nameToHeaderIndex.end())
                    {
                        // if exists an entry from the arguments, it is prioritized
                        int index = line * optionHeaders.size() + indexIt->second;
                        mapOfOptionNameToValues[optionName] = matrixOfValues[index];
                    }
                    else
                    {
                        auto nameToNameIt = oldVariant.m_options.find(optionName);
                        if (nameToNameIt != oldVariant.m_options.end())
                        {
                            // if the previous variant has an option specified here, it goes in the new row
                            mapOfOptionNameToValues[optionName] = nameToNameIt->second;
                        }
                    }
                }
                AZ::RPI::ShaderVariantListSourceData::VariantInfo newLine{ stableId++, mapOfOptionNameToValues };
                newSourceData.m_shaderVariants.emplace_back(std::move(newLine));
            }
        }
        SetShaderVariantListSourceData(newSourceData);
    }

=======
>>>>>>> 8ccceb41
    void ShaderManagementConsoleDocument::DefragmentVariantList()
    {
        struct VariantCompacterKey
        {
            AZ::RPI::ShaderVariantListSourceData::VariantInfo* m_info{};
            size_t m_hash{};

            bool operator==(const VariantCompacterKey& rhs) const
            {
                return m_hash == rhs.m_hash && m_info->m_options == rhs.m_info->m_options;  // first part of expression for short circuit
            }

            static VariantCompacterKey Make(AZ::RPI::ShaderVariantListSourceData::VariantInfo* source)
            {
                VariantCompacterKey newKey;
                newKey.m_info = source;
                newKey.m_hash = AZ::ShaderBuilder::HashedVariantInfoSourceData::HashCombineShaderOptionValues(0, source->m_options);
                return newKey;
            }
        };

        struct KeyHasher
        {
            std::size_t operator()(const VariantCompacterKey& key) const
            {
                return key.m_hash;
            }
        };
        // Use a set for uniquification process
        AZStd::unordered_set<VariantCompacterKey, KeyHasher> compacter;
        compacter.reserve(m_shaderVariantListSourceData.m_shaderVariants.size());
        for (auto& variantInfo : m_shaderVariantListSourceData.m_shaderVariants)
        {
            compacter.insert(VariantCompacterKey::Make(&variantInfo));
        }
        // Prepare a whole new source data
        AZ::RPI::ShaderVariantListSourceData newSourceData;
        // partial copy
        newSourceData.m_materialOptionsHint = m_shaderVariantListSourceData.m_materialOptionsHint;
        newSourceData.m_shaderFilePath = m_shaderVariantListSourceData.m_shaderFilePath;
        // variants are prepared from the compacted set
        newSourceData.m_shaderVariants.reserve(compacter.size());
        for (VariantCompacterKey& compactedKey : compacter)
        {
            newSourceData.m_shaderVariants.emplace_back(std::move(*compactedKey.m_info));
        }
        // sort by old stable id
        AZStd::sort(newSourceData.m_shaderVariants.begin(),
                    newSourceData.m_shaderVariants.end(),
                    [&](const AZ::RPI::ShaderVariantListSourceData::VariantInfo& a,
                        const AZ::RPI::ShaderVariantListSourceData::VariantInfo& b)
                    {
                        return a.m_stableId < b.m_stableId;
                    });
        // reassign stable ids completely, but based on old order
        AZ::u32 idCounter = 1;  // start at 1 (0 is reserved as explained in ShaderVariantTreeAssetCreator)
        for (auto& variantInfo : newSourceData.m_shaderVariants)
        {
            variantInfo.m_stableId = idCounter++;
        }
        SetShaderVariantListSourceData(newSourceData);
    }

    void ShaderManagementConsoleDocument::SetShaderVariantListSourceData(
        const AZ::RPI::ShaderVariantListSourceData& shaderVariantListSourceData)
    {
        m_shaderVariantListSourceData = shaderVariantListSourceData;
        AZStd::string shaderPath = m_shaderVariantListSourceData.m_shaderFilePath;

        auto shaderAssetResult = AZ::RPI::AssetUtils::LoadAsset<AZ::RPI::ShaderAsset>(m_absolutePath, shaderPath);
        if (!shaderAssetResult)
        {
            AZ_Error("ShaderManagementConsoleDocument", false, "Could not load shader asset: %s.", shaderPath.c_str());
            return;
        }
        m_shaderAsset = shaderAssetResult.GetValue();

        // We consider an empty shader variant list data set, a request for initialization
        if (m_shaderVariantListSourceData.m_shaderVariants.empty())
        {
            // Read system option file
            AZ::IO::Path fullPath = AZ::IO::Path(AZ::RPI::AssetUtils::ResolvePathReference(m_absolutePath, shaderPath));
            fullPath.ReplaceExtension("systemoptions");

            AZ::RPI::ShaderOptionValuesSourceData systemOptionSetting;
            if (!AZ::RPI::JsonUtils::LoadObjectFromFile(fullPath.String(), systemOptionSetting))
            {
                AZ_Warning("ShaderManagementConsoleDocument", false, "System option setting not found : '%s.'", fullPath.c_str());
            }

            if (systemOptionSetting.size() > 0)
            {
                AZ::u32 stableId = 1;
                AZStd::vector<AZ::RPI::ShaderOptionDescriptor> unsetOption;
                const auto& shaderOptionDescriptors = m_shaderAsset->GetShaderOptionGroupLayout()->GetShaderOptions();

                // Check user input with descriptor from shader asset
                for (auto& shaderOptionDescriptor : shaderOptionDescriptors)
                {
                    AZ::Name optionName = shaderOptionDescriptor.GetName();
                    const auto optionIt = systemOptionSetting.find(optionName);
                    if (optionIt != systemOptionSetting.end())
                    {
                        AZ::Name valueName = AZ::Name(optionIt->second);
                        if (strcmp(valueName.GetCStr(), "") == 0)
                        {
                            // Option with unset value, expand later
                            unsetOption.push_back(shaderOptionDescriptor);
                            systemOptionSetting[optionName] = shaderOptionDescriptor.GetDefaultValue();
                        }
                    }
                }

                // Get total number of variants
                size_t totalVariantSize = 1;
                for (auto& shaderOptionDescriptor : unsetOption)
                {
                    uint32_t minValue = shaderOptionDescriptor.GetMinValue().GetIndex();
                    uint32_t maxValue = shaderOptionDescriptor.GetMaxValue().GetIndex();
                    totalVariantSize = totalVariantSize * (maxValue - minValue + 1);
                }
                m_shaderVariantListSourceData.m_shaderVariants.reserve(totalVariantSize);
                m_shaderVariantListSourceData.m_shaderVariants.emplace_back(stableId, systemOptionSetting);
                stableId++;

                // Expand unset option
                for (auto& shaderOptionDescriptor : unsetOption)
                {
                    AZStd::vector<AZ::RPI::ShaderVariantListSourceData::VariantInfo> shaderVariants;
                    AZStd::vector<AZ::RPI::ShaderVariantListSourceData::VariantInfo> expandShaderVariants;

                    uint32_t minValue = shaderOptionDescriptor.GetMinValue().GetIndex();
                    uint32_t maxValue = shaderOptionDescriptor.GetMaxValue().GetIndex();
                    size_t listSize = m_shaderVariantListSourceData.m_shaderVariants.size();
                    size_t expandSize = listSize * (maxValue - minValue);
                    shaderVariants.reserve(listSize);
                    expandShaderVariants.reserve(expandSize);

                    for (uint32_t index = minValue; index <= maxValue; ++index)
                    {
                        AZ::Name optionValue = shaderOptionDescriptor.GetValueName(index);
                        if (optionValue != shaderOptionDescriptor.GetDefaultValue())
                        {
                            stableId = UpdateOptionValue(
                                m_shaderVariantListSourceData.m_shaderVariants,
                                shaderVariants,
                                shaderOptionDescriptor.GetName(),
                                optionValue,
                                stableId);

                            expandShaderVariants.insert(
                                expandShaderVariants.end(),
                                AZStd::make_move_iterator(shaderVariants.begin()),
                                AZStd::make_move_iterator(shaderVariants.end()));
                        }
                    }

                    m_shaderVariantListSourceData.m_shaderVariants.insert(
                        m_shaderVariantListSourceData.m_shaderVariants.end(),
                        AZStd::make_move_iterator(expandShaderVariants.begin()),
                        AZStd::make_move_iterator(expandShaderVariants.end()));
                }
            }
        }

        AtomToolsFramework::AtomToolsDocumentNotificationBus::Event(
            m_toolId, &AtomToolsFramework::AtomToolsDocumentNotificationBus::Events::OnDocumentObjectInfoInvalidated, m_id);
        AtomToolsFramework::AtomToolsDocumentNotificationBus::Event(
            m_toolId, &AtomToolsFramework::AtomToolsDocumentNotificationBus::Events::OnDocumentModified, m_id);
        m_modified = true;
    }

    const AZ::RPI::ShaderVariantListSourceData& ShaderManagementConsoleDocument::GetShaderVariantListSourceData() const
    {
        return m_shaderVariantListSourceData;
    }

    size_t ShaderManagementConsoleDocument::GetShaderOptionDescriptorCount() const
    {
        if (m_shaderAsset.IsReady())
        {
            const auto& layout = m_shaderAsset->GetShaderOptionGroupLayout();
            const auto& shaderOptionDescriptors = layout->GetShaderOptions();
            return shaderOptionDescriptors.size();
        }
        return 0;
    }

    const AZ::RPI::ShaderOptionDescriptor& ShaderManagementConsoleDocument::GetShaderOptionDescriptor(size_t index) const
    {
        if (m_shaderAsset.IsReady())
        {
            const auto& layout = m_shaderAsset->GetShaderOptionGroupLayout();
            const auto& shaderOptionDescriptors = layout->GetShaderOptions();
            return shaderOptionDescriptors.at(index);
        }
        AZ_Error("ShaderManagementConsoleDocument", false, "GetShaderOptionDescriptor no asset ready");
        return m_invalidDescriptor;
    }

    AtomToolsFramework::DocumentTypeInfo ShaderManagementConsoleDocument::BuildDocumentTypeInfo()
    {
        AtomToolsFramework::DocumentTypeInfo documentType;
        documentType.m_documentTypeName = "Shader Variant List";
        documentType.m_documentFactoryCallback = [](const AZ::Crc32& toolId, const AtomToolsFramework::DocumentTypeInfo& documentTypeInfo) {
            return aznew ShaderManagementConsoleDocument(toolId, documentTypeInfo); };
        documentType.m_supportedExtensionsToOpen.push_back({ "Shader Variant List", AZ::RPI::ShaderVariantListSourceData::Extension });
        documentType.m_supportedExtensionsToCreate.push_back({ "Shader Asset", AZ::RPI::ShaderSourceData::Extension });
        documentType.m_supportedExtensionsToSave.push_back({ "Shader Variant List", AZ::RPI::ShaderVariantListSourceData::Extension });
        return documentType;
    }

    AtomToolsFramework::DocumentObjectInfoVector ShaderManagementConsoleDocument::GetObjectInfo() const
    {
        AtomToolsFramework::DocumentObjectInfoVector objects = AtomToolsDocument::GetObjectInfo();

        AtomToolsFramework::DocumentObjectInfo objectInfo;
        objectInfo.m_visible = true;
        objectInfo.m_name = "Shader Variant List";
        objectInfo.m_displayName = "Shader Variant List";
        objectInfo.m_description = "Shader Variant List";
        objectInfo.m_objectType = azrtti_typeid<AZ::RPI::ShaderVariantListSourceData>();
        objectInfo.m_objectPtr = const_cast<AZ::RPI::ShaderVariantListSourceData*>(&m_shaderVariantListSourceData);
        objects.push_back(AZStd::move(objectInfo));

        return objects;
    }

    bool ShaderManagementConsoleDocument::Open(const AZStd::string& loadPath)
    {
        if (!AtomToolsDocument::Open(loadPath))
        {
            // SaveFailed has already been called so just forward the result without additional notifications.
            // TODO Replace bool return value with enum for open and save states.
            return false;
        }

        if (AzFramework::StringFunc::Path::IsExtension(m_absolutePath.c_str(), AZ::RPI::ShaderSourceData::Extension))
        {
            return LoadShaderSourceData();
        }

        if (AzFramework::StringFunc::Path::IsExtension(m_absolutePath.c_str(), AZ::RPI::ShaderVariantListSourceData::Extension))
        {
            return LoadShaderVariantListSourceData();
        }

        AZ_Error("ShaderManagementConsoleDocument", false, "Document extension is not supported: '%s.'", m_absolutePath.c_str());
        return OpenFailed();
    }

    bool ShaderManagementConsoleDocument::Save()
    {
        if (!AtomToolsDocument::Save())
        {
            // SaveFailed has already been called so just forward the result without additional notifications.
            // TODO Replace bool return value with enum for open and save states.
            return false;
        }

        return SaveSourceData();
    }

    bool ShaderManagementConsoleDocument::SaveAsCopy(const AZStd::string& savePath)
    {
        if (!AtomToolsDocument::SaveAsCopy(savePath))
        {
            // SaveFailed has already been called so just forward the result without additional notifications.
            // TODO Replace bool return value with enum for open and save states.
            return false;
        }

        return SaveSourceData();
    }

    bool ShaderManagementConsoleDocument::SaveAsChild(const AZStd::string& savePath)
    {
        if (!AtomToolsDocument::SaveAsChild(savePath))
        {
            // SaveFailed has already been called so just forward the result without additional notifications.
            // TODO Replace bool return value with enum for open and save states.
            return false;
        }

        return SaveSourceData();
    }

    bool ShaderManagementConsoleDocument::IsModified() const
    {
        return m_modified;
    }

    bool ShaderManagementConsoleDocument::BeginEdit()
    {
        // Save the current properties as a momento for undo before any changes are applied
        m_shaderVariantListSourceDataBeforeEdit = m_shaderVariantListSourceData;
        return true;
    }

    bool ShaderManagementConsoleDocument::EndEdit()
    {
        bool modified = false;

        // Lazy evaluation, comparing the current and previous shader variant list source data state to determine if we need to record undo/redo history.
        // TODO Refine this so that only the deltas are stored.
        const auto& undoState = m_shaderVariantListSourceDataBeforeEdit;
        const auto& redoState = m_shaderVariantListSourceData;
        if (undoState.m_shaderFilePath != redoState.m_shaderFilePath ||
            undoState.m_shaderVariants.size() != redoState.m_shaderVariants.size())
        {
            modified = true;
        }
        else
        {
            for (size_t i = 0; i < redoState.m_shaderVariants.size(); ++i)
            {
                if (undoState.m_shaderVariants[i].m_stableId != redoState.m_shaderVariants[i].m_stableId ||
                    undoState.m_shaderVariants[i].m_options != redoState.m_shaderVariants[i].m_options)
                {
                    modified = true;
                    break;
                }
            }
        }

        if (modified)
        {
            AddUndoRedoHistory(
                [this, undoState]() { SetShaderVariantListSourceData(undoState); },
                [this, redoState]() { SetShaderVariantListSourceData(redoState); });

            AtomToolsFramework::AtomToolsDocumentNotificationBus::Event(
                m_toolId, &AtomToolsFramework::AtomToolsDocumentNotificationBus::Events::OnDocumentObjectInfoInvalidated, m_id);
            AtomToolsFramework::AtomToolsDocumentNotificationBus::Event(
                m_toolId, &AtomToolsFramework::AtomToolsDocumentNotificationBus::Events::OnDocumentModified, m_id);
        }

        m_shaderVariantListSourceDataBeforeEdit = {};
        return true;
    }

    void ShaderManagementConsoleDocument::Clear()
    {
        AtomToolsFramework::AtomToolsDocument::Clear();

        m_shaderVariantListSourceData = {};
        m_shaderVariantListSourceDataBeforeEdit = {};
        m_shaderAsset = {};
        m_modified = {};
    }

    bool ShaderManagementConsoleDocument::SaveSourceData()
    {
        if (!AZ::RPI::JsonUtils::SaveObjectToFile(m_savePathNormalized, m_shaderVariantListSourceData))
        {
            AZ_Error("ShaderManagementConsoleDocument", false, "Document could not be saved: '%s'.", m_savePathNormalized.c_str());
            return SaveFailed();
        }

        m_absolutePath = m_savePathNormalized;
        m_modified = {};
        return SaveSucceeded();
    }

    bool ShaderManagementConsoleDocument::LoadShaderSourceData()
    {
        AZ::RPI::ShaderVariantListSourceData shaderVariantListSourceData;
        shaderVariantListSourceData.m_shaderFilePath = m_absolutePath;
        SetShaderVariantListSourceData(shaderVariantListSourceData);
        m_modified = {};
        return OpenSucceeded();
    }

    bool ShaderManagementConsoleDocument::LoadShaderVariantListSourceData()
    {
        // Load previously generated shader variant list source data
        AZ::RPI::ShaderVariantListSourceData shaderVariantListSourceData;
        if (!AZ::RPI::JsonUtils::LoadObjectFromFile(m_absolutePath, shaderVariantListSourceData))
        {
            AZ_Error("ShaderManagementConsoleDocument", false, "Failed loading shader variant list data: '%s.'", m_absolutePath.c_str());
            return OpenFailed();
        }

        SetShaderVariantListSourceData(shaderVariantListSourceData);
        m_modified = {};

        return OpenSucceeded();
    }

    AZ::u32 ShaderManagementConsoleDocument::UpdateOptionValue(
        AZStd::vector<AZ::RPI::ShaderVariantListSourceData::VariantInfo>& shaderVariantIN,
        AZStd::vector<AZ::RPI::ShaderVariantListSourceData::VariantInfo>& shaderVariantOUT,
        AZ::Name targetOption,
        AZ::Name targetValue,
        AZ::u32 stableId)
    {
        shaderVariantOUT.clear();

        for (auto& variantInfo : shaderVariantIN)
        {
            AZ::RPI::ShaderOptionValuesSourceData optionList;
            optionList = variantInfo.m_options;
            if (optionList.count(targetOption) > 0)
            {
                optionList[targetOption] = targetValue;
            }
            shaderVariantOUT.emplace_back(stableId, optionList);
            stableId += 1;
        }
        return stableId;
    }
} // namespace ShaderManagementConsole<|MERGE_RESOLUTION|>--- conflicted
+++ resolved
@@ -46,10 +46,7 @@
                 ->Event("GetShaderOptionDescriptorCount", &ShaderManagementConsoleDocumentRequestBus::Events::GetShaderOptionDescriptorCount)
                 ->Event("GetShaderOptionDescriptor", &ShaderManagementConsoleDocumentRequestBus::Events::GetShaderOptionDescriptor)
                 ->Event("AppendSparseVariantSet", &ShaderManagementConsoleDocumentRequestBus::Events::AppendSparseVariantSet)
-<<<<<<< HEAD
                 ->Event("MultiplySparseVariantSet", &ShaderManagementConsoleDocumentRequestBus::Events::MultiplySparseVariantSet)
-=======
->>>>>>> 8ccceb41
                 ->Event("DefragmentVariantList", &ShaderManagementConsoleDocumentRequestBus::Events::DefragmentVariantList)
                 ->Event("AddOneVariantRow", &ShaderManagementConsoleDocumentRequestBus::Events::AddOneVariantRow)
                 ;
@@ -137,7 +134,6 @@
         SetShaderVariantListSourceData(newSourceData);
     }
 
-<<<<<<< HEAD
     void ShaderManagementConsoleDocument::MultiplySparseVariantSet(
         AZStd::vector<AZ::Name> optionHeaders,
         AZStd::vector<AZ::Name> matrixOfValues)
@@ -195,13 +191,74 @@
                 }
                 AZ::RPI::ShaderVariantListSourceData::VariantInfo newLine{ stableId++, mapOfOptionNameToValues };
                 newSourceData.m_shaderVariants.emplace_back(std::move(newLine));
-            }
         }
         SetShaderVariantListSourceData(newSourceData);
     }
 
-=======
->>>>>>> 8ccceb41
+    void ShaderManagementConsoleDocument::DefragmentVariantList()
+    {
+        struct VariantCompacterKey
+        {
+            AZ::RPI::ShaderVariantListSourceData::VariantInfo* m_info{};
+            size_t m_hash{};
+
+            bool operator==(const VariantCompacterKey& rhs) const
+            {
+                return m_hash == rhs.m_hash && m_info->m_options == rhs.m_info->m_options;  // first part of expression for short circuit
+            }
+
+            static VariantCompacterKey Make(AZ::RPI::ShaderVariantListSourceData::VariantInfo* source)
+            {
+                VariantCompacterKey newKey;
+                newKey.m_info = source;
+                newKey.m_hash = AZ::ShaderBuilder::HashedVariantInfoSourceData::HashCombineShaderOptionValues(0, source->m_options);
+                return newKey;
+            }
+        };
+
+        struct KeyHasher
+        {
+            std::size_t operator()(const VariantCompacterKey& key) const
+            {
+                return key.m_hash;
+            }
+        };
+        // Use a set for uniquification process
+        AZStd::unordered_set<VariantCompacterKey, KeyHasher> compacter;
+        compacter.reserve(m_shaderVariantListSourceData.m_shaderVariants.size());
+        for (auto& variantInfo : m_shaderVariantListSourceData.m_shaderVariants)
+        {
+            compacter.insert(VariantCompacterKey::Make(&variantInfo));
+        }
+        // Prepare a whole new source data
+        AZ::RPI::ShaderVariantListSourceData newSourceData;
+        // partial copy
+        newSourceData.m_materialOptionsHint = m_shaderVariantListSourceData.m_materialOptionsHint;
+        newSourceData.m_shaderFilePath = m_shaderVariantListSourceData.m_shaderFilePath;
+        // variants are prepared from the compacted set
+        newSourceData.m_shaderVariants.reserve(compacter.size());
+        for (VariantCompacterKey& compactedKey : compacter)
+        {
+            newSourceData.m_shaderVariants.emplace_back(std::move(*compactedKey.m_info));
+        }
+        // sort by old stable id
+        AZStd::sort(newSourceData.m_shaderVariants.begin(),
+                    newSourceData.m_shaderVariants.end(),
+                    [&](const AZ::RPI::ShaderVariantListSourceData::VariantInfo& a,
+                        const AZ::RPI::ShaderVariantListSourceData::VariantInfo& b)
+                    {
+                        return a.m_stableId < b.m_stableId;
+                    });
+        // reassign stable ids completely, but based on old order
+        AZ::u32 idCounter = 1;  // start at 1 (0 is reserved as explained in ShaderVariantTreeAssetCreator)
+        for (auto& variantInfo : newSourceData.m_shaderVariants)
+        {
+            variantInfo.m_stableId = idCounter++;
+            }
+        }
+        SetShaderVariantListSourceData(newSourceData);
+    }
+
     void ShaderManagementConsoleDocument::DefragmentVariantList()
     {
         struct VariantCompacterKey
