/*
 * Copyright (c) Contributors to the Open 3D Engine Project.
 * For complete copyright and license terms please see the LICENSE at the root of this distribution.
 *
 * SPDX-License-Identifier: Apache-2.0 OR MIT
 *
 */

<<<<<<< HEAD
#include <Atom/Document/ShaderManagementConsoleDocumentModule.h>
#include <Atom/Document/ShaderManagementConsoleDocumentSystemRequestBus.h>
#include <Atom/RPI.Edit/Common/AssetUtils.h>
#include <Atom/RPI.Public/RPISystemInterface.h>
#include <Atom/Window/ShaderManagementConsoleWindowModule.h>

#include <AtomToolsFramework/Util/Util.h>

#include <AzCore/IO/Path/Path.h>
#include <AzCore/Settings/SettingsRegistryMergeUtils.h>
#include <AzCore/Utils/Utils.h>

#include <AzFramework/StringFunc/StringFunc.h>
=======
#include <AzCore/IO/Path/Path.h>
#include <AzCore/Settings/SettingsRegistryMergeUtils.h>
#include <AzCore/Utils/Utils.h>
>>>>>>> 34afed67
#include <AzFramework/IO/LocalFileIO.h>
#include <AzFramework/Network/AssetProcessorConnection.h>
#include <AzFramework/StringFunc/StringFunc.h>
#include <AzToolsFramework/API/EditorPythonConsoleBus.h>
#include <AzToolsFramework/API/EditorPythonRunnerRequestsBus.h>
#include <AzToolsFramework/Asset/AssetSystemComponent.h>
#include <AzToolsFramework/AssetBrowser/AssetBrowserComponent.h>
#include <AzToolsFramework/AssetBrowser/AssetBrowserEntry.h>
#include <AzToolsFramework/AzToolsFrameworkModule.h>
#include <AzToolsFramework/SourceControl/PerforceComponent.h>
#include <AzToolsFramework/SourceControl/SourceControlAPI.h>
#include <AzToolsFramework/Thumbnails/ThumbnailerComponent.h>
#include <AzToolsFramework/UI/PropertyEditor/PropertyManagerComponent.h>
#include <AzToolsFramework/UI/UICore/QTreeViewStateSaver.hxx>
#include <AzToolsFramework/UI/UICore/QWidgetSavedState.h>

<<<<<<< HEAD
#include <Source/ShaderManagementConsoleApplication.h>
#include <ShaderManagementConsole_Traits_Platform.h>

AZ_PUSH_DISABLE_WARNING(4251 4800, "-Wunknown-warning-option") // disable warnings spawned by QT
#include <QObject>
=======
#include <AtomToolsFramework/Util/Util.h>

#include <Atom/RPI.Edit/Common/AssetUtils.h>
#include <Atom/RPI.Public/RPISystemInterface.h>

#include <Atom/Document/ShaderManagementConsoleDocumentModule.h>
#include <Atom/Document/ShaderManagementConsoleDocumentSystemRequestBus.h>
#include <Atom/Window/ShaderManagementConsoleWindowModule.h>
#include <Atom/Window/ShaderManagementConsoleWindowRequestBus.h>

#include <ShaderManagementConsoleApplication.h>
#include <ShaderManagementConsole_Traits_Platform.h>

AZ_PUSH_DISABLE_WARNING(4251 4800, "-Wunknown-warning-option") // disable warnings spawned by QT
>>>>>>> 34afed67
#include <QMessageBox>
#include <QObject>
AZ_POP_DISABLE_WARNING

namespace ShaderManagementConsole
{
<<<<<<< HEAD
    //! This function returns the build system target name of "ShaderManagementConsole"
=======
    //! This function returns the build system target name of "ShaderManagementConsole
>>>>>>> 34afed67
    AZStd::string ShaderManagementConsoleApplication::GetBuildTargetName() const
    {
#if !defined(LY_CMAKE_TARGET)
#error "LY_CMAKE_TARGET must be defined in order to add this source file to a CMake executable target"
#endif
        return AZStd::string_view{ LY_CMAKE_TARGET };
    }

    const char* ShaderManagementConsoleApplication::GetCurrentConfigurationName() const
    {
#if defined(_RELEASE)
        return "ReleaseShaderManagementConsole";
#elif defined(_DEBUG)
        return "DebugShaderManagementConsole";
#else
        return "ProfileShaderManagementConsole";
#endif
    }

    ShaderManagementConsoleApplication::ShaderManagementConsoleApplication(int* argc, char*** argv)
        : AtomToolsApplication(argc, argv)
    {
        QApplication::setApplicationName("O3DE Shader Management Console");

        // The settings registry has been created at this point, so add the CMake target
        AZ::SettingsRegistryMergeUtils::MergeSettingsToRegistry_AddBuildSystemTargetSpecialization(
            *AZ::SettingsRegistry::Get(), GetBuildTargetName());
    }

    ShaderManagementConsoleApplication::~ShaderManagementConsoleApplication()
    {
        ShaderManagementConsoleWindowNotificationBus::Handler::BusDisconnect();
    }

    void ShaderManagementConsoleApplication::CreateStaticModules(AZStd::vector<AZ::Module*>& outModules)
    {
        Base::CreateStaticModules(outModules);
        outModules.push_back(aznew ShaderManagementConsoleDocumentModule);
        outModules.push_back(aznew ShaderManagementConsoleWindowModule);
    }

<<<<<<< HEAD
=======
    void ShaderManagementConsoleApplication::OnShaderManagementConsoleWindowClosing()
    {
        ExitMainLoop();
    }

    void ShaderManagementConsoleApplication::Destroy()
    {
        // before modules are unloaded, destroy UI to free up any assets it cached
        ShaderManagementConsole::ShaderManagementConsoleWindowRequestBus::Broadcast(
            &ShaderManagementConsole::ShaderManagementConsoleWindowRequestBus::Handler::DestroyShaderManagementConsoleWindow);

        ShaderManagementConsoleWindowNotificationBus::Handler::BusDisconnect();

        Base::Destroy();
    }

>>>>>>> 34afed67
    AZStd::vector<AZStd::string> ShaderManagementConsoleApplication::GetCriticalAssetFilters() const
    {
        return AZStd::vector<AZStd::string>({ "passes/", "config/" });
    }

    void ShaderManagementConsoleApplication::ProcessCommandLine(const AZ::CommandLine& commandLine)
    {
        // Process command line options for opening one or more documents on startup
        size_t openDocumentCount = commandLine.GetNumMiscValues();
        for (size_t openDocumentIndex = 0; openDocumentIndex < openDocumentCount; ++openDocumentIndex)
        {
            const AZStd::string openDocumentPath = commandLine.GetMiscValue(openDocumentIndex);
<<<<<<< HEAD
=======

            AZ_Printf(GetBuildTargetName().c_str(), "Opening document: %s", openDocumentPath.c_str());
            ShaderManagementConsoleDocumentSystemRequestBus::Broadcast(&ShaderManagementConsoleDocumentSystemRequestBus::Events::OpenDocument, openDocumentPath);
        }

        Base::ProcessCommandLine(commandLine);
    }
>>>>>>> 34afed67

            AZ_Printf(GetBuildTargetName().c_str(), "Opening document: %s", openDocumentPath.c_str());
            ShaderManagementConsoleDocumentSystemRequestBus::Broadcast(
                &ShaderManagementConsoleDocumentSystemRequestBus::Events::OpenDocument, openDocumentPath);
        }

<<<<<<< HEAD
        Base::ProcessCommandLine(commandLine);
=======
        ShaderManagementConsole::ShaderManagementConsoleWindowRequestBus::Broadcast(
            &ShaderManagementConsole::ShaderManagementConsoleWindowRequestBus::Handler::CreateShaderManagementConsoleWindow);
    }

    void ShaderManagementConsoleApplication::Stop()
    {
        ShaderManagementConsole::ShaderManagementConsoleWindowRequestBus::Broadcast(
            &ShaderManagementConsole::ShaderManagementConsoleWindowRequestBus::Handler::DestroyShaderManagementConsoleWindow);

        Base::Stop();
>>>>>>> 34afed67
    }
} // namespace ShaderManagementConsole<|MERGE_RESOLUTION|>--- conflicted
+++ resolved
@@ -6,7 +6,6 @@
  *
  */
 
-<<<<<<< HEAD
 #include <Atom/Document/ShaderManagementConsoleDocumentModule.h>
 #include <Atom/Document/ShaderManagementConsoleDocumentSystemRequestBus.h>
 #include <Atom/RPI.Edit/Common/AssetUtils.h>
@@ -19,15 +18,10 @@
 #include <AzCore/Settings/SettingsRegistryMergeUtils.h>
 #include <AzCore/Utils/Utils.h>
 
-#include <AzFramework/StringFunc/StringFunc.h>
-=======
-#include <AzCore/IO/Path/Path.h>
-#include <AzCore/Settings/SettingsRegistryMergeUtils.h>
-#include <AzCore/Utils/Utils.h>
->>>>>>> 34afed67
 #include <AzFramework/IO/LocalFileIO.h>
 #include <AzFramework/Network/AssetProcessorConnection.h>
 #include <AzFramework/StringFunc/StringFunc.h>
+
 #include <AzToolsFramework/API/EditorPythonConsoleBus.h>
 #include <AzToolsFramework/API/EditorPythonRunnerRequestsBus.h>
 #include <AzToolsFramework/Asset/AssetSystemComponent.h>
@@ -41,39 +35,17 @@
 #include <AzToolsFramework/UI/UICore/QTreeViewStateSaver.hxx>
 #include <AzToolsFramework/UI/UICore/QWidgetSavedState.h>
 
-<<<<<<< HEAD
+#include <ShaderManagementConsole_Traits_Platform.h>
 #include <Source/ShaderManagementConsoleApplication.h>
-#include <ShaderManagementConsole_Traits_Platform.h>
 
 AZ_PUSH_DISABLE_WARNING(4251 4800, "-Wunknown-warning-option") // disable warnings spawned by QT
-#include <QObject>
-=======
-#include <AtomToolsFramework/Util/Util.h>
-
-#include <Atom/RPI.Edit/Common/AssetUtils.h>
-#include <Atom/RPI.Public/RPISystemInterface.h>
-
-#include <Atom/Document/ShaderManagementConsoleDocumentModule.h>
-#include <Atom/Document/ShaderManagementConsoleDocumentSystemRequestBus.h>
-#include <Atom/Window/ShaderManagementConsoleWindowModule.h>
-#include <Atom/Window/ShaderManagementConsoleWindowRequestBus.h>
-
-#include <ShaderManagementConsoleApplication.h>
-#include <ShaderManagementConsole_Traits_Platform.h>
-
-AZ_PUSH_DISABLE_WARNING(4251 4800, "-Wunknown-warning-option") // disable warnings spawned by QT
->>>>>>> 34afed67
 #include <QMessageBox>
 #include <QObject>
 AZ_POP_DISABLE_WARNING
 
 namespace ShaderManagementConsole
 {
-<<<<<<< HEAD
     //! This function returns the build system target name of "ShaderManagementConsole"
-=======
-    //! This function returns the build system target name of "ShaderManagementConsole
->>>>>>> 34afed67
     AZStd::string ShaderManagementConsoleApplication::GetBuildTargetName() const
     {
 #if !defined(LY_CMAKE_TARGET)
@@ -103,11 +75,6 @@
             *AZ::SettingsRegistry::Get(), GetBuildTargetName());
     }
 
-    ShaderManagementConsoleApplication::~ShaderManagementConsoleApplication()
-    {
-        ShaderManagementConsoleWindowNotificationBus::Handler::BusDisconnect();
-    }
-
     void ShaderManagementConsoleApplication::CreateStaticModules(AZStd::vector<AZ::Module*>& outModules)
     {
         Base::CreateStaticModules(outModules);
@@ -115,25 +82,6 @@
         outModules.push_back(aznew ShaderManagementConsoleWindowModule);
     }
 
-<<<<<<< HEAD
-=======
-    void ShaderManagementConsoleApplication::OnShaderManagementConsoleWindowClosing()
-    {
-        ExitMainLoop();
-    }
-
-    void ShaderManagementConsoleApplication::Destroy()
-    {
-        // before modules are unloaded, destroy UI to free up any assets it cached
-        ShaderManagementConsole::ShaderManagementConsoleWindowRequestBus::Broadcast(
-            &ShaderManagementConsole::ShaderManagementConsoleWindowRequestBus::Handler::DestroyShaderManagementConsoleWindow);
-
-        ShaderManagementConsoleWindowNotificationBus::Handler::BusDisconnect();
-
-        Base::Destroy();
-    }
-
->>>>>>> 34afed67
     AZStd::vector<AZStd::string> ShaderManagementConsoleApplication::GetCriticalAssetFilters() const
     {
         return AZStd::vector<AZStd::string>({ "passes/", "config/" });
@@ -146,35 +94,12 @@
         for (size_t openDocumentIndex = 0; openDocumentIndex < openDocumentCount; ++openDocumentIndex)
         {
             const AZStd::string openDocumentPath = commandLine.GetMiscValue(openDocumentIndex);
-<<<<<<< HEAD
-=======
-
-            AZ_Printf(GetBuildTargetName().c_str(), "Opening document: %s", openDocumentPath.c_str());
-            ShaderManagementConsoleDocumentSystemRequestBus::Broadcast(&ShaderManagementConsoleDocumentSystemRequestBus::Events::OpenDocument, openDocumentPath);
-        }
-
-        Base::ProcessCommandLine(commandLine);
-    }
->>>>>>> 34afed67
 
             AZ_Printf(GetBuildTargetName().c_str(), "Opening document: %s", openDocumentPath.c_str());
             ShaderManagementConsoleDocumentSystemRequestBus::Broadcast(
                 &ShaderManagementConsoleDocumentSystemRequestBus::Events::OpenDocument, openDocumentPath);
         }
 
-<<<<<<< HEAD
         Base::ProcessCommandLine(commandLine);
-=======
-        ShaderManagementConsole::ShaderManagementConsoleWindowRequestBus::Broadcast(
-            &ShaderManagementConsole::ShaderManagementConsoleWindowRequestBus::Handler::CreateShaderManagementConsoleWindow);
-    }
-
-    void ShaderManagementConsoleApplication::Stop()
-    {
-        ShaderManagementConsole::ShaderManagementConsoleWindowRequestBus::Broadcast(
-            &ShaderManagementConsole::ShaderManagementConsoleWindowRequestBus::Handler::DestroyShaderManagementConsoleWindow);
-
-        Base::Stop();
->>>>>>> 34afed67
     }
 } // namespace ShaderManagementConsole