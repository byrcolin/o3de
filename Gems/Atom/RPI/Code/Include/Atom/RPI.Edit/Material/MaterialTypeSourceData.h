--- conflicted
+++ resolved
@@ -119,6 +119,30 @@
                 AZStd::unordered_map<Name/*shaderOption*/, Name/*value*/> m_shaderOptionValues;
             };
 
+            struct VersionUpdatesRenameOperationDefinition
+            {
+                AZ_TYPE_INFO(AZ::RPI::MaterialTypeSourceData::VersionUpdatesRenameOperationDefinition, "{F2295489-E15A-46CC-929F-8D42DEDBCF14}");
+
+                AZStd::string m_operation;
+                
+                AZStd::string m_renameFrom;
+                AZStd::string m_renameTo;
+            };
+
+            // TODO: Support script operations--At that point, we'll likely need to replace VersionUpdatesRenameOperationDefinition with a more generic
+            // data structure that has a custom JSON serialize. We will only be supporting rename for now.
+            using VersionUpdateActions = AZStd::vector<VersionUpdatesRenameOperationDefinition>;
+
+            struct VersionUpdateDefinition
+            {
+                AZ_TYPE_INFO(AZ::RPI::MaterialTypeSourceData::VersionUpdateDefinition, "{2C9D3B91-0585-4BC9-91D2-4CF0C71BC4B7}");
+
+                uint32_t m_toVersion;
+                VersionUpdateActions m_actions;
+            };
+
+            using VersionUpdates = AZStd::vector<VersionUpdateDefinition>;
+
             using PropertyList = AZStd::vector<AZStd::unique_ptr<PropertyDefinition>>;
 
             struct PropertySet
@@ -158,46 +182,17 @@
                 AZStd::vector<Ptr<MaterialFunctorSourceDataHolder>> m_materialFunctorSourceData;
             };
 
-
-            struct VersionUpdatesRenameOperationDefinition
-            {
-                AZ_TYPE_INFO(AZ::RPI::MaterialTypeSourceData::VersionUpdatesRenameOperationDefinition, "{F2295489-E15A-46CC-929F-8D42DEDBCF14}");
-
-                AZStd::string m_operation;
-                
-                AZStd::string m_renameFrom;
-                AZStd::string m_renameTo;
-            };
-
-            // TODO: Support script operations--At that point, we'll likely need to replace VersionUpdatesRenameOperationDefinition with a more generic
-            // data structure that has a custom JSON serialize. We will only be supporting rename for now.
-            using VersionUpdateActions = AZStd::vector<VersionUpdatesRenameOperationDefinition>;
-
-            struct VersionUpdateDefinition
-            {
-                AZ_TYPE_INFO(AZ::RPI::MaterialTypeSourceData::VersionUpdateDefinition, "{2C9D3B91-0585-4BC9-91D2-4CF0C71BC4B7}");
-
-                uint32_t m_toVersion;
-                VersionUpdateActions m_actions;
-            };
-
             using VersionUpdates = AZStd::vector<VersionUpdateDefinition>;
 
             struct PropertyLayout
             {
                 AZ_TYPE_INFO(AZ::RPI::MaterialTypeSourceData::PropertyLayout, "{AE53CF3F-5C3B-44F5-B2FB-306F0EB06393}");
-<<<<<<< HEAD
 
                 PropertyLayout() = default;
                 AZ_DISABLE_COPY(PropertyLayout)
 
-                //! Indicates the version of the set of available properties. Can be used to detect materials that might need to be updated.
-                uint32_t m_version = 0;
-=======
-                
                 //! This field is unused, and has been replaced by MaterialTypeSourceData::m_version below. It is kept for legacy file compatibility to suppress warnings and errors.
                 uint32_t m_versionOld = 0;
->>>>>>> ea55c6d5
 
                 //! [Deprecated] Use m_propertySets instead
                 //! List of groups that will contain the available properties
@@ -215,16 +210,12 @@
 
             const PropertyLayout& GetPropertyLayout() const { return m_propertyLayout; }
 
-<<<<<<< HEAD
             AZStd::string m_description; //< TODO: Make this private
-=======
+
             //! Version 1 is the default and should not contain any version update.
             uint32_t m_version = 1;
 
             VersionUpdates m_versionUpdates;
-
-            PropertyLayout m_propertyLayout;
->>>>>>> ea55c6d5
 
             //! A list of shader variants that are always used at runtime; they cannot be turned off
             AZStd::vector<ShaderVariantReferenceData> m_shaderCollection; //< TODO: Make this private
@@ -244,19 +235,11 @@
 
             const PropertyDefinition* FindProperty(AZStd::string_view propertyId) const;
 
-<<<<<<< HEAD
             //! Tokenizes an ID string like "itemA.itemB.itemC" into a vector like ["itemA", "itemB", "itemC"]
             static AZStd::vector<AZStd::string_view> TokenizeId(AZStd::string_view id);
             
             //! Splits an ID string like "itemA.itemB.itemC" into a vector like ["itemA.itemB", "itemC"]
             static AZStd::vector<AZStd::string_view> SplitId(AZStd::string_view id);
-=======
-            //! Searches for a specific property. 
-            //! Note this function can find properties using old versions of the property name; in that case,
-            //! the name in the returned PropertyDefinition* will not match the @propertyName that was searched for.
-            //! @return the requested property, or null if it could not be found
-            const PropertyDefinition* FindProperty(AZStd::string_view groupName, AZStd::string_view propertyName) const;
->>>>>>> ea55c6d5
 
             //! Call back function type used with the enumeration functions
             using EnumeratePropertySetsCallback = AZStd::function<bool(
@@ -278,7 +261,6 @@
             bool EnumerateProperties(const EnumeratePropertiesCallback& callback) const;
 
             Outcome<Data::Asset<MaterialTypeAsset>> CreateMaterialTypeAsset(Data::AssetId assetId, AZStd::string_view materialTypeSourceFilePath = "", bool elevateWarnings = true) const;
-<<<<<<< HEAD
 
             bool ConvertToNewDataFormat();
 
@@ -301,19 +283,17 @@
                 MaterialTypeAssetCreator& materialTypeAssetCreator,
                 AZStd::vector<AZStd::string>& propertyNameContext,
                 const MaterialTypeSourceData::PropertySet* propertySet) const;
-
+                
+            //! Possibly renames @propertyId based on the material version update steps.
+            //! @return true if the property was renamed
+            bool ApplyPropertyRenames(MaterialPropertyId& propertyId) const;
+            
             //! Construct a complete list of group definitions, including implicit groups, arranged in the same order as the source data.
             //! Groups with the same name will be consolidated into a single entry.
             //! Operates on the old format PropertyLayout::m_groups, used for conversion to the new format.
             AZStd::vector<GroupDefinition> GetOldFormatGroupDefinitionsInDisplayOrder() const;
             
             PropertyLayout m_propertyLayout;
-=======
-            
-            //! Possibly renames @propertyId based on the material version update steps.
-            //! @return true if the property was renamed
-            bool ApplyPropertyRenames(MaterialPropertyId& propertyId) const;
->>>>>>> ea55c6d5
         };
 
         //! The wrapper class for derived material functors.
