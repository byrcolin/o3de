/*
 * Copyright (c) Contributors to the Open 3D Engine Project
 * 
 * SPDX-License-Identifier: Apache-2.0 OR MIT
 *
 */
#pragma once

#include <Atom/RPI.Reflect/Base.h>
#include <Atom/RPI.Reflect/Shader/ShaderAsset.h>
#include <Atom/RPI.Reflect/Shader/ShaderVariantKey.h>

#include <Atom/RPI.Public/Shader/ShaderResourceGroupPool.h>
#include <Atom/RPI.Reflect/Image/Image.h>
#include <Atom/RPI.Public/Buffer/Buffer.h>

#include <Atom/RHI.Reflect/ShaderInputNameIndex.h>
#include <Atom/RHI/ShaderResourceGroup.h>

#include <AtomCore/std/containers/array_view.h>
#include <AtomCore/Instance/InstanceId.h>
#include <AtomCore/Instance/InstanceData.h>

namespace AZ
{
    namespace RHI
    {
        struct ShaderDataMappings;
    }

    namespace RPI
    {
        /**
         * This class is an RPI extension to the RHI shader resource group class. It provides support
         * for instantiation from an asset, as well as assignment of RPI resource types.
         *
         * This class supports assignment of both RPI and RHI types. If an RPI resource is bound at
         * a specific location, the class will hold *both* the RPI and RHI references. On the other
         * hand, if an RHI resource is bound, any previously held RPI resource is *cleared*. Therefore,
         * it's possible that querying for an RPI resource will return null while querying the same
         * location for an RHI resource will return a valid entry.
         *
         * If RHI validation is enabled, the class will perform error checking. If a setter method fails
         * an error is emitted and the call returns false without performing the requested operation.
         * Likewise, if a getter method fails, an error is emitted and an empty value or empty array
         * is returned. If validation is disabled, the operation is always performed.
         */
        class ShaderResourceGroup final
            : public AZ::Data::InstanceData
        {
            friend class ShaderSystem;
            friend class ShaderResourceGroupPool;

        public:
            AZ_INSTANCE_DATA(ShaderResourceGroup, "{88B52D0C-9CBF-4B4D-B9E2-180BA602E1EA}");
            AZ_CLASS_ALLOCATOR(ShaderResourceGroup, AZ::SystemAllocator, 0);

            /// Instantiates a unique shader resource group instance using its paired asset but with a random InstanceId.
            /// This version uses the system-wide supervariant (if available) specified by the ShaderSystem or the Default supervariant.
            static Data::Instance<ShaderResourceGroup> Create(
                const Data::Asset<ShaderAsset>& shaderAsset, const AZ::Name& srgName);

<<<<<<< HEAD
            /// Instantiates a unique shader resource group instance using its paired asset but with a random InstanceId.
            /// This version uses the supervariant specified by the caller.
            static Data::Instance<ShaderResourceGroup> Create(
                const Data::Asset<ShaderAsset>& shaderAsset, const SupervariantIndex& supervariantIndex, const AZ::Name& srgName);

=======
>>>>>>> c7d000e1
            /// Queues a request that the underlying hardware shader resource group be compiled.
            void Compile();

            /// Returns whether the group is currently queued for compilation.
            bool IsQueuedForCompile() const;

            /// Finds the shader input index from the shader input name for each type of resource.
            RHI::ShaderInputBufferIndex    FindShaderInputBufferIndex(const Name& name) const;
            RHI::ShaderInputImageIndex     FindShaderInputImageIndex(const Name& name) const;
            RHI::ShaderInputSamplerIndex   FindShaderInputSamplerIndex(const Name& name) const;
            RHI::ShaderInputConstantIndex  FindShaderInputConstantIndex(const Name& name) const;

            RHI::ShaderInputBufferUnboundedArrayIndex FindShaderInputBufferUnboundedArrayIndex(const Name& name) const;
            RHI::ShaderInputImageUnboundedArrayIndex  FindShaderInputImageUnboundedArrayIndex(const Name& name) const;

            /// Returns the parent shader shader asset where the SRG layout data came from.
            /// const Data::Asset<ShaderAsset>& GetAsset() const;

            /// Returns the RHI shader resource group layout.
            const RHI::ShaderResourceGroupLayout* GetLayout() const;

            /// Returns the underlying RHI shader resource group.
            RHI::ShaderResourceGroup* GetRHIShaderResourceGroup();

            //////////////////////////////////////////////////////////////////////////
            // Methods for assignment / access of RPI Image types.

            /// Sets the ShaderVariantKey value as constant data. Returns false if this SRG is not designated as fallback.
            bool SetShaderVariantKeyFallbackValue(const ShaderVariantKey& shaderKey);

            /// Returns true if the ShaderResourceGroup has been designated as a ShaderVariantKey fallback
            bool HasShaderVariantKeyFallbackEntry() const;

            /// Sets one RPI image for the given shader input index.
            bool SetImage(RHI::ShaderInputNameIndex& inputIndex, const Data::Instance<Image>& image, uint32_t arrayIndex = 0);
            bool SetImage(RHI::ShaderInputImageIndex inputIndex, const Data::Instance<Image>& image, uint32_t arrayIndex = 0);

            /// Sets multiple RPI images for the given shader input index.
            bool SetImageArray(RHI::ShaderInputNameIndex& inputIndex, AZStd::array_view<Data::Instance<Image>> images, uint32_t arrayIndex = 0);
            bool SetImageArray(RHI::ShaderInputImageIndex inputIndex, AZStd::array_view<Data::Instance<Image>> images, uint32_t arrayIndex = 0);

            /// Returns a single RPI image associated with the image shader input index and array offset.
            const Data::Instance<Image>& GetImage(RHI::ShaderInputNameIndex& inputIndex, uint32_t arrayIndex = 0) const;
            const Data::Instance<Image>& GetImage(RHI::ShaderInputImageIndex inputIndex, uint32_t arrayIndex = 0) const;

            /// Returns an array of RPI images associated with the image shader input index.
            AZStd::array_view<Data::Instance<Image>> GetImageArray(RHI::ShaderInputNameIndex& inputIndex) const;
            AZStd::array_view<Data::Instance<Image>> GetImageArray(RHI::ShaderInputImageIndex inputIndex) const;

            //////////////////////////////////////////////////////////////////////////
            // Methods for assignment / access of RPI Buffer types.

            /// Sets one RPI buffer for the given shader input index.
            bool SetBuffer(RHI::ShaderInputNameIndex& inputIndex, const Data::Instance<Buffer>& buffer, uint32_t arrayIndex = 0);
            bool SetBuffer(RHI::ShaderInputBufferIndex inputIndex, const Data::Instance<Buffer>& buffer, uint32_t arrayIndex = 0);

            /// Sets multiple RPI buffers for the given shader input index.
            bool SetBufferArray(RHI::ShaderInputNameIndex& inputIndex, AZStd::array_view<Data::Instance<Buffer>> buffers, uint32_t arrayIndex = 0);
            bool SetBufferArray(RHI::ShaderInputBufferIndex inputIndex, AZStd::array_view<Data::Instance<Buffer>> buffers, uint32_t arrayIndex = 0);

            /// Returns a single RPI buffer associated with the buffer shader input index and array offset.
            const Data::Instance<Buffer>& GetBuffer(RHI::ShaderInputNameIndex& inputIndex, uint32_t arrayIndex = 0) const;
            const Data::Instance<Buffer>& GetBuffer(RHI::ShaderInputBufferIndex inputIndex, uint32_t arrayIndex = 0) const;

            /// Returns an array of RPI buffers associated with the buffer shader input index.
            AZStd::array_view<Data::Instance<Buffer>> GetBufferArray(RHI::ShaderInputNameIndex& inputIndex) const;
            AZStd::array_view<Data::Instance<Buffer>> GetBufferArray(RHI::ShaderInputBufferIndex inputIndex) const;

            //////////////////////////////////////////////////////////////////////////
            // Methods for assignment / access of RHI Image types.

            /// Sets one image view for the given shader input index.
            bool SetImageView(RHI::ShaderInputNameIndex& inputIndex, const RHI::ImageView* imageView, uint32_t arrayIndex = 0);
            bool SetImageView(RHI::ShaderInputImageIndex inputIndex, const RHI::ImageView* imageView, uint32_t arrayIndex = 0);

            /// Sets an array of image view for the given shader input index.
            bool SetImageViewArray(RHI::ShaderInputNameIndex& inputIndex, AZStd::array_view<const RHI::ImageView*> imageViews, uint32_t arrayIndex = 0);
            bool SetImageViewArray(RHI::ShaderInputImageIndex inputIndex, AZStd::array_view<const RHI::ImageView*> imageViews, uint32_t arrayIndex = 0);

            /// Sets an unbounded array of image views for the given shader input index.
            bool SetImageViewUnboundedArray(RHI::ShaderInputImageUnboundedArrayIndex inputIndex, AZStd::array_view<const RHI::ImageView*> imageViews);

            /// Returns a single image view associated with the image shader input index and array offset.
            const RHI::ConstPtr<RHI::ImageView>& GetImageView(RHI::ShaderInputNameIndex& inputIndex, uint32_t arrayIndex = 0) const;
            const RHI::ConstPtr<RHI::ImageView>& GetImageView(RHI::ShaderInputImageIndex inputIndex, uint32_t arrayIndex = 0) const;

            /// Returns an array of image views associated with the given image shader input index.
            AZStd::array_view<RHI::ConstPtr<RHI::ImageView>> GetImageViewArray(RHI::ShaderInputNameIndex& inputIndex) const;
            AZStd::array_view<RHI::ConstPtr<RHI::ImageView>> GetImageViewArray(RHI::ShaderInputImageIndex inputIndex) const;

            //////////////////////////////////////////////////////////////////////////
            // Methods for assignment / access of RHI Buffer types.

            /// Sets one buffer view for the given shader input index.
            bool SetBufferView(RHI::ShaderInputNameIndex& inputIndex, const RHI::BufferView* bufferView, uint32_t arrayIndex = 0);
            bool SetBufferView(RHI::ShaderInputBufferIndex inputIndex, const RHI::BufferView* bufferView, uint32_t arrayIndex = 0);

            /// Sets an array of buffer view for the given shader input index.
            bool SetBufferViewArray(RHI::ShaderInputNameIndex& inputIndex, AZStd::array_view<const RHI::BufferView*> bufferViews, uint32_t arrayIndex = 0);
            bool SetBufferViewArray(RHI::ShaderInputBufferIndex inputIndex, AZStd::array_view<const RHI::BufferView*> bufferViews, uint32_t arrayIndex = 0);

            /// Sets an unbounded array of buffer views for the given shader input index.
            bool SetBufferViewUnboundedArray(RHI::ShaderInputBufferUnboundedArrayIndex inputIndex, AZStd::array_view<const RHI::BufferView*> bufferViews);

            /// Returns a single buffer view associated with the buffer shader input index and array offset.
            const RHI::ConstPtr<RHI::BufferView>& GetBufferView(RHI::ShaderInputNameIndex& inputIndex, uint32_t arrayIndex = 0) const;
            const RHI::ConstPtr<RHI::BufferView>& GetBufferView(RHI::ShaderInputBufferIndex inputIndex, uint32_t arrayIndex = 0) const;

            /// Returns an array of buffer views associated with the given buffer shader input index.
            AZStd::array_view<RHI::ConstPtr<RHI::BufferView>> GetBufferViewArray(RHI::ShaderInputNameIndex& inputIndex) const;
            AZStd::array_view<RHI::ConstPtr<RHI::BufferView>> GetBufferViewArray(RHI::ShaderInputBufferIndex inputIndex) const;

            //////////////////////////////////////////////////////////////////////////
            // Methods for assignment / access of RHI Sampler types.

            /// Sets one sampler for the given shader input index, using the bindingIndex as the key.
            bool SetSampler(RHI::ShaderInputNameIndex& inputIndex, const RHI::SamplerState& sampler, uint32_t arrayIndex = 0);
            bool SetSampler(RHI::ShaderInputSamplerIndex inputIndex, const RHI::SamplerState& sampler, uint32_t arrayIndex = 0);

            /// Sets an array of samplers for the given shader input index.
            bool SetSamplerArray(RHI::ShaderInputNameIndex& inputIndex, AZStd::array_view<RHI::SamplerState> samplers, uint32_t arrayIndex = 0);
            bool SetSamplerArray(RHI::ShaderInputSamplerIndex inputIndex, AZStd::array_view<RHI::SamplerState> samplers, uint32_t arrayIndex = 0);

            /// Returns a single sampler associated with the sampler shader input index and array offset.
            const RHI::SamplerState& GetSampler(RHI::ShaderInputNameIndex& inputIndex, uint32_t arrayIndex) const;
            const RHI::SamplerState& GetSampler(RHI::ShaderInputSamplerIndex inputIndex, uint32_t arrayIndex) const;

            /// Returns an array of samplers associated with the sampler shader input index.
            AZStd::array_view<RHI::SamplerState> GetSamplerArray(RHI::ShaderInputNameIndex& inputIndex) const;
            AZStd::array_view<RHI::SamplerState> GetSamplerArray(RHI::ShaderInputSamplerIndex inputIndex) const;

            //////////////////////////////////////////////////////////////////////////
            // Methods for assignment / access SRG constants.

            /// Assigns constant data for the given constant shader input index.
            bool SetConstantRaw(RHI::ShaderInputNameIndex& inputIndex, const void* bytes, uint32_t byteCount);
            bool SetConstantRaw(RHI::ShaderInputConstantIndex inputIndex, const void* bytes, uint32_t byteCount);
            bool SetConstantRaw(RHI::ShaderInputNameIndex& inputIndex, const void* bytes, uint32_t byteOffset, uint32_t byteCount);
            bool SetConstantRaw(RHI::ShaderInputConstantIndex inputIndex, const void* bytes, uint32_t byteOffset, uint32_t byteCount);

            /// Assigns a value of type T to the constant shader input.
            template <typename T>
            bool SetConstant(RHI::ShaderInputNameIndex& inputIndex, const T& value);
            template <typename T>
            bool SetConstant(RHI::ShaderInputConstantIndex inputIndex, const T& value);

            /// Assigns the specified number of rows from a Matrix
            template <typename T>
            bool SetConstantMatrixRows(RHI::ShaderInputNameIndex& inputIndex, const T& value, uint32_t rowCount);
            template <typename T>
            bool SetConstantMatrixRows(RHI::ShaderInputConstantIndex inputIndex, const T& value, uint32_t rowCount);

            /// Assigns a value of type T to the constant shader input, at an array offset.
            template <typename T>
            bool SetConstant(RHI::ShaderInputNameIndex& inputIndex, const T& value, uint32_t arrayIndex);
            template <typename T>
            bool SetConstant(RHI::ShaderInputConstantIndex inputIndex, const T& value, uint32_t arrayIndex);

            /// Assigns an array of type T to the constant shader input.
            template <typename T>
            bool SetConstantArray(RHI::ShaderInputNameIndex& inputIndex, AZStd::array_view<T> values);
            template <typename T>
            bool SetConstantArray(RHI::ShaderInputConstantIndex inputIndex, AZStd::array_view<T> values);

            /// Assigns an array of type T to the constant shader input.
            template <typename T, size_t N>
            bool SetConstantArray(RHI::ShaderInputNameIndex& inputIndex, const AZStd::array<T, N>& values);
            template <typename T, size_t N>
            bool SetConstantArray(RHI::ShaderInputConstantIndex inputIndex, const AZStd::array<T, N>& values);

            /// Assigns an array of shader data mappings of type T
            template<typename T>
            bool ApplyDataMappingArray(const AZStd::vector<T>& mappings);

            /// Assigns a group of shader data mapping arrays
            bool ApplyDataMappings(const RHI::ShaderDataMappings& mappings);

            /**
             * Returns constant data for the given shader input index as a template type.
             * The stride of T must match the size of the constant input region. The number
             * of elements in the returned array is the number of evenly divisible elements.
             * If the strides do not match, an empty array is returned.
             */
            template <typename T>
            AZStd::array_view<T> GetConstantArray(RHI::ShaderInputNameIndex& inputIndex) const;
            template <typename T>
            AZStd::array_view<T> GetConstantArray(RHI::ShaderInputConstantIndex inputIndex) const;

            /**
             * Returns the constant data as type 'T' returned by value. The size of the constant region
             * must match the size of T exactly. Otherwise, an empty instance is returned.
             */
            template <typename T>
            T GetConstant(RHI::ShaderInputNameIndex& inputIndex) const;
            template <typename T>
            T GetConstant(RHI::ShaderInputConstantIndex inputIndex) const;

            /**
             * Treats the constant input as an array of type T, returning the element by value at the
             * specified array index. The size of the constant region must equally partition into an
             * array of type T. Otherwise, an empty instance is returned.
             */
            template <typename T>
            T GetConstant(RHI::ShaderInputNameIndex& inputIndex, uint32_t arrayIndex) const;
            template <typename T>
            T GetConstant(RHI::ShaderInputConstantIndex inputIndex, uint32_t arrayIndex) const;

            /// Returns constant data for the given shader input index as an array of bytes.
            AZStd::array_view<uint8_t> GetConstantRaw(RHI::ShaderInputNameIndex& inputIndex) const;
            AZStd::array_view<uint8_t> GetConstantRaw(RHI::ShaderInputConstantIndex inputIndex) const;

        private:
            ShaderResourceGroup() = default;

            //! Will be passed as AZStd::any to CreateInternal.
            //! The data comes from the same parameters of ::Create() or ::FindOrCreate().
            struct SrgInitParams
            {
                AZ_TYPE_INFO(SrgInitParams, "{FDBDDB75-3DE6-4383-8D19-C0092246A411}");
                SupervariantIndex m_supervariantIndex;
                AZ::Name m_srgName;
            };

            //! Usually subclasses of AZ::Data::InstanceData leverage the AssetId of the given asset as a means to define
            //! the AZ::Data::InstanceId. This works well when there's a one-to-one relationship between the Asset and the InstanceData.
            //!
            //! ShaderResourceGroup & ShaderResourceGroupPool are different because one ShaderAsset can have several
            //! ShaderResourceGroupLayouts defined in it. This means that using only the AssetId is not sufficient.
            //!
            //! This function searches the ShaderResourceGroupLayout of the given @srgName in the @shaderAsset. If it finds such
            //! ShaderResourceGroupLayout it makes an InstanceId based on:
            //! - The azsl file of origin where the ShaderResourceGroup was defined.
            //! - The supervariant index.
            //! - The name of the srg.
            //! @param shaderAsset: The shader asset where the ShaderResourceGroupLayout will be searched.
            //! @param supervariantIndex: The supervariant index in @shaderAsset where the search will be conducted.
            //! @param srgName: Name of the ShaderResourceGroup as it was declared in the azsl file of origin.
            static Data::InstanceId MakeInstanceId(const Data::Asset<ShaderAsset>& shaderAsset, const SupervariantIndex& supervariantIndex, const AZ::Name& srgName);

            RHI::ResultCode Init(ShaderAsset& shaderAsset, const SupervariantIndex& supervariantIndex, const AZ::Name& srgName);

            static AZ::Data::Instance<ShaderResourceGroup> CreateInternal(ShaderAsset& shaderAsset, const AZStd::any* srgInitParams);

            /// A name to be used in error messages
            static const char* s_traceCategoryName;

            /// Allows us to return const& to a null Image
            static const Data::Instance<Image> s_nullImage;

            /// Allows us to return const& to a null Buffer
            static const Data::Instance<Buffer> s_nullBuffer;

            /// If true, Init() was called and was successful.
            bool m_isInitialized = false;

            /// Pool for allocating RHI::ShaderResourceGroup objects
            Data::Instance<ShaderResourceGroupPool> m_pool;

            /// The shader resource group data that is manipulated by this class
            RHI::ShaderResourceGroupData m_data;

            /// The shader resource group that can be submitted to the renderer
            RHI::Ptr<RHI::ShaderResourceGroup> m_shaderResourceGroup;

            /// A reference to the SRG asset used to initialize and manipulate this group.
<<<<<<< HEAD
            AZ::Data::Asset<ShaderAsset> m_asset;
=======
            AZ::Data::Asset<ShaderResourceGroupAsset> m_asset;
>>>>>>> c7d000e1

            /// A pointer to the layout inside of m_srgAsset
            const RHI::ShaderResourceGroupLayout* m_layout = nullptr;

            /**
             * The set of images currently bound. The shader resource group maintains these references to
             * keep the hardware resource in memory, manage streaming operations, and support reload operations.
             * However, entries remain null when RHI image views are bound.
             */
            AZStd::vector<Data::Instance<Image>> m_imageGroup;

            /**
             * The set of buffers currently bound. The shader resource group maintains these references to
             * keep the hardware resource in memory, manage streaming operations, and support reload operations.
             * However, entries remain null when RHI buffer views are bound.
             */
            AZStd::vector<Data::Instance<Buffer>> m_bufferGroup;
        };

        template<typename T>
        bool ShaderResourceGroup::ApplyDataMappingArray(const AZStd::vector<T>& mappings)
        {
            bool success = true;
            for (const auto& mapping : mappings)
            {
                auto index = m_layout->FindShaderInputConstantIndex(mapping.m_name);
                success = success && SetConstant(index, mapping.m_value);
            }
            return success;
        }

        template <typename T>
        bool ShaderResourceGroup::SetConstant(RHI::ShaderInputConstantIndex inputIndex, const T& value)
        {
            return m_data.SetConstant(inputIndex, value);
        }

        template <typename T>
        bool ShaderResourceGroup::SetConstant(RHI::ShaderInputNameIndex& inputIndex, const T& value)
        {
            if (inputIndex.ValidateOrFindConstantIndex(GetLayout()))
            {
                return SetConstant(inputIndex.GetConstantIndex(), value);
            }
            return false;
        }

        template <typename T>
        bool ShaderResourceGroup::SetConstantMatrixRows(RHI::ShaderInputConstantIndex inputIndex, const T& value, uint32_t rowCount)
        {
            return m_data.SetConstantMatrixRows(inputIndex, value, rowCount);
        }

        template <typename T>
        bool ShaderResourceGroup::SetConstantMatrixRows(RHI::ShaderInputNameIndex& inputIndex, const T& value, uint32_t rowCount)
        {
            if (inputIndex.ValidateOrFindConstantIndex(GetLayout()))
            {
                return SetConstantMatrixRows(inputIndex.GetConstantIndex(), value, rowCount);
            }
            return false;
        }

        template <typename T>
        bool ShaderResourceGroup::SetConstant(RHI::ShaderInputConstantIndex inputIndex, const T& value, uint32_t arrayIndex)
        {
            return m_data.SetConstant(inputIndex, value, arrayIndex);
        }

        template <typename T>
        bool ShaderResourceGroup::SetConstant(RHI::ShaderInputNameIndex& inputIndex, const T& value, uint32_t arrayIndex)
        {
            if (inputIndex.ValidateOrFindConstantIndex(GetLayout()))
            {
                return SetConstant(inputIndex.GetConstantIndex(), value, arrayIndex);
            }
            return false;
        }

        template <typename T>
        bool ShaderResourceGroup::SetConstantArray(RHI::ShaderInputConstantIndex inputIndex, AZStd::array_view<T> values)
        {
            return m_data.SetConstantArray(inputIndex, values);
        }

        template <typename T>
        bool ShaderResourceGroup::SetConstantArray(RHI::ShaderInputNameIndex& inputIndex, AZStd::array_view<T> values)
        {
            if (inputIndex.ValidateOrFindConstantIndex(GetLayout()))
            {
                return SetConstantArray(inputIndex.GetConstantIndex(), values);
            }
            return false;
        }

        template <typename T, size_t N>
        bool ShaderResourceGroup::SetConstantArray(RHI::ShaderInputConstantIndex inputIndex, const AZStd::array<T, N>& values)
        {
            return SetConstantArray(inputIndex, AZStd::array_view<T>(values));
        }

        template <typename T, size_t N>
        bool ShaderResourceGroup::SetConstantArray(RHI::ShaderInputNameIndex& inputIndex, const AZStd::array<T, N>& values)
        {
            if (inputIndex.ValidateOrFindConstantIndex(GetLayout()))
            {
                return SetConstantArray(inputIndex.GetConstantIndex(), AZStd::array_view<T>(values));
            }
            return false;
        }

        template <typename T>
        AZStd::array_view<T> ShaderResourceGroup::GetConstantArray(RHI::ShaderInputConstantIndex inputIndex) const
        {
            return m_data.GetConstantArray<T>(inputIndex);
        }

        template <typename T>
        AZStd::array_view<T> ShaderResourceGroup::GetConstantArray(RHI::ShaderInputNameIndex& inputIndex) const
        {
            if (inputIndex.ValidateOrFindConstantIndex(GetLayout()))
            {
                return GetConstantArray<T>(inputIndex.GetConstantIndex());
            }
            return false;
        }

        template <typename T>
        T ShaderResourceGroup::GetConstant(RHI::ShaderInputConstantIndex inputIndex) const
        {
            return m_data.GetConstant<T>(inputIndex);
        }

        template <typename T>
        T ShaderResourceGroup::GetConstant(RHI::ShaderInputNameIndex& inputIndex) const
        {
            if (inputIndex.ValidateOrFindConstantIndex(GetLayout()))
            {
                return GetConstant<T>(inputIndex.GetConstantIndex());
            }
            return false;
        }

    } // namespace RPI
} // namespace AZ<|MERGE_RESOLUTION|>--- conflicted
+++ resolved
@@ -60,14 +60,11 @@
             static Data::Instance<ShaderResourceGroup> Create(
                 const Data::Asset<ShaderAsset>& shaderAsset, const AZ::Name& srgName);
 
-<<<<<<< HEAD
             /// Instantiates a unique shader resource group instance using its paired asset but with a random InstanceId.
             /// This version uses the supervariant specified by the caller.
             static Data::Instance<ShaderResourceGroup> Create(
                 const Data::Asset<ShaderAsset>& shaderAsset, const SupervariantIndex& supervariantIndex, const AZ::Name& srgName);
 
-=======
->>>>>>> c7d000e1
             /// Queues a request that the underlying hardware shader resource group be compiled.
             void Compile();
 
@@ -333,11 +330,7 @@
             RHI::Ptr<RHI::ShaderResourceGroup> m_shaderResourceGroup;
 
             /// A reference to the SRG asset used to initialize and manipulate this group.
-<<<<<<< HEAD
             AZ::Data::Asset<ShaderAsset> m_asset;
-=======
-            AZ::Data::Asset<ShaderResourceGroupAsset> m_asset;
->>>>>>> c7d000e1
 
             /// A pointer to the layout inside of m_srgAsset
             const RHI::ShaderResourceGroupLayout* m_layout = nullptr;
