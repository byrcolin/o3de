/*
 * Copyright (c) Contributors to the Open 3D Engine Project.
 * For complete copyright and license terms please see the LICENSE at the root of this distribution.
 *
 * SPDX-License-Identifier: Apache-2.0 OR MIT
 *
 */

#include "MaterialBuilder.h"
#include <Atom/RPI.Edit/Material/MaterialSourceData.h>
#include <Atom/RPI.Edit/Material/MaterialTypeSourceData.h>
#include <Atom/RPI.Edit/Material/MaterialUtils.h>
#include <Atom/RPI.Edit/Common/AssetUtils.h>
#include <Atom/RPI.Edit/Common/JsonReportingHelper.h>
#include <Atom/RPI.Edit/Common/JsonUtils.h>
#include <AzCore/Serialization/Json/JsonUtils.h>

#include <Atom/RPI.Reflect/Image/StreamingImageAsset.h>
#include <Atom/RPI.Reflect/Material/MaterialAssetCreator.h>
#include <Atom/RPI.Reflect/Material/MaterialFunctor.h>

#include <AzFramework/IO/LocalFileIO.h>
#include <AzFramework/StringFunc/StringFunc.h>
#include <AzToolsFramework/API/EditorAssetSystemAPI.h>

#include <AssetBuilderSDK/AssetBuilderSDK.h>
#include <AssetBuilderSDK/SerializationDependencies.h>

#include <AzCore/IO/IOUtils.h>
#include <AzCore/IO/Path/Path.h>
#include <AzCore/Serialization/Json/JsonSerialization.h>
#include <AzCore/Settings/SettingsRegistry.h>

namespace AZ
{
    namespace RPI
    {
        namespace
        {
            [[maybe_unused]] static constexpr char const MaterialBuilderName[] = "MaterialBuilder";
        }

        const char* MaterialBuilder::JobKey = "Atom Material Builder";

        AZStd::string GetBuilderSettingsFingerprint()
        {
            return AZStd::string::format("[BuildersShouldFinalizeMaterialAssets=%d]", MaterialUtils::BuildersShouldFinalizeMaterialAssets());
        }

        void MaterialBuilder::RegisterBuilder()
        {
            AssetBuilderSDK::AssetBuilderDesc materialBuilderDescriptor;
            materialBuilderDescriptor.m_name = JobKey;
<<<<<<< HEAD
            materialBuilderDescriptor.m_version = 122; // nested property layers
=======
            materialBuilderDescriptor.m_version = 119; // new material file format
>>>>>>> ddab03d6
            materialBuilderDescriptor.m_patterns.push_back(AssetBuilderSDK::AssetBuilderPattern("*.material", AssetBuilderSDK::AssetBuilderPattern::PatternType::Wildcard));
            materialBuilderDescriptor.m_patterns.push_back(AssetBuilderSDK::AssetBuilderPattern("*.materialtype", AssetBuilderSDK::AssetBuilderPattern::PatternType::Wildcard));
            materialBuilderDescriptor.m_busId = azrtti_typeid<MaterialBuilder>();
            materialBuilderDescriptor.m_createJobFunction = AZStd::bind(&MaterialBuilder::CreateJobs, this, AZStd::placeholders::_1, AZStd::placeholders::_2);
            materialBuilderDescriptor.m_processJobFunction = AZStd::bind(&MaterialBuilder::ProcessJob, this, AZStd::placeholders::_1, AZStd::placeholders::_2);

            materialBuilderDescriptor.m_analysisFingerprint = GetBuilderSettingsFingerprint();

            BusConnect(materialBuilderDescriptor.m_busId);

            AssetBuilderSDK::AssetBuilderBus::Broadcast(&AssetBuilderSDK::AssetBuilderBus::Handler::RegisterBuilderInformation, materialBuilderDescriptor);
        }

        MaterialBuilder::~MaterialBuilder()
        {
            BusDisconnect();
        }

        bool MaterialBuilder::ReportMaterialAssetWarningsAsErrors() const
        {
            bool warningsAsErrors = false;
            if (auto settingsRegistry = AZ::SettingsRegistry::Get(); settingsRegistry != nullptr)
            {
                settingsRegistry->Get(warningsAsErrors, "/O3DE/Atom/RPI/MaterialBuilder/WarningsAsErrors");
            }
            return warningsAsErrors;
        }

        //! Adds all relevant dependencies for a referenced source file, considering that the path might be relative to the original file location or a full asset path.
        //! This will usually include multiple source dependencies and a single job dependency, but will include only source dependencies if the file is not found.
        //! Note the AssetBuilderSDK::JobDependency::m_platformIdentifier will not be set by this function. The calling code must set this value before passing back
        //! to the AssetBuilderSDK::CreateJobsResponse. 
        void AddPossibleDependencies(
            const AZStd::string& currentFilePath,
            const AZStd::string& referencedParentPath,
            const char* jobKey,
            AZStd::vector<AssetBuilderSDK::JobDependency>& jobDependencies)
        {
            bool dependencyFileFound = false;
            
            const bool currentFileIsMaterial = AzFramework::StringFunc::Path::IsExtension(currentFilePath.c_str(), MaterialSourceData::Extension);
            const bool referencedFileIsMaterialType = AzFramework::StringFunc::Path::IsExtension(referencedParentPath.c_str(), MaterialTypeSourceData::Extension);
            const bool shouldFinalizeMaterialAssets = MaterialUtils::BuildersShouldFinalizeMaterialAssets();

            AZStd::vector<AZStd::string> possibleDependencies = RPI::AssetUtils::GetPossibleDepenencyPaths(currentFilePath, referencedParentPath);
            for (auto& file : possibleDependencies)
            {
                // The first path found is the highest priority, and will have a job dependency, as this is the one
                // the builder will actually use
                if (!dependencyFileFound)
                {
                    AZ::Data::AssetInfo sourceInfo;
                    AZStd::string watchFolder;
                    AzToolsFramework::AssetSystemRequestBus::BroadcastResult(dependencyFileFound, &AzToolsFramework::AssetSystem::AssetSystemRequest::GetSourceInfoBySourcePath, file.c_str(), sourceInfo, watchFolder);

                    if (dependencyFileFound)
                    {
                        AssetBuilderSDK::JobDependency jobDependency;
                        jobDependency.m_jobKey = jobKey;
                        jobDependency.m_sourceFile.m_sourceFileDependencyPath = file;
                        jobDependency.m_type = AssetBuilderSDK::JobDependencyType::Order;
                        
                        // If we aren't finalizing material assets, then a normal job dependency isn't needed because the MaterialTypeAsset data won't be used.
                        // However, we do still need at least an OrderOnce dependency to ensure the Asset Processor knows about the material type asset so the builder can get it's AssetId.
                        // This can significantly reduce AP processing time when a material type or its shaders are edited.
                        if (currentFileIsMaterial && referencedFileIsMaterialType && !shouldFinalizeMaterialAssets)
                        {
                            jobDependency.m_type = AssetBuilderSDK::JobDependencyType::OrderOnce;
                        }

                        jobDependencies.push_back(jobDependency);
                    }
                }
            }
        }

<<<<<<< HEAD
        template<typename MaterialSourceDataT>
        AZ::Outcome<MaterialSourceDataT> LoadSourceData(const rapidjson::Value& value, const AZStd::string& filePath)
        {
            MaterialSourceDataT material;

            JsonDeserializerSettings settings;

            JsonReportingHelper reportingHelper;
            reportingHelper.Attach(settings);

            JsonSerialization::Load(material, value, settings);

            if (reportingHelper.ErrorsReported())
            {
                return AZ::Failure();
            }
            else if (reportingHelper.WarningsReported())
            {
                AZ_Error(MaterialBuilderName, false, "Warnings reported while loading '%s'", filePath.c_str());
                return AZ::Failure();
            }
            else
            {
                return AZ::Success(AZStd::move(material));
            }
        }

=======
>>>>>>> ddab03d6
        void MaterialBuilder::CreateJobs(const AssetBuilderSDK::CreateJobsRequest& request, AssetBuilderSDK::CreateJobsResponse& response) const
        {
            if (m_isShuttingDown)
            {
                response.m_result = AssetBuilderSDK::CreateJobsResultCode::ShuttingDown;
                return;
            }

            // We'll build up this one JobDescriptor and reuse it to register each of the platforms
            AssetBuilderSDK::JobDescriptor outputJobDescriptor;
            outputJobDescriptor.m_jobKey = JobKey;
            outputJobDescriptor.m_additionalFingerprintInfo = GetBuilderSettingsFingerprint();

            // Load the file so we can detect and report dependencies.
            // If the file is a .materialtype, report dependencies on the .shader files.
            // If the file is a .material, report a dependency on the .materialtype and parent .material file
            {
                AZStd::string fullSourcePath;
                AzFramework::StringFunc::Path::ConstructFull(request.m_watchFolder.data(), request.m_sourceFile.data(), fullSourcePath, true);

                auto loadOutcome = JsonSerializationUtils::ReadJsonFile(fullSourcePath, AZ::RPI::JsonUtils::DefaultMaxFileSize);
                if (!loadOutcome.IsSuccess())
                {
                    AZ_Error(MaterialBuilderName, false, "%s", loadOutcome.GetError().c_str());
                    return;
                }

                rapidjson::Document& document = loadOutcome.GetValue();

                const bool isMaterialTypeFile = AzFramework::StringFunc::Path::IsExtension(request.m_sourceFile.c_str(), MaterialTypeSourceData::Extension);
                if (isMaterialTypeFile)
                {
                    MaterialUtils::ImportedJsonFiles importedJsonFiles;
                    auto materialTypeSourceData = MaterialUtils::LoadMaterialTypeSourceData(fullSourcePath, &document, &importedJsonFiles);

                    if (!materialTypeSourceData.IsSuccess())
                    {
                        return;
                    }

                    for (auto& importedJsonFile : importedJsonFiles)
                    {
                        AssetBuilderSDK::SourceFileDependency sourceDependency;
                        sourceDependency.m_sourceFileDependencyPath = importedJsonFile;
                        response.m_sourceFileDependencyList.push_back(sourceDependency);
                    }

                    for (auto& shader : materialTypeSourceData.GetValue().m_shaderCollection)
                    {
                        AddPossibleDependencies(request.m_sourceFile,
                            shader.m_shaderFilePath,
                            "Shader Asset",
                            outputJobDescriptor.m_jobDependencyList);
                    }

                    for (auto& functor : materialTypeSourceData.GetValue().m_materialFunctorSourceData)
                    {
                        auto dependencies = functor->GetActualSourceData()->GetAssetDependencies();

                        for (const MaterialFunctorSourceData::AssetDependency& dependency : dependencies)
                        {
                            AddPossibleDependencies(request.m_sourceFile,
                                dependency.m_sourceFilePath,
                                dependency.m_jobKey.c_str(),
                                outputJobDescriptor.m_jobDependencyList);
                        }
                    }
                }
                else // it's a .material file
                {
                    // Note we don't use the LoadMaterial() utility function or JsonSerializer here because we don't care about fully
                    // processing the material file at this point and reporting on the many things that could go wrong. We just want
                    // to report the parent material and material type dependencies. So using rapidjson directly is actually simpler.

                    AZStd::string materialTypePath;
                    AZStd::string parentMaterialPath;

                    auto& variantData = document;

                    const char* const materialTypeField = "materialType";
                    const char* const parentMaterialField = "parentMaterial";

                    if (variantData.IsObject() && variantData.HasMember(materialTypeField) && variantData[materialTypeField].IsString())
                    {
                        materialTypePath = variantData[materialTypeField].GetString();
                    }

                    if (variantData.IsObject() && variantData.HasMember(parentMaterialField) && variantData[parentMaterialField].IsString())
                    {
                        parentMaterialPath = variantData[parentMaterialField].GetString();
                    }

                    if (parentMaterialPath.empty())
                    {
                        parentMaterialPath = materialTypePath;
                    }

                    // Register dependency on the parent material source file so we can load it and use it's data to build this variant material.
                    // Note, we don't need a direct dependency on the material type because the parent material will depend on it.
                    AddPossibleDependencies(request.m_sourceFile,
                        parentMaterialPath,
                        JobKey,
                        outputJobDescriptor.m_jobDependencyList);
                }
            }
            
            // Create the output jobs for each platform
            for (const AssetBuilderSDK::PlatformInfo& platformInfo : request.m_enabledPlatforms)
            {
                outputJobDescriptor.SetPlatformIdentifier(platformInfo.m_identifier.c_str());

                for (auto& jobDependency : outputJobDescriptor.m_jobDependencyList)
                {
                    jobDependency.m_platformIdentifier = platformInfo.m_identifier;
                }

                response.m_createJobOutputs.push_back(outputJobDescriptor);
            }

            response.m_result = AssetBuilderSDK::CreateJobsResultCode::Success;
        }

        AZ::Data::Asset<MaterialTypeAsset> CreateMaterialTypeAsset(AZStd::string_view materialTypeSourceFilePath, rapidjson::Document& json)
        {
            auto materialType = MaterialUtils::LoadMaterialTypeSourceData(materialTypeSourceFilePath, &json);

            if (!materialType.IsSuccess())
            {
                return  {};
            }

            auto materialTypeAssetOutcome = materialType.GetValue().CreateMaterialTypeAsset(Uuid::CreateRandom(), materialTypeSourceFilePath, true);
            if (!materialTypeAssetOutcome.IsSuccess())
            {
                return  {};
            }

            return materialTypeAssetOutcome.GetValue();
        }
        
        AZ::Data::Asset<MaterialAsset> MaterialBuilder::CreateMaterialAsset(AZStd::string_view materialSourceFilePath, const rapidjson::Value& json) const
        {
            auto material = MaterialUtils::LoadMaterialSourceData(materialSourceFilePath, &json, true);

            if (!material.IsSuccess())
            {
                return {};
            }

            MaterialAssetProcessingMode processingMode = MaterialUtils::BuildersShouldFinalizeMaterialAssets() ? MaterialAssetProcessingMode::PreBake : MaterialAssetProcessingMode::DeferredBake;

            auto materialAssetOutcome = material.GetValue().CreateMaterialAsset(Uuid::CreateRandom(), materialSourceFilePath, processingMode, ReportMaterialAssetWarningsAsErrors());
            if (!materialAssetOutcome.IsSuccess())
            {
                return {};
            }

            return materialAssetOutcome.GetValue();
        }

        void MaterialBuilder::ProcessJob(const AssetBuilderSDK::ProcessJobRequest& request, AssetBuilderSDK::ProcessJobResponse& response) const
        {
            AssetBuilderSDK::JobCancelListener jobCancelListener(request.m_jobId);

            if (jobCancelListener.IsCancelled())
            {
                response.m_resultCode = AssetBuilderSDK::ProcessJobResult_Cancelled;
                return;
            }
            if (m_isShuttingDown)
            {
                response.m_resultCode = AssetBuilderSDK::ProcessJobResult_Cancelled;
                return;
            }

            const bool isMaterialTypeFile = AzFramework::StringFunc::Path::IsExtension(request.m_sourceFile.c_str(), MaterialTypeSourceData::Extension);

            AZStd::string fullSourcePath;
            AzFramework::StringFunc::Path::ConstructFull(request.m_watchFolder.data(), request.m_sourceFile.data(), fullSourcePath, true);

            auto loadOutcome = JsonSerializationUtils::ReadJsonFile(fullSourcePath, AZ::RPI::JsonUtils::DefaultMaxFileSize);
            if (!loadOutcome.IsSuccess())
            {
                AZ_Error(MaterialBuilderName, false, "Failed to load material file: %s", loadOutcome.GetError().c_str());
                return;
            }

            rapidjson::Document& document = loadOutcome.GetValue();

            AZStd::string materialProductPath;
            AZStd::string fileNameNoExt;
            AzFramework::StringFunc::Path::GetFileName(request.m_sourceFile.c_str(), fileNameNoExt);

            AzFramework::StringFunc::Path::ConstructFull(request.m_tempDirPath.c_str(), fileNameNoExt.c_str(), materialProductPath, true);
            AzFramework::StringFunc::Path::ReplaceExtension(materialProductPath, isMaterialTypeFile ? MaterialTypeAsset::Extension : MaterialAsset::Extension);

            if (isMaterialTypeFile)
            {
                // Load the material type file and create the MaterialTypeAsset object
                AZ::Data::Asset<MaterialTypeAsset> materialTypeAsset;
                materialTypeAsset = CreateMaterialTypeAsset(request.m_sourceFile, document);

                if (!materialTypeAsset)
                {
                    // Errors will have been reported above
                    return;
                }

                // [ATOM-13190] Change this back to ST_BINARY. It's ST_XML temporarily for debugging.
                if (!AZ::Utils::SaveObjectToFile(materialProductPath, AZ::DataStream::ST_XML, materialTypeAsset.Get()))
                {
                    AZ_Error(MaterialBuilderName, false, "Failed to save material type to file '%s'!", materialProductPath.c_str());
                    return;
                }

                AssetBuilderSDK::JobProduct jobProduct;
                if (!AssetBuilderSDK::OutputObject(materialTypeAsset.Get(), materialProductPath, azrtti_typeid<RPI::MaterialTypeAsset>(), 0, jobProduct))
                {
                    AZ_Error(MaterialBuilderName, false, "Failed to output product dependencies.");
                    return;
                }

                response.m_outputProducts.push_back(AZStd::move(jobProduct));

                response.m_resultCode = AssetBuilderSDK::ProcessJobResult_Success;
            }
            else
            {
                // Load the material file and create the MaterialAsset object
                AZ::Data::Asset<MaterialAsset> materialAsset;
                materialAsset = CreateMaterialAsset(request.m_sourceFile, document);

                if (!materialAsset)
                {
                    // Errors will have been reported above
                    return;
                }

                // [ATOM-13190] Change this back to ST_BINARY. It's ST_XML temporarily for debugging.
                if (!AZ::Utils::SaveObjectToFile(materialProductPath, AZ::DataStream::ST_XML, materialAsset.Get()))
                {
                    AZ_Error(MaterialBuilderName, false, "Failed to save material to file '%s'!", materialProductPath.c_str());
                    return;
                }

                AssetBuilderSDK::JobProduct jobProduct;
                if (!AssetBuilderSDK::OutputObject(materialAsset.Get(), materialProductPath, azrtti_typeid<RPI::MaterialAsset>(), 0, jobProduct))
                {
                    AZ_Error(MaterialBuilderName, false, "Failed to output product dependencies.");
                    return;
                }

                response.m_outputProducts.push_back(AZStd::move(jobProduct));

                response.m_resultCode = AssetBuilderSDK::ProcessJobResult_Success;
            }
        }

        void MaterialBuilder::ShutDown()
        {
            m_isShuttingDown = true;
        }
    } // namespace RPI
} // namespace AZ<|MERGE_RESOLUTION|>--- conflicted
+++ resolved
@@ -51,11 +51,7 @@
         {
             AssetBuilderSDK::AssetBuilderDesc materialBuilderDescriptor;
             materialBuilderDescriptor.m_name = JobKey;
-<<<<<<< HEAD
-            materialBuilderDescriptor.m_version = 122; // nested property layers
-=======
-            materialBuilderDescriptor.m_version = 119; // new material file format
->>>>>>> ddab03d6
+            materialBuilderDescriptor.m_version = 123; // nested property layers
             materialBuilderDescriptor.m_patterns.push_back(AssetBuilderSDK::AssetBuilderPattern("*.material", AssetBuilderSDK::AssetBuilderPattern::PatternType::Wildcard));
             materialBuilderDescriptor.m_patterns.push_back(AssetBuilderSDK::AssetBuilderPattern("*.materialtype", AssetBuilderSDK::AssetBuilderPattern::PatternType::Wildcard));
             materialBuilderDescriptor.m_busId = azrtti_typeid<MaterialBuilder>();
@@ -132,36 +128,6 @@
             }
         }
 
-<<<<<<< HEAD
-        template<typename MaterialSourceDataT>
-        AZ::Outcome<MaterialSourceDataT> LoadSourceData(const rapidjson::Value& value, const AZStd::string& filePath)
-        {
-            MaterialSourceDataT material;
-
-            JsonDeserializerSettings settings;
-
-            JsonReportingHelper reportingHelper;
-            reportingHelper.Attach(settings);
-
-            JsonSerialization::Load(material, value, settings);
-
-            if (reportingHelper.ErrorsReported())
-            {
-                return AZ::Failure();
-            }
-            else if (reportingHelper.WarningsReported())
-            {
-                AZ_Error(MaterialBuilderName, false, "Warnings reported while loading '%s'", filePath.c_str());
-                return AZ::Failure();
-            }
-            else
-            {
-                return AZ::Success(AZStd::move(material));
-            }
-        }
-
-=======
->>>>>>> ddab03d6
         void MaterialBuilder::CreateJobs(const AssetBuilderSDK::CreateJobsRequest& request, AssetBuilderSDK::CreateJobsResponse& response) const
         {
             if (m_isShuttingDown)
