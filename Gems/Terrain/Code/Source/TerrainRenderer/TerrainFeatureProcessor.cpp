--- conflicted
+++ resolved
@@ -534,7 +534,6 @@
 
     void TerrainFeatureProcessor::CheckUpdateDetailTexture(const Aabb2i& newBounds, const Vector2i& newCenter)
     {
-<<<<<<< HEAD
         if (!m_detailTextureImage)
         {
             // If the m_detailTextureImage doesn't exist, create it and populate the entire texture
@@ -776,13 +775,7 @@
 
     void TerrainFeatureProcessor::UpdateTerrainData()
     {
-        uint32_t width = m_areaData.m_updateWidth;
-        uint32_t height = m_areaData.m_updateHeight;
-        const AZ::Aabb& worldBounds = m_areaData.m_terrainBounds;
-=======
-        static const AZ::Name TerrainHeightmapName = AZ::Name(TerrainHeightmapChars);
-        
->>>>>>> a661189e
+
         const float queryResolution = m_areaData.m_sampleSpacing;
         const AZ::Aabb& worldBounds = m_areaData.m_terrainBounds;
 
@@ -802,17 +795,12 @@
                 AZ::RHI::ImageBindFlags::ShaderRead, heightmapSize.m_width, heightmapSize.m_height, AZ::RHI::Format::R16_UNORM
             );
 
-<<<<<<< HEAD
             const AZ::Name TerrainHeightmapName = AZ::Name(TerrainHeightmapChars);
             m_areaData.m_heightmapImage = AZ::RPI::AttachmentImage::Create(*imagePool.get(), imageDescriptor, TerrainHeightmapName, nullptr, nullptr);
             AZ_Error(TerrainFPName, m_areaData.m_heightmapImage, "Failed to initialize the heightmap image.");
-=======
-            m_areaData.m_heightmapImage = AZ::RPI::AttachmentImage::Create(*imagePool.get(), imageDescriptor, TerrainHeightmapName, nullptr, nullptr);
-            AZ_Error(TerrainFPName, m_areaData.m_heightmapImage, "Failed to initialize the heightmap image!");
             
             // World size changed, so the whole height map needs updating.
             m_dirtyRegion = worldBounds;
->>>>>>> a661189e
         }
         
         int32_t xStart = aznumeric_cast<int32_t>(AZStd::ceilf(m_dirtyRegion.GetMin().GetX() / queryResolution));
