--- conflicted
+++ resolved
@@ -74,21 +74,12 @@
 //////////////////////////////////////////////////////////////////////////
 // Serialization for anim nodes & param types
 #define REGISTER_NODE_TYPE(name) assert(g_animNodeEnumToStringMap.find(AnimNodeType::name) == g_animNodeEnumToStringMap.end()); \
-<<<<<<< HEAD
     g_animNodeEnumToStringMap[AnimNodeType::name] = AZ_STRINGIZE(name);                                                            \
-    g_animNodeStringToEnumMap[string(AZ_STRINGIZE(name))] = AnimNodeType::name;
+    g_animNodeStringToEnumMap[string(STRINGIFY(name))] = AnimNodeType::name;
 
 #define REGISTER_PARAM_TYPE(name) assert(g_animParamEnumToStringMap.find(AnimParamType::name) == g_animParamEnumToStringMap.end()); \
     g_animParamEnumToStringMap[AnimParamType::name] = AZ_STRINGIZE(name);                                                              \
-    g_animParamStringToEnumMap[string(AZ_STRINGIZE(name))] = AnimParamType::name;
-=======
-    g_animNodeEnumToStringMap[AnimNodeType::name] = STRINGIFY(name);                                                            \
-    g_animNodeStringToEnumMap[AZStd::string(STRINGIFY(name))] = AnimNodeType::name;
-
-#define REGISTER_PARAM_TYPE(name) assert(g_animParamEnumToStringMap.find(AnimParamType::name) == g_animParamEnumToStringMap.end()); \
-    g_animParamEnumToStringMap[AnimParamType::name] = STRINGIFY(name);                                                              \
-    g_animParamStringToEnumMap[AZStd::string(STRINGIFY(name))] = AnimParamType::name;
->>>>>>> d0666a53
+    g_animParamStringToEnumMap[string(STRINGIFY(name))] = AnimParamType::name;
 
 namespace
 {
