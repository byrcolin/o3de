/*
 * Copyright (c) Contributors to the Open 3D Engine Project.
 * For complete copyright and license terms please see the LICENSE at the root of this distribution.
 *
 * SPDX-License-Identifier: Apache-2.0 OR MIT
 *
 */

#pragma once

#if !defined(Q_MOC_RUN)
#include <AtomLyIntegration/CommonFeatures/Material/MaterialComponentBus.h>
#include <AtomToolsFramework/DynamicProperty/DynamicPropertyGroup.h>
#include <AtomToolsFramework/Inspector/InspectorWidget.h>
#include <AzCore/Asset/AssetCommon.h>
#include <AzCore/Component/EntityBus.h>
#include <AzCore/Component/TickBus.h>
#include <AzCore/std/containers/unordered_map.h>
#include <AzCore/std/containers/vector.h>
#include <AzCore/std/function/function_base.h>
#include <AzCore/std/string/string.h>
#include <AzToolsFramework/UI/PropertyEditor/PropertyEditorAPI_Internals.h>
#include <Material/EditorMaterialComponentUtil.h>
#endif

class QLabel;

namespace AZ
{
    namespace Render
    {
        namespace EditorMaterialComponentInspector
        {
            using PropertyChangedCallback = AZStd::function<void(const MaterialPropertyOverrideMap&)>;

            class MaterialPropertyInspector
                : public AtomToolsFramework::InspectorWidget
                , public AzToolsFramework::IPropertyEditorNotify
                , public AZ::EntitySystemBus::Handler
                , public AZ::TickBus::Handler
                , public MaterialComponentNotificationBus::Handler
           {
                Q_OBJECT
            public:
                AZ_CLASS_ALLOCATOR(MaterialPropertyInspector, AZ::SystemAllocator, 0);

                MaterialPropertyInspector(QWidget* parent = nullptr);
                ~MaterialPropertyInspector() override;

                bool LoadMaterial(const AZ::EntityId& entityId, const AZ::Render::MaterialAssignmentId& materialAssignmentId);
                void UnloadMaterial();
                bool IsLoaded() const;

                // AtomToolsFramework::InspectorRequestBus::Handler overrides...
                void Reset() override;

                void Populate();

                bool SaveMaterial() const;
                bool SaveMaterialToSource() const;
                bool HasMaterialSource() const;
                bool HasMaterialParentSource() const;
                void OpenMaterialSourceInEditor() const;
                void OpenMaterialParentSourceInEditor() const;
                void OpenMenu();
                const EditorMaterialComponentUtil::MaterialEditData& GetEditData() const;

            private:

                // AzToolsFramework::IPropertyEditorNotify overrides...
                void BeforePropertyModified(AzToolsFramework::InstanceDataNode* pNode) override;
                void AfterPropertyModified(AzToolsFramework::InstanceDataNode* pNode) override;
                void SetPropertyEditingActive([[maybe_unused]] AzToolsFramework::InstanceDataNode* pNode) override {}
                void SetPropertyEditingComplete(AzToolsFramework::InstanceDataNode* pNode) override;
                void SealUndoStack() override {}
                void RequestPropertyContextMenu([[maybe_unused]] AzToolsFramework::InstanceDataNode*, const QPoint&) override {}
                void PropertySelectionChanged([[maybe_unused]] AzToolsFramework::InstanceDataNode*, bool) override {}

                // AZ::EntitySystemBus::Handler overrides...
                void OnEntityInitialized(const AZ::EntityId& entityId) override;
                void OnEntityDestroyed(const AZ::EntityId& entityId) override;
                void OnEntityActivated(const AZ::EntityId& entityId) override;
                void OnEntityDeactivated(const AZ::EntityId& entityId) override;
                void OnEntityNameChanged(const AZ::EntityId& entityId, const AZStd::string& name) override;

                //! AZ::TickBus::Handler overrides...
                void OnTick(float deltaTime, ScriptTimePoint time) override;

                //! MaterialComponentNotificationBus::Handler overrides...
                void OnMaterialsEdited() override;

                void UpdateUI();
                void QueueUpdateUI();

                void AddDetailsGroup();
                void AddUvNamesGroup();

                void LoadOverridesFromEntity();
                void SaveOverridesToEntity(bool commitChanges);
                void RunEditorMaterialFunctors();
                void UpdateMaterialInstanceProperty(const AtomToolsFramework::DynamicProperty& property);

<<<<<<< HEAD
                AZ::Crc32 GetGroupSaveStateKey(const AZStd::string& groupNameId) const;
                bool IsInstanceNodePropertyModifed(const AzToolsFramework::InstanceDataNode* node) const;
                const char* GetInstanceNodePropertyIndicator(const AzToolsFramework::InstanceDataNode* node) const;
=======
                AZ::Crc32 GetSaveStateKeyForGroup(const AZStd::string& groupName) const;
                static bool AreNodePropertyValuesEqual(
                    const AzToolsFramework::InstanceDataNode* source, const AzToolsFramework::InstanceDataNode* target);
>>>>>>> f3e6adce

                // Tracking the property that is actively being edited in the inspector
                const AtomToolsFramework::DynamicProperty* m_activeProperty = {};

                AZ::EntityId m_entityId;
                AZ::Render::MaterialAssignmentId m_materialAssignmentId;
                EditorMaterialComponentUtil::MaterialEditData m_editData;
                AZ::Data::Instance<AZ::RPI::Material> m_materialInstance = {};
                AZStd::vector<AZ::RPI::Ptr<AZ::RPI::MaterialFunctor>> m_editorFunctors = {};
                AZ::RPI::MaterialPropertyFlags m_dirtyPropertyFlags = {};
                AZStd::unordered_map<AZStd::string, AtomToolsFramework::DynamicPropertyGroup> m_groups = {};
                bool m_internalEditNotification = {};
                QLabel* m_messageLabel = {};
           };
        } // namespace EditorMaterialComponentInspector
    } // namespace Render
} // namespace AZ<|MERGE_RESOLUTION|>--- conflicted
+++ resolved
@@ -100,15 +100,9 @@
                 void RunEditorMaterialFunctors();
                 void UpdateMaterialInstanceProperty(const AtomToolsFramework::DynamicProperty& property);
 
-<<<<<<< HEAD
-                AZ::Crc32 GetGroupSaveStateKey(const AZStd::string& groupNameId) const;
+                AZ::Crc32 GetGroupSaveStateKey(const AZStd::string& groupName) const;
                 bool IsInstanceNodePropertyModifed(const AzToolsFramework::InstanceDataNode* node) const;
                 const char* GetInstanceNodePropertyIndicator(const AzToolsFramework::InstanceDataNode* node) const;
-=======
-                AZ::Crc32 GetSaveStateKeyForGroup(const AZStd::string& groupName) const;
-                static bool AreNodePropertyValuesEqual(
-                    const AzToolsFramework::InstanceDataNode* source, const AzToolsFramework::InstanceDataNode* target);
->>>>>>> f3e6adce
 
                 // Tracking the property that is actively being edited in the inspector
                 const AtomToolsFramework::DynamicProperty* m_activeProperty = {};
