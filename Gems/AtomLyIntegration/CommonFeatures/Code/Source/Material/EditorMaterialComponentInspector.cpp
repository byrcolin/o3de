/*
 * Copyright (c) Contributors to the Open 3D Engine Project.
 * For complete copyright and license terms please see the LICENSE at the root of this distribution.
 *
 * SPDX-License-Identifier: Apache-2.0 OR MIT
 *
 */

#include <Material/EditorMaterialComponentInspector.h>

#include <Atom/RPI.Edit/Common/AssetUtils.h>
#include <Atom/RPI.Edit/Common/JsonUtils.h>
#include <Atom/RPI.Edit/Material/MaterialFunctorSourceData.h>
#include <Atom/RPI.Edit/Material/MaterialPropertyId.h>
#include <Atom/RPI.Edit/Material/MaterialUtils.h>
#include <Atom/RPI.Reflect/Material/MaterialFunctor.h>
#include <Atom/RPI.Reflect/Material/MaterialPropertiesLayout.h>
#include <AtomToolsFramework/Inspector/InspectorPropertyGroupWidget.h>
#include <AtomToolsFramework/Util/MaterialPropertyUtil.h>
#include <AtomToolsFramework/Util/Util.h>
#include <AzFramework/API/ApplicationAPI.h>
#include <AzQtComponents/Components/Widgets/Text.h>
#include <AzToolsFramework/API/EditorAssetSystemAPI.h>
#include <AzToolsFramework/API/EditorWindowRequestBus.h>
#include <AzToolsFramework/API/ToolsApplicationAPI.h>
#include <AzToolsFramework/AssetBrowser/Thumbnails/ProductThumbnail.h>
#include <AzToolsFramework/Thumbnails/ThumbnailContext.h>
#include <AzToolsFramework/Thumbnails/ThumbnailWidget.h>
#include <AzToolsFramework/Thumbnails/ThumbnailerBus.h>
#include <AtomLyIntegration/CommonFeatures/Material/EditorMaterialSystemComponentRequestBus.h>
#include <AtomLyIntegration/CommonFeatures/Material/MaterialComponentBus.h>
#include <AtomLyIntegration/CommonFeatures/Material/MaterialComponentConfig.h>

AZ_PUSH_DISABLE_WARNING(4251 4800, "-Wunknown-warning-option") // disable warnings spawned by QT
#include <QApplication>
#include <QFileInfo>
#include <QLabel>
#include <QMenu>
#include <QToolButton>
#include <QWidget>
AZ_POP_DISABLE_WARNING

namespace AZ
{
    namespace Render
    {
        namespace EditorMaterialComponentInspector
        {
            MaterialPropertyInspector::MaterialPropertyInspector(QWidget* parent)
                : AtomToolsFramework::InspectorWidget(parent)
            {
                // Create the menu button
                QToolButton* menuButton = new QToolButton(this);
                menuButton->setAutoRaise(true);
                menuButton->setIcon(QIcon(":/Cards/img/UI20/Cards/menu_ico.svg"));
                menuButton->setVisible(true);
                QObject::connect(menuButton, &QToolButton::clicked, this, [this]() { OpenMenu(); });
                AddHeading(menuButton);

                m_messageLabel = new QLabel(this);
                m_messageLabel->setWordWrap(true);
                m_messageLabel->setVisible(true);
                m_messageLabel->setAlignment(Qt::AlignCenter);
                m_messageLabel->setText(tr("Material not available"));
                AddHeading(m_messageLabel);

                AZ::EntitySystemBus::Handler::BusConnect();
            }

            MaterialPropertyInspector::~MaterialPropertyInspector()
            {
                AtomToolsFramework::InspectorRequestBus::Handler::BusDisconnect();
                AZ::EntitySystemBus::Handler::BusDisconnect();
                AZ::TickBus::Handler::BusDisconnect();
                MaterialComponentNotificationBus::Handler::BusDisconnect();
            }

            bool MaterialPropertyInspector::LoadMaterial(
                const AZ::EntityId& entityId, const AZ::Render::MaterialAssignmentId& materialAssignmentId)
            {
                UnloadMaterial();

                m_entityId = entityId;
                m_materialAssignmentId = materialAssignmentId;
                MaterialComponentNotificationBus::Handler::BusDisconnect();
                MaterialComponentNotificationBus::Handler::BusConnect(m_entityId);

                AZ::Data::AssetId materialAssetId = {};
                MaterialComponentRequestBus::EventResult(
                    materialAssetId, m_entityId, &MaterialComponentRequestBus::Events::GetMaterialOverride, m_materialAssignmentId);
                if (!materialAssetId.IsValid())
                {
                    MaterialComponentRequestBus::EventResult(
                        materialAssetId, m_entityId, &MaterialComponentRequestBus::Events::GetDefaultMaterialAssetId,
                        m_materialAssignmentId);
                }

               if (!materialAssetId.IsValid())
                {
                    UnloadMaterial();
                    return false;
                }

                if (!EditorMaterialComponentUtil::LoadMaterialEditDataFromAssetId(materialAssetId, m_editData))
                {
                    AZ_Warning("AZ::Render::EditorMaterialComponentInspector", false, "Failed to load material data.");
                    UnloadMaterial();
                    return false;
                }

                // The material instance is still needed for functor execution
                m_materialInstance = AZ::RPI::Material::Create(m_editData.m_materialAsset);
                if (!m_materialInstance)
                {
                    AZ_Error("AZ::Render::EditorMaterialComponentInspector", false, "Material instance could not be created.");
                    UnloadMaterial();
                    return false;
                }

                // Get a list of all the editor functors to be used for property editor states
                auto propertyLayout = m_editData.m_materialAsset->GetMaterialPropertiesLayout();
                const AZ::RPI::MaterialFunctorSourceData::EditorContext editorContext =
                    AZ::RPI::MaterialFunctorSourceData::EditorContext(m_editData.m_materialTypeSourcePath, propertyLayout);
                for (AZ::RPI::Ptr<AZ::RPI::MaterialFunctorSourceDataHolder> functorData : m_editData.m_materialTypeSourceData.m_materialFunctorSourceData)
                {
                    AZ::RPI::MaterialFunctorSourceData::FunctorResult createResult = functorData->CreateFunctor(editorContext);

                    if (createResult.IsSuccess())
                    {
                        AZ::RPI::Ptr<AZ::RPI::MaterialFunctor>& functor = createResult.GetValue();
                        if (functor != nullptr)
                        {
                            m_editorFunctors.push_back(functor);
                        }
                    }
                    else
                    {
                        AZ_Error("AZ::Render::EditorMaterialComponentInspector", false, "Material functors were not created: '%s'.", m_editData.m_materialTypeSourcePath.c_str());
                    }
                }

                Populate();
                m_messageLabel->setVisible(false);
                return true;
            }

            void MaterialPropertyInspector::UnloadMaterial()
            {
                Reset();
                m_editData = EditorMaterialComponentUtil::MaterialEditData();
                m_materialInstance = {};
                m_dirtyPropertyFlags.set();
                m_editorFunctors = {};
                m_internalEditNotification = {};
                m_messageLabel->setVisible(true);
                m_messageLabel->setText(tr("Material not available"));
            }

            bool MaterialPropertyInspector::IsLoaded() const
            {
                return m_entityId.IsValid() && m_materialInstance && m_editData.m_materialAsset.IsReady();
            }

            void MaterialPropertyInspector::Reset()
            {
                m_activeProperty = {};
                m_groups = {};
                m_dirtyPropertyFlags.set();
                m_internalEditNotification = {};

                AZ::TickBus::Handler::BusDisconnect();
                AtomToolsFramework::InspectorRequestBus::Handler::BusDisconnect();
                AtomToolsFramework::InspectorWidget::Reset();
            }

            void MaterialPropertyInspector::AddDetailsGroup()
            {
                const AZStd::string& groupName = "Details";
                const AZStd::string& groupDisplayName = "Details";
                const AZStd::string& groupDescription = "";

                auto propertyGroupContainer = new QWidget(this);
                propertyGroupContainer->setLayout(new QHBoxLayout());

                AzToolsFramework::Thumbnailer::SharedThumbnailKey thumbnailKey =
                    MAKE_TKEY(AzToolsFramework::AssetBrowser::ProductThumbnailKey, m_editData.m_materialAssetId);
                auto thumbnailWidget = new AzToolsFramework::Thumbnailer::ThumbnailWidget(this);
                thumbnailWidget->setFixedSize(QSize(120, 120));
                thumbnailWidget->setVisible(true);
                thumbnailWidget->SetThumbnailKey(thumbnailKey, AzToolsFramework::Thumbnailer::ThumbnailContext::DefaultContext);
                propertyGroupContainer->layout()->addWidget(thumbnailWidget);

                auto materialInfoWidget = new QLabel(this);
                QSizePolicy sizePolicy1(QSizePolicy::Ignored, QSizePolicy::Preferred);
                sizePolicy1.setHorizontalStretch(0);
                sizePolicy1.setVerticalStretch(0);
                sizePolicy1.setHeightForWidth(materialInfoWidget->sizePolicy().hasHeightForWidth());
                materialInfoWidget->setSizePolicy(sizePolicy1);
                materialInfoWidget->setMinimumSize(QSize(0, 0));
                materialInfoWidget->setMaximumSize(QSize(16777215, 16777215));
                materialInfoWidget->setTextFormat(Qt::AutoText);
                materialInfoWidget->setScaledContents(false);
                materialInfoWidget->setAlignment(Qt::AlignLeading | Qt::AlignLeft | Qt::AlignTop);
                materialInfoWidget->setWordWrap(true);

                QFileInfo materialFileInfo(AZ::RPI::AssetUtils::GetProductPathByAssetId(m_editData.m_materialAsset.GetId()).c_str());
                QFileInfo materialSourceFileInfo(m_editData.m_materialSourcePath.c_str());
                QFileInfo materialTypeSourceFileInfo(m_editData.m_materialTypeSourcePath.c_str());
                QFileInfo materialParentSourceFileInfo(AZ::RPI::AssetUtils::GetSourcePathByAssetId(m_editData.m_materialParentAsset.GetId()).c_str());

                AZStd::string entityName;
                AZ::ComponentApplicationBus::BroadcastResult(
                    entityName, &AZ::ComponentApplicationBus::Events::GetEntityName, m_entityId);

                AZStd::string slotName;
                MaterialComponentRequestBus::EventResult(
                    slotName, m_entityId, &MaterialComponentRequestBus::Events::GetMaterialSlotLabel, m_materialAssignmentId);

                QString materialInfo;
                materialInfo += tr("<table>");
                materialInfo += tr("<tr><td><b>Entity&emsp;</b></td><td>%1</td></tr>").arg(entityName.c_str());
                materialInfo += tr("<tr><td><b>Material Slot&emsp;</b></td><td>%1</td></tr>").arg(slotName.c_str());
                if (!materialFileInfo.fileName().isEmpty())
                {
                    materialInfo += tr("<tr><td><b>Material&emsp;</b></td><td>%1</td></tr>").arg(materialFileInfo.fileName());
                }
                if (!materialTypeSourceFileInfo.fileName().isEmpty())
                {
                    materialInfo += tr("<tr><td><b>Material Type&emsp;</b></td><td>%1</td></tr>").arg(materialTypeSourceFileInfo.fileName());
                }
                if (!materialSourceFileInfo.fileName().isEmpty())
                {
                    materialInfo += tr("<tr><td><b>Material Source&emsp;</b></td><td>%1</td></tr>").arg(materialSourceFileInfo.fileName());
                }
                if (!materialParentSourceFileInfo.fileName().isEmpty())
                {
                    materialInfo += tr("<tr><td><b>Material Parent&emsp;</b></td><td>%1</td></tr>").arg(materialParentSourceFileInfo.fileName());
                }
                materialInfo += tr("</table>");
                materialInfoWidget->setText(materialInfo);

                propertyGroupContainer->layout()->addWidget(materialInfoWidget);

                AddGroup(groupName, groupDisplayName, groupDescription, propertyGroupContainer);
            }

            void MaterialPropertyInspector::AddUvNamesGroup()
            {
                const AZStd::string groupName = AZ::RPI::UvGroupName;
                const AZStd::string groupDisplayName = "UV Sets";
                const AZStd::string groupDescription = "UV set names in this material, which can be renamed to match those in the model.";
                auto& group = m_groups[groupName];

                const RPI::MaterialUvNameMap& uvNameMap = m_editData.m_materialAsset->GetMaterialTypeAsset()->GetUvNameMap();
                group.m_properties.reserve(uvNameMap.size());

                for (const RPI::UvNamePair& uvNamePair : uvNameMap)
                {
                    AtomToolsFramework::DynamicPropertyConfig propertyConfig;

                    const AZStd::string shaderInputStr = uvNamePair.m_shaderInput.ToString();
                    const AZStd::string uvName = uvNamePair.m_uvName.GetStringView();

                    propertyConfig = {};
                    propertyConfig.m_dataType = AtomToolsFramework::DynamicPropertyType::String;
                    propertyConfig.m_id = AZ::RPI::MaterialPropertyId(groupName, shaderInputStr).GetCStr();
                    propertyConfig.m_name = shaderInputStr;
                    propertyConfig.m_displayName = shaderInputStr;
                    propertyConfig.m_groupName = groupDisplayName;
                    propertyConfig.m_description = shaderInputStr;
                    propertyConfig.m_defaultValue = uvName;
                    propertyConfig.m_originalValue = uvName;
                    propertyConfig.m_parentValue = uvName;
                    propertyConfig.m_readOnly = true;
                    group.m_properties.emplace_back(propertyConfig);
                }

                // Passing in same group as main and comparison instance to enable custom value comparison for highlighting modified properties
                auto propertyGroupWidget = new AtomToolsFramework::InspectorPropertyGroupWidget(
<<<<<<< HEAD
                    &group, &group, group.TYPEINFO_Uuid(), this, this, GetGroupSaveStateKey(groupNameId), {},
                    [this](const auto node) { return GetInstanceNodePropertyIndicator(node); }, 0);
                AddGroup(groupNameId, groupDisplayName, groupDescription, propertyGroupWidget);
=======
                    &group, nullptr, group.TYPEINFO_Uuid(), this, this, GetSaveStateKeyForGroup(groupName));
                AddGroup(groupName, groupDisplayName, groupDescription, propertyGroupWidget);
>>>>>>> f3e6adce
            }

            void MaterialPropertyInspector::Populate()
            {
                AddGroupsBegin();

                AddDetailsGroup();
                AddUvNamesGroup();

                // Copy all of the properties from the material asset to the source data that will be exported
                for (const auto& groupDefinition : m_editData.m_materialTypeSourceData.GetGroupDefinitionsInDisplayOrder())
                {
                    const AZStd::string& groupName = groupDefinition.m_name;
                    const AZStd::string& groupDisplayName = !groupDefinition.m_displayName.empty() ? groupDefinition.m_displayName : groupName;
                    const AZStd::string& groupDescription = !groupDefinition.m_description.empty() ? groupDefinition.m_description : groupDisplayName;
                    auto& group = m_groups[groupName];

                    const auto& propertyLayout = m_editData.m_materialTypeSourceData.m_propertyLayout;
                    const auto& propertyListItr = propertyLayout.m_properties.find(groupName);
                    if (propertyListItr != propertyLayout.m_properties.end())
                    {
                        group.m_properties.reserve(propertyListItr->second.size());
                        for (const auto& propertyDefinition : propertyListItr->second)
                        {
                            AtomToolsFramework::DynamicPropertyConfig propertyConfig;

                            // Assign id before conversion so it can be used in dynamic description
                            propertyConfig.m_id = AZ::RPI::MaterialPropertyId(groupName, propertyDefinition.m_name).GetFullName();

                            AtomToolsFramework::ConvertToPropertyConfig(propertyConfig, propertyDefinition);

                            propertyConfig.m_groupName = groupDisplayName;
                            const auto& propertyIndex = m_editData.m_materialAsset->GetMaterialPropertiesLayout()->FindPropertyIndex(propertyConfig.m_id);
                            propertyConfig.m_showThumbnail = true;
                            propertyConfig.m_defaultValue = AtomToolsFramework::ConvertToEditableType(m_editData.m_materialTypeAsset->GetDefaultPropertyValues()[propertyIndex.GetIndex()]);
                            propertyConfig.m_parentValue = AtomToolsFramework::ConvertToEditableType(m_editData.m_materialTypeAsset->GetDefaultPropertyValues()[propertyIndex.GetIndex()]);
                            propertyConfig.m_originalValue = AtomToolsFramework::ConvertToEditableType(m_editData.m_materialAsset->GetPropertyValues()[propertyIndex.GetIndex()]);
                            group.m_properties.emplace_back(propertyConfig);
                        }
                    }

                    // Passing in same group as main and comparison instance to enable custom value comparison for highlighting modified properties
                    auto propertyGroupWidget = new AtomToolsFramework::InspectorPropertyGroupWidget(
<<<<<<< HEAD
                        &group, &group, group.TYPEINFO_Uuid(), this, this, GetGroupSaveStateKey(groupNameId), {},
                        [this](const auto node) { return GetInstanceNodePropertyIndicator(node); }, 0);
                    AddGroup(groupNameId, groupDisplayName, groupDescription, propertyGroupWidget);
=======
                        &group, nullptr, group.TYPEINFO_Uuid(), this, this, GetSaveStateKeyForGroup(groupName));
                    AddGroup(groupName, groupDisplayName, groupDescription, propertyGroupWidget);
>>>>>>> f3e6adce
                }

                AddGroupsEnd();

                LoadOverridesFromEntity();
            }

            void MaterialPropertyInspector::LoadOverridesFromEntity()
            {
                if (!IsLoaded())
                {
                    return;
                }

                m_editData.m_materialPropertyOverrideMap.clear();
                MaterialComponentRequestBus::EventResult(
                    m_editData.m_materialPropertyOverrideMap, m_entityId, &MaterialComponentRequestBus::Events::GetPropertyOverrides,
                    m_materialAssignmentId);

                for (auto& group : m_groups)
                {
                    for (auto& property : group.second.m_properties)
                    {
                        const AtomToolsFramework::DynamicPropertyConfig& propertyConfig = property.GetConfig();
                        const auto overrideItr = m_editData.m_materialPropertyOverrideMap.find(propertyConfig.m_id);
                        const auto& editValue = overrideItr != m_editData.m_materialPropertyOverrideMap.end() ? overrideItr->second : propertyConfig.m_originalValue;

                        // This first converts to an acceptable runtime type in case the value came from script
                        const auto propertyIndex = m_materialInstance->FindPropertyIndex(property.GetId());
                        if (!propertyIndex.IsNull())
                        {
                            const auto runtimeValue = AtomToolsFramework::ConvertToRuntimeType(editValue);
                            if (runtimeValue.IsValid())
                            {
                                property.SetValue(AtomToolsFramework::ConvertToEditableType(runtimeValue));
                            }
                        }
                        else
                        {
                            property.SetValue(editValue);
                        }

                        UpdateMaterialInstanceProperty(property);
                    }
                }

                m_dirtyPropertyFlags.set();
                RunEditorMaterialFunctors();
                RebuildAll();
            }

            void MaterialPropertyInspector::SaveOverridesToEntity(bool commitChanges)
            {
                if (!IsLoaded())
                {
                    return;
                }

                MaterialComponentRequestBus::Event(
                    m_entityId, &MaterialComponentRequestBus::Events::SetPropertyOverrides, m_materialAssignmentId,
                    m_editData.m_materialPropertyOverrideMap);

                if (commitChanges)
                {
                    AzToolsFramework::ScopedUndoBatch undoBatch("Material slot changed.");
                    AzToolsFramework::ToolsApplicationRequests::Bus::Broadcast(
                        &AzToolsFramework::ToolsApplicationRequests::Bus::Events::AddDirtyEntity, m_entityId);

                    m_internalEditNotification = true;
                    MaterialComponentNotificationBus::Event(m_entityId, &MaterialComponentNotifications::OnMaterialsEdited);
                    m_internalEditNotification = false;
                }
            }

            void MaterialPropertyInspector::RunEditorMaterialFunctors()
            {
                if (!IsLoaded())
                {
                    return;
                }

                AZStd::unordered_set<AZ::Name> changedPropertyNames;
                AZStd::unordered_set<AZ::Name> changedPropertyGroupNames;

                // Convert editor property configuration data into material property meta data so that it can be used to execute functors
                AZStd::unordered_map<AZ::Name, AZ::RPI::MaterialPropertyDynamicMetadata> propertyDynamicMetadata;
                AZStd::unordered_map<AZ::Name, AZ::RPI::MaterialPropertyGroupDynamicMetadata> propertyGroupDynamicMetadata;
                for (auto& groupPair : m_groups)
                {
                    AZ::RPI::MaterialPropertyGroupDynamicMetadata& metadata = propertyGroupDynamicMetadata[AZ::Name{groupPair.first}];
                    
                    for (auto& property : groupPair.second.m_properties)
                    {
                        AtomToolsFramework::ConvertToPropertyMetaData(propertyDynamicMetadata[property.GetId()], property.GetConfig());
                    }

                    // It's significant that we check IsGroupHidden rather than IsGroupVisisble, because it follows the same rules as QWidget::isHidden().
                    // We don't care whether the widget and all its parents are visible, we only care about whether the group was hidden within the context
                    // of the material property inspector.
                    metadata.m_visibility = IsGroupHidden(groupPair.first) ?
                        AZ::RPI::MaterialPropertyGroupVisibility::Hidden : AZ::RPI::MaterialPropertyGroupVisibility::Enabled;
                }

                for (AZ::RPI::Ptr<AZ::RPI::MaterialFunctor>& functor : m_editorFunctors)
                {
                    const AZ::RPI::MaterialPropertyFlags& materialPropertyDependencies = functor->GetMaterialPropertyDependencies();
                    // None also covers case that the client code doesn't register material properties to dependencies,
                    // which will later get caught in Process() when trying to access a property.
                    if (materialPropertyDependencies.none() || functor->NeedsProcess(m_dirtyPropertyFlags))
                    {
                        AZ::RPI::MaterialFunctor::EditorContext context = AZ::RPI::MaterialFunctor::EditorContext(
                            m_materialInstance->GetPropertyValues(),
                            m_materialInstance->GetMaterialPropertiesLayout(),
                            propertyDynamicMetadata,
                            propertyGroupDynamicMetadata,
                            changedPropertyNames,
                            changedPropertyGroupNames,
                            &materialPropertyDependencies
                        );
                        functor->Process(context);
                    }
                }
                m_dirtyPropertyFlags.reset();

                // Apply any changes to material property meta data back to the editor property configurations
                for (auto& groupPair : m_groups)
                {
                    AZ::Name groupName{ groupPair.first };

                    if (changedPropertyGroupNames.find(groupName) != changedPropertyGroupNames.end())
                    {
                        SetGroupVisible(
                            groupPair.first,
                            propertyGroupDynamicMetadata[groupName].m_visibility == AZ::RPI::MaterialPropertyGroupVisibility::Enabled);
                    }

                    for (auto& property : groupPair.second.m_properties)
                    {
                        AtomToolsFramework::DynamicPropertyConfig propertyConfig = property.GetConfig();

                        const auto oldVisible = propertyConfig.m_visible;
                        const auto oldReadOnly = propertyConfig.m_readOnly;
                        AtomToolsFramework::ConvertToPropertyConfig(propertyConfig, propertyDynamicMetadata[property.GetId()]);
                        property.SetConfig(propertyConfig);

                        if (oldReadOnly != propertyConfig.m_readOnly)
                        {
                            RefreshGroup(groupPair.first);
                        }

                        if (oldVisible != propertyConfig.m_visible)
                        {
                            RebuildGroup(groupPair.first);
                        }
                    }
                }
            }

            void MaterialPropertyInspector::UpdateMaterialInstanceProperty(const AtomToolsFramework::DynamicProperty& property)
            {
                if (!IsLoaded())
                {
                    return;
                }

                const auto propertyIndex = m_materialInstance->FindPropertyIndex(property.GetId());
                if (!propertyIndex.IsNull())
                {
                    m_dirtyPropertyFlags.set(propertyIndex.GetIndex());

                    const auto runtimeValue = AtomToolsFramework::ConvertToRuntimeType(property.GetValue());
                    if (runtimeValue.IsValid())
                    {
                        m_materialInstance->SetPropertyValue(propertyIndex, runtimeValue);
                    }
                }
            }

<<<<<<< HEAD
            AZ::Crc32 MaterialPropertyInspector::GetGroupSaveStateKey(const AZStd::string& groupNameId) const
=======
            AZ::Crc32 MaterialPropertyInspector::GetSaveStateKeyForGroup(const AZStd::string& groupName) const
>>>>>>> f3e6adce
            {
                return AZ::Crc32(AZStd::string::format(
                    "MaterialPropertyInspector::PropertyGroup::%s::%s", m_editData.m_materialAssetId.ToString<AZStd::string>().c_str(),
                    groupName.c_str()));
            }

            bool MaterialPropertyInspector::IsInstanceNodePropertyModifed(const AzToolsFramework::InstanceDataNode* node) const
            {
                const AtomToolsFramework::DynamicProperty* property = AtomToolsFramework::FindDynamicPropertyForInstanceDataNode(node);
                return property && !AtomToolsFramework::ArePropertyValuesEqual(property->GetValue(), property->GetConfig().m_parentValue);
            }

            const char* MaterialPropertyInspector::GetInstanceNodePropertyIndicator(const AzToolsFramework::InstanceDataNode* node) const
            {
                if (IsInstanceNodePropertyModifed(node))
                {
                    return ":/PropertyEditor/Resources/changed_data_item.png";
                }
                return ":/PropertyEditor/Resources/blank.png";
            }

            bool MaterialPropertyInspector::SaveMaterial() const
            {
                const QString defaultPath = AtomToolsFramework::GetUniqueFileInfo(
                    QString(AZ::IO::FileIOBase::GetInstance()->GetAlias("@devassets@")) +
                    AZ_CORRECT_FILESYSTEM_SEPARATOR + "Materials" +
                    AZ_CORRECT_FILESYSTEM_SEPARATOR + "untitled." +
                    AZ::RPI::MaterialSourceData::Extension).absoluteFilePath();

                const QString saveFilePath = AtomToolsFramework::GetSaveFileInfo(defaultPath).absoluteFilePath();
                if (saveFilePath.isEmpty())
                {
                    return false;
                }

                if (!EditorMaterialComponentUtil::SaveSourceMaterialFromEditData(saveFilePath.toUtf8().constData(), m_editData))
                {
                    AZ_Warning("AZ::Render::EditorMaterialComponentInspector", false, "Failed to save material data.");
                    return false;
                }

                return true;
            }

            bool MaterialPropertyInspector::SaveMaterialToSource() const
            {
                const QString saveFilePath =
                    AtomToolsFramework::GetSaveFileInfo(m_editData.m_materialSourcePath.c_str()).absoluteFilePath();
                if (saveFilePath.isEmpty())
                {
                    return false;
                }

                if (!EditorMaterialComponentUtil::SaveSourceMaterialFromEditData(saveFilePath.toUtf8().constData(), m_editData))
                {
                    AZ_Warning("AZ::Render::EditorMaterialComponentInspector", false, "Failed to save material data.");
                    return false;
                }

                return true;
            }

            bool MaterialPropertyInspector::HasMaterialSource() const
            {
                return IsLoaded() && !m_editData.m_materialSourcePath.empty() &&
                    AZ::StringFunc::Path::IsExtension(m_editData.m_materialSourcePath.c_str(), AZ::RPI::MaterialSourceData::Extension);
            }

            bool MaterialPropertyInspector::HasMaterialParentSource() const
            {
                return IsLoaded() && !m_editData.m_materialParentSourcePath.empty() &&
                    AZ::StringFunc::Path::IsExtension(
                        m_editData.m_materialParentSourcePath.c_str(), AZ::RPI::MaterialSourceData::Extension);
            }

            void MaterialPropertyInspector::OpenMaterialSourceInEditor() const
            {
                if (HasMaterialSource())
                {
                    EditorMaterialSystemComponentRequestBus::Broadcast(
                        &EditorMaterialSystemComponentRequestBus::Events::OpenMaterialEditor, m_editData.m_materialSourcePath);
                }
            }

            void MaterialPropertyInspector::OpenMaterialParentSourceInEditor() const
            {
                if (HasMaterialParentSource())
                {
                    EditorMaterialSystemComponentRequestBus::Broadcast(
                        &EditorMaterialSystemComponentRequestBus::Events::OpenMaterialEditor, m_editData.m_materialParentSourcePath);
                }
            }

            void MaterialPropertyInspector::OpenMenu()
            {
                QAction* action = nullptr;

                QMenu menu(this);
                action = menu.addAction("Clear Overrides", [this] {
                    MaterialComponentRequestBus::Event(
                        m_entityId, &MaterialComponentRequestBus::Events::SetPropertyOverrides, m_materialAssignmentId,
                        MaterialPropertyOverrideMap());
                    QueueUpdateUI();
                });
                action->setEnabled(IsLoaded());

                menu.addSeparator();

                action = menu.addAction("Save Material", [this] { SaveMaterial(); });
                action->setEnabled(IsLoaded());

                action = menu.addAction("Save Material To Source", [this] { SaveMaterialToSource(); });
                action->setEnabled(HasMaterialSource());

                menu.addSeparator();

                action = menu.addAction("Open Source Material In Editor", [this] { OpenMaterialSourceInEditor(); });
                action->setEnabled(HasMaterialSource());

                action = menu.addAction("Open Parent Material In Editor", [this] { OpenMaterialParentSourceInEditor(); });
                action->setEnabled(HasMaterialParentSource());

                menu.exec(QCursor::pos());
            }

            const EditorMaterialComponentUtil::MaterialEditData& MaterialPropertyInspector::GetEditData() const
            {
                return m_editData;
            }

            void MaterialPropertyInspector::BeforePropertyModified(AzToolsFramework::InstanceDataNode* pNode)
            {
                // For some reason the reflected property editor notifications are not symmetrical
                // This function is called continuously anytime a property changes until the edit has completed
                // Because of that, we have to track whether or not we are continuing to edit the same property to know when editing has
                // started and ended
                const AtomToolsFramework::DynamicProperty* property = AtomToolsFramework::FindDynamicPropertyForInstanceDataNode(pNode);
                if (property)
                {
                    if (m_activeProperty != property)
                    {
                        m_activeProperty = property;
                    }
                }
            }

            void MaterialPropertyInspector::AfterPropertyModified(AzToolsFramework::InstanceDataNode* pNode)
            {
                const AtomToolsFramework::DynamicProperty* property = AtomToolsFramework::FindDynamicPropertyForInstanceDataNode(pNode);
                if (property)
                {
                    if (m_activeProperty == property)
                    {
                        m_editData.m_materialPropertyOverrideMap[m_activeProperty->GetId()] = m_activeProperty->GetValue();
                        UpdateMaterialInstanceProperty(*m_activeProperty);
                        SaveOverridesToEntity(false);
                    }
                }
            }

            void MaterialPropertyInspector::SetPropertyEditingComplete(AzToolsFramework::InstanceDataNode* pNode)
            {
                // As above, there are symmetrical functions on the notification interface for when editing begins and ends and has been
                // completed but they are not being called following that pattern. when this function executes the changes to the property
                // are ready to be committed or reverted
                const AtomToolsFramework::DynamicProperty* property = AtomToolsFramework::FindDynamicPropertyForInstanceDataNode(pNode);
                if (property)
                {
                    if (m_activeProperty == property)
                    {
                        m_editData.m_materialPropertyOverrideMap[m_activeProperty->GetId()] = m_activeProperty->GetValue();
                        UpdateMaterialInstanceProperty(*m_activeProperty);
                        SaveOverridesToEntity(true);
                        RunEditorMaterialFunctors();
                        m_activeProperty = nullptr;
                    }
                }
            }

            void MaterialPropertyInspector::OnEntityInitialized(const AZ::EntityId& entityId)
            {
                if (m_entityId == entityId)
                {
                    UnloadMaterial();
                }
            }

            void MaterialPropertyInspector::OnEntityDestroyed(const AZ::EntityId& entityId)
            {
                if (m_entityId == entityId)
                {
                    UnloadMaterial();
                }
            }

            void MaterialPropertyInspector::OnEntityActivated(const AZ::EntityId& entityId)
            {
                if (m_entityId == entityId)
                {
                    QueueUpdateUI();
                }
            }

            void MaterialPropertyInspector::OnEntityDeactivated(const AZ::EntityId& entityId)
            {
                if (m_entityId == entityId)
                {
                    UnloadMaterial();
                }
            }

            void MaterialPropertyInspector::OnEntityNameChanged(const AZ::EntityId& entityId, const AZStd::string& name)
            {
                AZ_UNUSED(name);
                if (m_entityId == entityId)
                {
                    QueueUpdateUI();
                }
            }

            void MaterialPropertyInspector::OnTick(float deltaTime, ScriptTimePoint time)
            {
                AZ_UNUSED(time);
                AZ_UNUSED(deltaTime);
                UpdateUI();
                AZ::TickBus::Handler::BusDisconnect();
            }

            void MaterialPropertyInspector::OnMaterialsEdited()
            {
                if (!m_internalEditNotification)
                {
                    QueueUpdateUI();
                }
            }

            void MaterialPropertyInspector::UpdateUI()
            {
                AZ::Data::AssetId materialAssetId = {};
                MaterialComponentRequestBus::EventResult(
                    materialAssetId, m_entityId, &MaterialComponentRequestBus::Events::GetMaterialOverride, m_materialAssignmentId);
                if (!materialAssetId.IsValid())
                {
                    MaterialComponentRequestBus::EventResult(
                        materialAssetId, m_entityId, &MaterialComponentRequestBus::Events::GetDefaultMaterialAssetId, m_materialAssignmentId);
                }

                if (IsLoaded() && m_editData.m_materialAssetId == materialAssetId)
                {
                    LoadOverridesFromEntity();
                }
                else
                {
                    LoadMaterial(m_entityId, m_materialAssignmentId);
                }
            }

            void MaterialPropertyInspector::QueueUpdateUI()
            {
                if (!AZ::TickBus::Handler::BusIsConnected())
                {
                    AZ::TickBus::Handler::BusConnect();
                }
            }
        } // namespace EditorMaterialComponentInspector
    } // namespace Render
} // namespace AZ

//#include <AtomLyIntegration/CommonFeatures/moc_EditorMaterialComponentInspector.cpp><|MERGE_RESOLUTION|>--- conflicted
+++ resolved
@@ -277,14 +277,9 @@
 
                 // Passing in same group as main and comparison instance to enable custom value comparison for highlighting modified properties
                 auto propertyGroupWidget = new AtomToolsFramework::InspectorPropertyGroupWidget(
-<<<<<<< HEAD
-                    &group, &group, group.TYPEINFO_Uuid(), this, this, GetGroupSaveStateKey(groupNameId), {},
+                    &group, &group, group.TYPEINFO_Uuid(), this, this, GetGroupSaveStateKey(groupName), {},
                     [this](const auto node) { return GetInstanceNodePropertyIndicator(node); }, 0);
-                AddGroup(groupNameId, groupDisplayName, groupDescription, propertyGroupWidget);
-=======
-                    &group, nullptr, group.TYPEINFO_Uuid(), this, this, GetSaveStateKeyForGroup(groupName));
                 AddGroup(groupName, groupDisplayName, groupDescription, propertyGroupWidget);
->>>>>>> f3e6adce
             }
 
             void MaterialPropertyInspector::Populate()
@@ -328,14 +323,9 @@
 
                     // Passing in same group as main and comparison instance to enable custom value comparison for highlighting modified properties
                     auto propertyGroupWidget = new AtomToolsFramework::InspectorPropertyGroupWidget(
-<<<<<<< HEAD
-                        &group, &group, group.TYPEINFO_Uuid(), this, this, GetGroupSaveStateKey(groupNameId), {},
+                        &group, &group, group.TYPEINFO_Uuid(), this, this, GetGroupSaveStateKey(groupName), {},
                         [this](const auto node) { return GetInstanceNodePropertyIndicator(node); }, 0);
-                    AddGroup(groupNameId, groupDisplayName, groupDescription, propertyGroupWidget);
-=======
-                        &group, nullptr, group.TYPEINFO_Uuid(), this, this, GetSaveStateKeyForGroup(groupName));
                     AddGroup(groupName, groupDisplayName, groupDescription, propertyGroupWidget);
->>>>>>> f3e6adce
                 }
 
                 AddGroupsEnd();
@@ -514,11 +504,7 @@
                 }
             }
 
-<<<<<<< HEAD
-            AZ::Crc32 MaterialPropertyInspector::GetGroupSaveStateKey(const AZStd::string& groupNameId) const
-=======
-            AZ::Crc32 MaterialPropertyInspector::GetSaveStateKeyForGroup(const AZStd::string& groupName) const
->>>>>>> f3e6adce
+            AZ::Crc32 MaterialPropertyInspector::GetGroupSaveStateKey(const AZStd::string& groupName) const
             {
                 return AZ::Crc32(AZStd::string::format(
                     "MaterialPropertyInspector::PropertyGroup::%s::%s", m_editData.m_materialAssetId.ToString<AZStd::string>().c_str(),
