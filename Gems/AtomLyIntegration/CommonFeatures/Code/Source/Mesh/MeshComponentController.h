--- conflicted
+++ resolved
@@ -111,12 +111,9 @@
             void OnTransformChanged(const AZ::Transform& local, const AZ::Transform& world) override;
 
             // MaterialReceiverRequestBus::Handler overrides ...
-<<<<<<< HEAD
-            RPI::ModelMaterialSlotMap GetModelMaterialSlots() const override;
-=======
             virtual MaterialAssignmentId FindMaterialAssignmentId(
                 const MaterialAssignmentLodIndex lod, const AZStd::string& label) const override;
->>>>>>> acdad520
+            RPI::ModelMaterialSlotMap GetModelMaterialSlots() const override;
             MaterialAssignmentMap GetMaterialAssignments() const override;
             AZStd::unordered_set<AZ::Name> GetModelUvNames() const override;
 
