/*
 * Copyright (c) Contributors to the Open 3D Engine Project.
 * For complete copyright and license terms please see the LICENSE at the root of this distribution.
 *
 * SPDX-License-Identifier: Apache-2.0 OR MIT
 *
 */

#include <AzCore/Settings/SettingsRegistry.h>
#include <AzFramework/StringFunc/StringFunc.h>
#include <AzTest/AzTest.h>

#include <Configuration/AWSCoreConfiguration.h>
#include <ResourceMapping/AWSResourceMappingConstants.h>
#include <ResourceMapping/AWSResourceMappingManager.h>
#include <TestFramework/AWSCoreFixture.h>

using namespace AWSCore;

static constexpr const char TEST_EXPECTED_GLOBAL_ACCOUNTID[] = "123456789012";
static constexpr const char TEST_EXPECTED_GLOBAL_REGION[] = "us-west-2";
static constexpr const char TEST_EXPECTED_RESOURCE_ACCOUNTID[] = "012345678912";
static constexpr const char TEST_EXPECTED_RESOURCE_REGION[] = "us-east-1";

static constexpr const char TEST_EXPECTED_LAMBDA_KEYNAME[] = "TestLambda";
static constexpr const char TEST_EXPECTED_LAMBDA_TYPE[] = "AWS::Lambda::Function";
static constexpr const char TEST_EXPECTED_LAMBDA_NAMEID[] = "MyTestLambda";
static constexpr const char TEST_EXPECTED_BUCKET_KEYNAME[] = "TestS3Bucket";
static constexpr const char TEST_EXPECTED_BUCKET_TYPE[] = "AWS::S3::Bucket";
static constexpr const char TEST_EXPECTED_BUCKET_NAMEID[] = "MyTestS3Bucket";

static constexpr const char TEST_EXPECTED_SERVICE_KEYNAME[] = "TestService";

static constexpr const char TEST_VALID_RESOURCE_MAPPING_CONFIG_FILE[] =
R"({
    "AWSResourceMappings": {
        "TestLambda": {
            "Type": "AWS::Lambda::Function",
            "Name/ID": "MyTestLambda",
            "Region": "us-east-1",
            "AccountId": "012345678912"
        },
        "TestS3Bucket": {
            "Type": "AWS::S3::Bucket",
            "Name/ID": "MyTestS3Bucket"
        },
        "TestService.RESTApiId": {
            "Type": "AWS::ApiGateway::RestApi",
            "Name/ID": "1234567890"
        },
        "TestService.RESTApiStage": {
            "Type": "AWS::ApiGateway::Stage",
            "Name/ID": "prod",
            "Region": "us-east-1"
        }
    },
    "AccountId": "123456789012",
    "Region": "us-west-2",
    "Version": "1.0.0"
})";

static constexpr const char TEST_VALID_EMPTY_ACCOUNTID_RESOURCE_MAPPING_CONFIG_FILE[] =
    R"({
    "AWSResourceMappings": {
        "TestLambda": {
            "Type": "AWS::Lambda::Function",
            "Name/ID": "MyTestLambda",
            "Region": "us-east-1",
            "AccountId": "012345678912"
        },
        "TestS3Bucket": {
            "Type": "AWS::S3::Bucket",
            "Name/ID": "MyTestS3Bucket"
        },
        "TestService.RESTApiId": {
            "Type": "AWS::ApiGateway::RestApi",
            "Name/ID": "1234567890"
        },
        "TestService.RESTApiStage": {
            "Type": "AWS::ApiGateway::Stage",
            "Name/ID": "prod",
            "Region": "us-east-1"
        }
    },
    "AccountId": "",
    "Region": "us-west-2",
<<<<<<< HEAD
    "Version": "1.0.0"
=======
    "Version": "1.1.0"
>>>>>>> a3a4038a
})";

static constexpr const char TEST_INVALID_RESOURCE_MAPPING_CONFIG_FILE[] =
R"({
    "AWSResourceMappings": {},
    "AccountId": "123",
    "Region": "123",
    "Version": "123"
})";
static constexpr const char TEST_TEMPLATE_RESOURCE_MAPPING_CONFIG_FILE[] =
    R"({
    "AWSResourceMappings": {},
    "AccountId": "EMPTY",
    "Region": "us-west-2",
    "Version": "1.0.0"
})";

class AWSResourceMappingManagerTest
    : public AWSCoreFixture
    , AWSCoreInternalRequestBus::Handler
{
public:
    AWSResourceMappingManagerTest(): m_reloadConfigurationCounter(0)
    {
        m_resourceMappingManager = AZStd::make_unique<AWSCore::AWSResourceMappingManager>();
    }

    void CreateTestConfigFile(const AZStd::string& configContent)
    {
        m_normalizedConfigFilePath = AZStd::string::format("%s/%s", m_normalizedConfigFolderPath.c_str(), "test_aws_resource_mappings.json");
        AzFramework::StringFunc::Path::Normalize(m_normalizedConfigFilePath);
        CreateTestFile(m_normalizedConfigFilePath, configContent);
    }

    void SetUp() override
    {
        AWSCoreFixture::SetUp();

        m_normalizedSourceProjectFolder = AZStd::string::format("%s/%s%s/", AZ::Test::GetCurrentExecutablePath().c_str(),
            "AWSResourceMappingManager", AZ::Uuid::CreateRandom().ToString<AZStd::string>(false, false).c_str());
        AzFramework::StringFunc::Path::Normalize(m_normalizedSourceProjectFolder);
        m_normalizedConfigFolderPath = AZStd::string::format("%s/%s/",
            m_normalizedSourceProjectFolder.c_str(), AWSCore::AWSCoreConfiguration::AWSCoreResourceMappingConfigFolderName);
        AzFramework::StringFunc::Path::Normalize(m_normalizedConfigFolderPath);
        AWSCoreInternalRequestBus::Handler::BusConnect();
    }

    void TearDown() override
    {
        AWSCoreInternalRequestBus::Handler::BusDisconnect();
        RemoveTestFile();
        RemoveTestDirectory();

        m_reloadConfigurationCounter = 0;
        m_resourceMappingManager->DeactivateManager();
        m_resourceMappingManager.reset();

        AWSCoreFixture::TearDown();
    }

    // AWSCoreInternalRequestBus interface implementation
    AZStd::string GetProfileName() const override { return ""; }
    AZStd::string GetResourceMappingConfigFilePath() const override { return m_normalizedConfigFilePath; }
    void ReloadConfiguration() override { m_reloadConfigurationCounter++; }

    AZStd::unique_ptr<AWSCore::AWSResourceMappingManager> m_resourceMappingManager;
    AZ::u8 m_reloadConfigurationCounter;

private:
    AZStd::string m_normalizedSourceProjectFolder;
    AZStd::string m_normalizedConfigFolderPath;
    AZStd::string m_normalizedConfigFilePath;

    void CreateTestFile(const AZStd::string& filePath, const AZStd::string& fileContent)
    {
        AZ::IO::SystemFile file;
        if (!file.Open(filePath.c_str(),
            AZ::IO::SystemFile::OpenMode::SF_OPEN_CREATE | AZ::IO::SystemFile::SF_OPEN_CREATE_PATH | AZ::IO::SystemFile::SF_OPEN_WRITE_ONLY))
        {
            AZ_Assert(false, "Failed to open test file");
        }

        if (file.Write(fileContent.c_str(), fileContent.size()) != fileContent.size())
        {
            AZ_Assert(false, "Failed to write test file");
        }
        file.Close();
    }

    void RemoveTestFile()
    {
        if (!m_normalizedConfigFilePath.empty())
        {
            AZ_Assert(AZ::IO::SystemFile::Delete(m_normalizedConfigFilePath.c_str()),
               "Failed to delete test config file at %s", m_normalizedConfigFilePath.c_str());
        }
    }

    void RemoveTestDirectory()
    {
        if (!m_normalizedConfigFilePath.empty())
        {
            AZ_Assert(AZ::IO::SystemFile::DeleteDir(m_normalizedConfigFolderPath.c_str()),
                "Failed to delete test config folder at %s", m_normalizedConfigFolderPath.c_str());
            AZ_Assert(AZ::IO::SystemFile::DeleteDir(m_normalizedSourceProjectFolder.c_str()),
                "Failed to delete test folder at %s", m_normalizedSourceProjectFolder.c_str());
        }
    }
};

TEST_F(AWSResourceMappingManagerTest, ActivateManager_ParseInvalidConfigFile_ConfigDataIsEmpty)
{
    CreateTestConfigFile(TEST_INVALID_RESOURCE_MAPPING_CONFIG_FILE);
    m_resourceMappingManager->ActivateManager();

    AZStd::string actualAccountId;
    AZStd::string actualRegion;
    AWSResourceMappingRequestBus::BroadcastResult(actualAccountId, &AWSResourceMappingRequests::GetDefaultAccountId);
    AWSResourceMappingRequestBus::BroadcastResult(actualRegion, &AWSResourceMappingRequests::GetDefaultRegion);
    EXPECT_EQ(m_reloadConfigurationCounter, 0);
    EXPECT_TRUE(actualAccountId.empty());
    EXPECT_TRUE(actualRegion.empty());
    EXPECT_TRUE(m_resourceMappingManager->GetStatus() == AWSResourceMappingManager::Status::Error);
}

TEST_F(AWSResourceMappingManagerTest, ActivateManager_ParseValidConfigFile_ConfigDataIsNotEmpty)
{
    CreateTestConfigFile(TEST_VALID_RESOURCE_MAPPING_CONFIG_FILE);
    m_resourceMappingManager->ActivateManager();

    AZStd::string actualAccountId;
    AZStd::string actualRegion;
    AWSResourceMappingRequestBus::BroadcastResult(actualAccountId, &AWSResourceMappingRequests::GetDefaultAccountId);
    AWSResourceMappingRequestBus::BroadcastResult(actualRegion, &AWSResourceMappingRequests::GetDefaultRegion);
    EXPECT_EQ(m_reloadConfigurationCounter, 0);
    EXPECT_FALSE(actualAccountId.empty());
    EXPECT_FALSE(actualRegion.empty());
    EXPECT_TRUE(m_resourceMappingManager->GetStatus() == AWSResourceMappingManager::Status::Ready);
}

TEST_F(AWSResourceMappingManagerTest, ActivateManager_ParseTemplateConfigFile_ConfigDataIsNotEmpty)
{
    CreateTestConfigFile(TEST_TEMPLATE_RESOURCE_MAPPING_CONFIG_FILE);
    m_resourceMappingManager->ActivateManager();

    AZStd::string actualAccountId;
    AZStd::string actualRegion;
    AWSResourceMappingRequestBus::BroadcastResult(actualAccountId, &AWSResourceMappingRequests::GetDefaultAccountId);
    AWSResourceMappingRequestBus::BroadcastResult(actualRegion, &AWSResourceMappingRequests::GetDefaultRegion);
    EXPECT_EQ(m_reloadConfigurationCounter, 0);
    EXPECT_FALSE(actualAccountId.empty());
    EXPECT_FALSE(actualRegion.empty());
    EXPECT_TRUE(m_resourceMappingManager->GetStatus() == AWSResourceMappingManager::Status::Ready);
}

TEST_F(AWSResourceMappingManagerTest, ActivateManager_ParseValidConfigFile_ConfigDataIsNotEmptyWithMultithreadCalls)
{
    CreateTestConfigFile(TEST_VALID_RESOURCE_MAPPING_CONFIG_FILE);
    m_resourceMappingManager->ActivateManager();

    constexpr int testThreadNumber = 10;
    AZStd::atomic<int> actualEbusCalls = 0;
    AZStd::vector<AZStd::thread> testThreadPool;
    for (int index = 0; index < testThreadNumber; index++)
    {
        testThreadPool.emplace_back(AZStd::thread([&]() {
            AZStd::string actualAccountId;
            AWSResourceMappingRequestBus::BroadcastResult(actualAccountId, &AWSResourceMappingRequests::GetDefaultAccountId);
            EXPECT_FALSE(actualAccountId.empty());
            ++actualEbusCalls;
        }));
    }

    for (auto& testThread : testThreadPool)
    {
        testThread.join();
    }
    EXPECT_TRUE(actualEbusCalls == testThreadNumber);
}

TEST_F(AWSResourceMappingManagerTest, ActivateManager_ParseValidConfigFile_GlobalAccountIdEmpty)
{
    CreateTestConfigFile(TEST_VALID_EMPTY_ACCOUNTID_RESOURCE_MAPPING_CONFIG_FILE);
    m_resourceMappingManager->ActivateManager();

    AZStd::string actualAccountId;
    AZStd::string actualRegion;
    AWSResourceMappingRequestBus::BroadcastResult(actualAccountId, &AWSResourceMappingRequests::GetDefaultAccountId);
    AWSResourceMappingRequestBus::BroadcastResult(actualRegion, &AWSResourceMappingRequests::GetDefaultRegion);
    EXPECT_EQ(m_reloadConfigurationCounter, 0);
    EXPECT_TRUE(actualAccountId.empty());
    EXPECT_FALSE(actualRegion.empty());
    EXPECT_TRUE(m_resourceMappingManager->GetStatus() == AWSResourceMappingManager::Status::Ready);
}

TEST_F(AWSResourceMappingManagerTest, DeactivateManager_AfterActivatingWithValidConfigFile_ConfigDataGetCleanedUp)
{
    CreateTestConfigFile(TEST_VALID_RESOURCE_MAPPING_CONFIG_FILE);
    m_resourceMappingManager->ActivateManager();

    AZStd::string actualAccountId;
    AZStd::string actualRegion;
    AWSResourceMappingRequestBus::BroadcastResult(actualAccountId, &AWSResourceMappingRequests::GetDefaultAccountId);
    AWSResourceMappingRequestBus::BroadcastResult(actualRegion, &AWSResourceMappingRequests::GetDefaultRegion);
    EXPECT_FALSE(actualAccountId.empty());
    EXPECT_FALSE(actualRegion.empty());
    EXPECT_TRUE(m_resourceMappingManager->GetStatus() == AWSResourceMappingManager::Status::Ready);

    m_resourceMappingManager->DeactivateManager();

    EXPECT_TRUE(m_resourceMappingManager->GetDefaultAccountId().empty());
    EXPECT_TRUE(m_resourceMappingManager->GetDefaultRegion().empty());
    EXPECT_TRUE(m_resourceMappingManager->GetStatus() == AWSResourceMappingManager::Status::NotLoaded);
}

TEST_F(AWSResourceMappingManagerTest, GetDefaultAccountId_AfterParsingValidConfigFile_GetExpectedDefaultAccountId)
{
    CreateTestConfigFile(TEST_VALID_RESOURCE_MAPPING_CONFIG_FILE);
    m_resourceMappingManager->ActivateManager();

    AZStd::string actualAccountId;
    AWSResourceMappingRequestBus::BroadcastResult(actualAccountId, &AWSResourceMappingRequests::GetDefaultAccountId);
    EXPECT_FALSE(actualAccountId.empty());
    EXPECT_EQ(TEST_EXPECTED_GLOBAL_ACCOUNTID, actualAccountId);
}

TEST_F(AWSResourceMappingManagerTest, GetDefaultRegion_AfterParsingValidConfigFile_GetExpectedDefaultRegion)
{
    CreateTestConfigFile(TEST_VALID_RESOURCE_MAPPING_CONFIG_FILE);
    m_resourceMappingManager->ActivateManager();

    AZStd::string actualRegion;
    AWSResourceMappingRequestBus::BroadcastResult(actualRegion, &AWSResourceMappingRequests::GetDefaultRegion);
    EXPECT_FALSE(actualRegion.empty());
    EXPECT_EQ(TEST_EXPECTED_GLOBAL_REGION, actualRegion);
}

TEST_F(AWSResourceMappingManagerTest, GetResourceAccountId_AfterParsingValidConfigFile_GetExpectedAccountId)
{
    CreateTestConfigFile(TEST_VALID_RESOURCE_MAPPING_CONFIG_FILE);
    m_resourceMappingManager->ActivateManager();

    AZStd::string actualAccountId;
    AWSResourceMappingRequestBus::BroadcastResult(
        actualAccountId, &AWSResourceMappingRequests::GetResourceAccountId, TEST_EXPECTED_LAMBDA_KEYNAME);
    EXPECT_FALSE(actualAccountId.empty());
    EXPECT_EQ(TEST_EXPECTED_RESOURCE_ACCOUNTID, actualAccountId);

    AWSResourceMappingRequestBus::BroadcastResult(
        actualAccountId, &AWSResourceMappingRequests::GetResourceAccountId, TEST_EXPECTED_BUCKET_KEYNAME);
    EXPECT_FALSE(actualAccountId.empty());
    EXPECT_EQ(TEST_EXPECTED_GLOBAL_ACCOUNTID, actualAccountId);
}

TEST_F(AWSResourceMappingManagerTest, GetResourceAccountId_QueryNonexistResourceMappingKeyName_GetEmptyAccountId)
{
    CreateTestConfigFile(TEST_VALID_RESOURCE_MAPPING_CONFIG_FILE);
    m_resourceMappingManager->ActivateManager();

    AZStd::string actualAccountId;
    AWSResourceMappingRequestBus::BroadcastResult(
        actualAccountId, &AWSResourceMappingRequests::GetResourceAccountId, "dummyKeyName");
    EXPECT_TRUE(actualAccountId.empty());
}

TEST_F(AWSResourceMappingManagerTest, GetResourceNameId_AfterParsingValidConfigFile_GetExpectedNameId)
{
    CreateTestConfigFile(TEST_VALID_RESOURCE_MAPPING_CONFIG_FILE);
    m_resourceMappingManager->ActivateManager();

    AZStd::string actualNameId;
    AWSResourceMappingRequestBus::BroadcastResult(
        actualNameId, &AWSResourceMappingRequests::GetResourceNameId, TEST_EXPECTED_LAMBDA_KEYNAME);
    EXPECT_FALSE(actualNameId.empty());
    EXPECT_EQ(TEST_EXPECTED_LAMBDA_NAMEID, actualNameId);

    AWSResourceMappingRequestBus::BroadcastResult(
        actualNameId, &AWSResourceMappingRequests::GetResourceNameId, TEST_EXPECTED_BUCKET_KEYNAME);
    EXPECT_FALSE(actualNameId.empty());
    EXPECT_EQ(TEST_EXPECTED_BUCKET_NAMEID, actualNameId);
}

TEST_F(AWSResourceMappingManagerTest, GetResourceNameId_QueryNonexistResourceMappingKeyName_GetEmptyNameId)
{
    CreateTestConfigFile(TEST_VALID_RESOURCE_MAPPING_CONFIG_FILE);
    m_resourceMappingManager->ActivateManager();

    AZStd::string actualNameId;
    AWSResourceMappingRequestBus::BroadcastResult(
        actualNameId, &AWSResourceMappingRequests::GetResourceNameId, "dummyKeyName");
    EXPECT_TRUE(actualNameId.empty());
}

TEST_F(AWSResourceMappingManagerTest, GetResourceRegion_AfterParsingValidConfigFile_GetExpectedRegion)
{
    CreateTestConfigFile(TEST_VALID_RESOURCE_MAPPING_CONFIG_FILE);
    m_resourceMappingManager->ActivateManager();

    AZStd::string actualRegion;
    AWSResourceMappingRequestBus::BroadcastResult(
        actualRegion, &AWSResourceMappingRequests::GetResourceRegion, TEST_EXPECTED_LAMBDA_KEYNAME);
    EXPECT_FALSE(actualRegion.empty());
    EXPECT_EQ(TEST_EXPECTED_RESOURCE_REGION, actualRegion);

    AWSResourceMappingRequestBus::BroadcastResult(
        actualRegion, &AWSResourceMappingRequests::GetResourceRegion, TEST_EXPECTED_BUCKET_KEYNAME);
    EXPECT_FALSE(actualRegion.empty());
    EXPECT_EQ(TEST_EXPECTED_GLOBAL_REGION, actualRegion);
}

TEST_F(AWSResourceMappingManagerTest, GetResourceRegion_QueryNonexistResourceMappingKeyName_GetEmptyRegion)
{
    CreateTestConfigFile(TEST_VALID_RESOURCE_MAPPING_CONFIG_FILE);
    m_resourceMappingManager->ActivateManager();

    AZStd::string actualRegion;
    AWSResourceMappingRequestBus::BroadcastResult(
        actualRegion, &AWSResourceMappingRequests::GetResourceRegion, "dummyKeyName");
    EXPECT_TRUE(actualRegion.empty());
}

TEST_F(AWSResourceMappingManagerTest, GetResourceType_AfterParsingValidConfigFile_GetExpectedType)
{
    CreateTestConfigFile(TEST_VALID_RESOURCE_MAPPING_CONFIG_FILE);
    m_resourceMappingManager->ActivateManager();

    AZStd::string actualType;
    AWSResourceMappingRequestBus::BroadcastResult(
        actualType, &AWSResourceMappingRequests::GetResourceType, TEST_EXPECTED_LAMBDA_KEYNAME);
    EXPECT_FALSE(actualType.empty());
    EXPECT_EQ(TEST_EXPECTED_LAMBDA_TYPE, actualType);

    AWSResourceMappingRequestBus::BroadcastResult(
        actualType, &AWSResourceMappingRequests::GetResourceType, TEST_EXPECTED_BUCKET_KEYNAME);
    EXPECT_FALSE(actualType.empty());
    EXPECT_EQ(TEST_EXPECTED_BUCKET_TYPE, actualType);
}

TEST_F(AWSResourceMappingManagerTest, GetResourceType_QueryNonexistResourceMappingKeyName_GetEmptyType)
{
    CreateTestConfigFile(TEST_VALID_RESOURCE_MAPPING_CONFIG_FILE);
    m_resourceMappingManager->ActivateManager();

    AZStd::string actualType;
    AWSResourceMappingRequestBus::BroadcastResult(
        actualType, &AWSResourceMappingRequests::GetResourceType, "dummyKeyName");
    EXPECT_TRUE(actualType.empty());
}

TEST_F(AWSResourceMappingManagerTest, GetServiceUrl_PassingEmptyServiceName_GetEmptyUrl)
{
    CreateTestConfigFile(TEST_VALID_RESOURCE_MAPPING_CONFIG_FILE);
    m_resourceMappingManager->ActivateManager();

    AZStd::string actualServiceUrl;
    AWSResourceMappingRequestBus::BroadcastResult(
        actualServiceUrl, &AWSResourceMappingRequests::GetServiceUrlByServiceName, "");
    EXPECT_TRUE(actualServiceUrl.empty());
}

TEST_F(AWSResourceMappingManagerTest, GetServiceUrl_PassingEmptyRESTApiIdAndStage_GetEmptyUrl)
{
    CreateTestConfigFile(TEST_VALID_RESOURCE_MAPPING_CONFIG_FILE);
    m_resourceMappingManager->ActivateManager();

    AZStd::string actualServiceUrl;
    AWSResourceMappingRequestBus::BroadcastResult(
        actualServiceUrl, &AWSResourceMappingRequests::GetServiceUrlByRESTApiIdAndStage, "", "");
    EXPECT_TRUE(actualServiceUrl.empty());
}

TEST_F(AWSResourceMappingManagerTest, GetServiceUrl_RESTApiIdAndStageHaveInconsistentRegion_GetEmptyUrl)
{
    CreateTestConfigFile(TEST_VALID_RESOURCE_MAPPING_CONFIG_FILE);
    m_resourceMappingManager->ActivateManager();

    AZStd::string actualServiceUrl;
    AWSResourceMappingRequestBus::BroadcastResult(
        actualServiceUrl, &AWSResourceMappingRequests::GetServiceUrlByServiceName, TEST_EXPECTED_SERVICE_KEYNAME);
    EXPECT_TRUE(actualServiceUrl.empty());
}

TEST_F(AWSResourceMappingManagerTest, ReloadConfigFile_ParseValidConfigFileAfterParsingInvalid_ConfigDataGetParsed)
{
    CreateTestConfigFile(TEST_INVALID_RESOURCE_MAPPING_CONFIG_FILE);
    m_resourceMappingManager->ActivateManager();

    AZStd::string actualAccountId;
    AZStd::string actualRegion;
    AWSResourceMappingRequestBus::BroadcastResult(actualAccountId, &AWSResourceMappingRequests::GetDefaultAccountId);
    AWSResourceMappingRequestBus::BroadcastResult(actualRegion, &AWSResourceMappingRequests::GetDefaultRegion);
    EXPECT_EQ(m_reloadConfigurationCounter, 0);
    EXPECT_TRUE(actualAccountId.empty());
    EXPECT_TRUE(actualRegion.empty());
    EXPECT_TRUE(m_resourceMappingManager->GetStatus() == AWSResourceMappingManager::Status::Error);

    CreateTestConfigFile(TEST_VALID_RESOURCE_MAPPING_CONFIG_FILE);
    m_resourceMappingManager->ReloadConfigFile();

    AWSResourceMappingRequestBus::BroadcastResult(actualAccountId, &AWSResourceMappingRequests::GetDefaultAccountId);
    AWSResourceMappingRequestBus::BroadcastResult(actualRegion, &AWSResourceMappingRequests::GetDefaultRegion);
    EXPECT_EQ(m_reloadConfigurationCounter, 0);
    EXPECT_FALSE(actualAccountId.empty());
    EXPECT_FALSE(actualRegion.empty());
    EXPECT_TRUE(m_resourceMappingManager->GetStatus() == AWSResourceMappingManager::Status::Ready);
}

TEST_F(AWSResourceMappingManagerTest, ReloadConfigFile_ReloadConfigFileNameAndParseValidConfigFile_ConfigDataGetParsed)
{
    CreateTestConfigFile(TEST_VALID_RESOURCE_MAPPING_CONFIG_FILE);
    m_resourceMappingManager->ReloadConfigFile(true);

    EXPECT_EQ(m_reloadConfigurationCounter, 1);
    EXPECT_FALSE(m_resourceMappingManager->GetDefaultAccountId().empty());
    EXPECT_FALSE(m_resourceMappingManager->GetDefaultRegion().empty());
    EXPECT_TRUE(m_resourceMappingManager->GetStatus() == AWSResourceMappingManager::Status::Ready);
}

TEST_F(AWSResourceMappingManagerTest, ReloadConfigFile_MissingSetRegFile_ConfigDataIsNotParsed)
{
    m_resourceMappingManager->ReloadConfigFile(true);

    EXPECT_EQ(m_reloadConfigurationCounter, 1);
    EXPECT_TRUE(m_resourceMappingManager->GetDefaultAccountId().empty());
    EXPECT_TRUE(m_resourceMappingManager->GetDefaultRegion().empty());
    EXPECT_TRUE(m_resourceMappingManager->GetStatus() == AWSResourceMappingManager::Status::NotLoaded);
}<|MERGE_RESOLUTION|>--- conflicted
+++ resolved
@@ -84,11 +84,7 @@
     },
     "AccountId": "",
     "Region": "us-west-2",
-<<<<<<< HEAD
-    "Version": "1.0.0"
-=======
     "Version": "1.1.0"
->>>>>>> a3a4038a
 })";
 
 static constexpr const char TEST_INVALID_RESOURCE_MAPPING_CONFIG_FILE[] =
