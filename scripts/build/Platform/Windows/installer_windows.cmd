--- conflicted
+++ resolved
@@ -20,13 +20,8 @@
 REM Override the temporary directory used by wix to the workspace (if we have a WORKSPACE_TMP)
 IF NOT "%WORKSPACE_TMP%"=="" (
     SET "WIX_TEMP=!WORKSPACE_TMP!/wix"
-<<<<<<< HEAD
-    IF NOT EXIST "%WIX_TEMP%" (
-        MKDIR "%WIX_TEMP%"
-=======
     IF NOT EXIST "!WIX_TEMP!" (
         MKDIR "!WIX_TEMP!"
->>>>>>> a3a4038a
     )
 )
 
