--- conflicted
+++ resolved
@@ -319,75 +319,6 @@
     set_tests_properties(${LY_ADDED_TEST_NAME} PROPERTIES RUN_SERIAL "${ly_add_pytest_TEST_SERIAL}")
 endfunction()
 
-<<<<<<< HEAD
-#! ly_add_editor_python_test: registers target Editor Python Bindings test with CTest
-#
-# \arg:NAME name of the test-module to register with CTest
-# \arg:PATH path to the file (or dir) containing Editor Python Bindings-based tests
-# \arg:TEST_PROJECT Name of the project to be set before running the test
-# \arg:TEST_SUITE name of the test suite to register with CTest
-# \arg:TEST_SERIAL (bool) disable parallel execution alongside other test modules, important when this test depends on shared resources or environment state
-# \arg:TEST_REQUIRES (optional) list of system resources needed by the tests in this module.  Used to filter out execution when those system resources are not available.  For example, 'gpu'
-# \arg:RUNTIME_DEPENDENCIES (optional) - List of additional runtime dependencies required by this test.
-#      "Editor" and "EditorPythonBindings" gem are automatically included as dependencies.
-# \arg:COMPONENT (optional) - Scope of the feature area that the test belongs to (eg. physics, graphics, etc.).
-# \arg:TIMEOUT (optional) The timeout in seconds for the module. If not set, will have its timeout set by ly_add_test to the default timeout.
-function(ly_add_editor_python_test)
-    if(NOT PAL_TRAIT_TEST_PYTEST_SUPPORTED)
-        return()
-    endif()
-
-    set(options TEST_SERIAL)
-    set(oneValueArgs NAME PATH TEST_SUITE TEST_PROJECT TIMEOUT)
-    set(multiValueArgs TEST_REQUIRES RUNTIME_DEPENDENCIES COMPONENT)
-    
-    cmake_parse_arguments(ly_add_editor_python_test "${options}" "${oneValueArgs}" "${multiValueArgs}" ${ARGN})
-
-    set(executable_target $<TARGET_FILE:Legacy::Editor>)
-
-    if(NOT TARGET Legacy::Editor)
-        message(FATAL_ERROR "Legacy::Editor was not recognized as a valid target")
-    endif()
-
-    if(NOT ly_add_editor_python_test_PATH)
-        message(FATAL_ERROR "Must supply a value for PATH to tests")
-    endif()
-        
-    if(NOT ly_add_editor_python_test_TEST_SUITE)
-        message(FATAL_ERROR "Must supply a value for TEST_SUITE")
-    endif()
-
-    file(REAL_PATH ${ly_add_editor_python_test_TEST_PROJECT} project_real_path BASE_DIRECTORY ${LY_ROOT_FOLDER})
-
-    # Add the script path to the test target params
-    set(LY_TEST_PARAMS "${ly_add_editor_python_test_PATH}")
-    # Run test via the run_epbtest.cmake script.
-    # Parameters used are explained in run_epbtest.cmake.
-    ly_add_test(
-        NAME ${ly_add_editor_python_test_NAME}
-        PARENT_NAME ${ly_add_editor_python_test_NAME}
-        TEST_REQUIRES ${ly_add_editor_python_test_TEST_REQUIRES}
-        TEST_COMMAND ${CMAKE_COMMAND}
-            -DCMD_ARG_TEST_PROJECT=${project_real_path} 
-            -DCMD_ARG_EDITOR=$<TARGET_FILE:Legacy::Editor> 
-            -DCMD_ARG_PYTHON_SCRIPT=${ly_add_editor_python_test_PATH}
-            -DPLATFORM=${PAL_PLATFORM_NAME}
-            -P ${CMAKE_CURRENT_FUNCTION_LIST_DIR}/run_epbtest.cmake
-        RUNTIME_DEPENDENCIES
-            ${ly_add_editor_python_test_RUNTIME_DEPENDENCIES}
-            Gem::EditorPythonBindings.Editor
-            Legacy::Editor
-        TEST_SUITE ${ly_add_editor_python_test_TEST_SUITE}
-        LABELS FRAMEWORK_pytest
-        TEST_LIBRARY pytest_editor
-        TIMEOUT ${ly_add_editor_python_test_TIMEOUT}
-        COMPONENT ${ly_add_editor_python_test_COMPONENT}
-    )
-    set_tests_properties(${LY_ADDED_TEST_NAME} PROPERTIES RUN_SERIAL "${ly_add_editor_python_test_TEST_SERIAL}")
-endfunction()
-
-=======
->>>>>>> 75e640b9
 #! ly_add_googletest: Adds a new RUN_TEST using for the specified target using the supplied command or fallback to running
 #                     googletest tests through AzTestRunner
 # \arg:NAME Name to for the test run target
