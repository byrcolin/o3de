#
# Copyright (c) Contributors to the Open 3D Engine Project.
# For complete copyright and license terms please see the LICENSE at the root of this distribution.
#
# SPDX-License-Identifier: Apache-2.0 OR MIT
#
#

set(minimum_supported_toolset 142)
if(MSVC_TOOLSET_VERSION VERSION_LESS ${minimum_supported_toolset})
    message(FATAL_ERROR "MSVC toolset ${MSVC_TOOLSET_VERSION} is too old, minimum supported toolset is ${minimum_supported_toolset}")
endif()
unset(minimum_supported_toolset)

include(cmake/Platform/Common/Configurations_common.cmake)
include(cmake/Platform/Common/VisualStudio_common.cmake)

# Verify that it wasn't invoked with an unsupported target/host architecture. Currently only supports x64/x64
if(CMAKE_VS_PLATFORM_NAME AND NOT CMAKE_VS_PLATFORM_NAME STREQUAL "x64")
    message(FATAL_ERROR "${CMAKE_VS_PLATFORM_NAME} target architecture is not supported, it must be 'x64'")
endif()
if(CMAKE_VS_PLATFORM_TOOLSET_HOST_ARCHITECTURE AND NOT CMAKE_VS_PLATFORM_TOOLSET_HOST_ARCHITECTURE STREQUAL "x64")
    message(FATAL_ERROR "${CMAKE_VS_PLATFORM_TOOLSET_HOST_ARCHITECTURE} host toolset is not supported, it must be 'x64'")
endif()

ly_append_configurations_options(
    DEFINES
        _ENABLE_EXTENDED_ALIGNED_STORAGE # Enables support for extended alignment for the MSVC std::aligned_storage class
    COMPILATION
        /fp:fast        # allows the compiler to reorder, combine, or simplify floating-point operations to optimize floating-point code for speed and space
        /Gd             # Use _cdecl calling convention for all functions
        /MP             # Multicore compilation in Visual Studio
        /nologo         # Suppress Copyright and version number message
        /W4             # Warning level 4
        /WX             # Warnings as errors
        
        # Disabling some warnings
        /wd4201 # nonstandard extension used: nameless struct/union. This actually became part of the C++11 std, MS has an open issue: https://developercommunity.visualstudio.com/t/warning-level-4-generates-a-bogus-warning-c4201-no/103064

        # Enabling warnings that are disabled by default from /W4
        # https://docs.microsoft.com/en-us/cpp/preprocessor/compiler-warnings-that-are-off-by-default?view=vs-2019
        /we4296 # 'operator': expression is always false
<<<<<<< HEAD
        /we5233 # explicit lambda capture 'identifier' is not used

        # /we4426 # optimization flags changed after including header, may be due to #pragma optimize()
        # /we4464 # relative include path contains '..'
        # /we4619 # #pragma warning: there is no warning number 'number'
        # /we4777 # 'function' : format string 'string' requires an argument of type 'type1', but variadic argument number has type 'type2'
        # /we5031 # #pragma warning(pop): likely mismatch, popping warning state pushed in different file
        # /WE5032 # detected #pragma warning(push) with no corresponding #pragma warning(pop)
=======
        /we4426 # optimization flags changed after including header, may be due to #pragma optimize()
        #/we4619 # #pragma warning: there is no warning number 'number'. Unfortunately some versions of MSVC 16.X dont filter this warning coming from external headers and Qt has a bad warning in QtCore/qvector.h(340,12)
        /we4777 # 'function' : format string 'string' requires an argument of type 'type1', but variadic argument number has type 'type2
        /we5031 # #pragma warning(pop): likely mismatch, popping warning state pushed in different file
        /we5032 # detected #pragma warning(push) with no corresponding #pragma warning(pop)
>>>>>>> b9daf7f7

        /Zc:forScope    # Force Conformance in for Loop Scope
        /diagnostics:caret # Compiler diagnostic options: includes the column where the issue was found and places a caret (^) under the location in the line of code where the issue was detected.
        /Zc:__cplusplus
        /Zc:lambda      # Use the new lambda processor (See https://developercommunity.visualstudio.com/t/A-lambda-that-binds-the-this-pointer-w/1467873 for more details)
        /favor:AMD64    # Create Code optimized for 64 bit
        /bigobj         # Increase number of sections in obj files. Profiling has shown no meaningful impact in memory nore build times
    COMPILATION_DEBUG
        /GS             # Enable Buffer security check
        /MDd            # defines _DEBUG, _MT, and _DLL and causes the application to use the debug multithread-specific and DLL-specific version of the run-time library. 
                        # It also causes the compiler to place the library name MSVCRTD.lib into the .obj file.
        /Ob0            # Disables inline expansions
        /Od             # Disables optimization
    COMPILATION_PROFILE
        /GF             # Enable string pooling   
        /Gy             # Function level linking
        /MD             # Causes the application to use the multithread-specific and DLL-specific version of the run-time library. Defines _MT and _DLL and causes the compiler 
                        # to place the library name MSVCRT.lib into the .obj file.
        /O2             # Maximinize speed, equivalent to /Og /Oi /Ot /Oy /Ob2 /GF /Gy
        /Zc:inline      # Removes unreferenced functions or data that are COMDATs or only have internal linkage
        /Zc:wchar_t     # Use compiler native wchar_t
        /Zi             # Generate debugging information (no Edit/Continue)
    COMPILATION_RELEASE
        /Ox             # Full optimization
        /Ob2            # Inline any suitable function
        /Ot             # Favor fast code over small code
        /Oi             # Use Intrinsic Functions
        /Oy             # Omit the frame pointer
    LINK
        /NOLOGO             # Suppress Copyright and version number message
        /IGNORE:4099        # 3rdParty linking produces noise with LNK4099
    LINK_NON_STATIC_PROFILE
        /OPT:REF            # Eliminates functions and data that are never referenced
        /OPT:ICF            # Perform identical COMDAT folding. Redundant COMDATs can be removed from the linker output
        /INCREMENTAL:NO
        /DEBUG              # Generate pdbs
    LINK_NON_STATIC_RELEASE
        /OPT:REF # Eliminates functions and data that are never referenced
        /OPT:ICF # Perform identical COMDAT folding. Redundant COMDATs can be removed from the linker output
        /INCREMENTAL:NO
)

set(LY_BUILD_WITH_ADDRESS_SANITIZER FALSE CACHE BOOL "Builds using AddressSanitizer (ASan). Will disable Edit/Continue, Incremental building and Run-Time checks (default = FALSE)")
if(LY_BUILD_WITH_ADDRESS_SANITIZER)
    set(LY_BUILD_WITH_INCREMENTAL_LINKING_DEBUG FALSE) 
    ly_append_configurations_options(
        COMPILATION_DEBUG
            /fsanitize=address
    )
    get_filename_component(link_tools_dir ${CMAKE_LINKER} DIRECTORY)
    file(COPY
        ${link_tools_dir}/clang_rt.asan_dbg_dynamic-x86_64.dll
        DESTINATION ${CMAKE_RUNTIME_OUTPUT_DIRECTORY_DEBUG})
else()
    ly_append_configurations_options(
        COMPILATION_DEBUG
            /RTCsu  # Run-Time Error Checks: c Reports when a value is assigned to a smaller data type and results in a data loss (Not supoported by the STL)
                    #                        s Enables stack frame run-time error checking
                    #                        u Reports when a variable is used without having been initialized
    )
endif()

set(LY_BUILD_WITH_INCREMENTAL_LINKING_DEBUG FALSE CACHE BOOL "Indicates if incremental linking is used in debug configurations (default = FALSE)")
if(LY_BUILD_WITH_INCREMENTAL_LINKING_DEBUG)
    ly_append_configurations_options(
        COMPILATION_DEBUG
            /ZI         # Enable Edit/Continue
    )
else()
    # Disable incremental linking
    ly_append_configurations_options(
        COMPILATION_DEBUG
            /Zi         # Generate debugging information (no Edit/Continue). Edit/Continue requires incremental linking
        LINK_NON_STATIC_DEBUG
            /DEBUG      # Despite the documentation states /Zi implies /DEBUG, without it, stack traces are not expanded
            /INCREMENTAL:NO

    )    
endif()

# Configure system includes
ly_set(LY_CXX_SYSTEM_INCLUDE_CONFIGURATION_FLAG 
    /experimental:external # Turns on "external" headers feature for MSVC compilers
    /external:W0 # Set warning level in external headers to 0. This is used to suppress warnings 3rdParty libraries which uses the "system_includes" option in their json configuration
)
if(NOT CMAKE_INCLUDE_SYSTEM_FLAG_CXX)
    ly_set(CMAKE_INCLUDE_SYSTEM_FLAG_CXX /external:I)
endif()

include(cmake/Platform/Common/TargetIncludeSystemDirectories_unsupported.cmake)<|MERGE_RESOLUTION|>--- conflicted
+++ resolved
@@ -40,22 +40,12 @@
         # Enabling warnings that are disabled by default from /W4
         # https://docs.microsoft.com/en-us/cpp/preprocessor/compiler-warnings-that-are-off-by-default?view=vs-2019
         /we4296 # 'operator': expression is always false
-<<<<<<< HEAD
         /we5233 # explicit lambda capture 'identifier' is not used
-
-        # /we4426 # optimization flags changed after including header, may be due to #pragma optimize()
-        # /we4464 # relative include path contains '..'
-        # /we4619 # #pragma warning: there is no warning number 'number'
-        # /we4777 # 'function' : format string 'string' requires an argument of type 'type1', but variadic argument number has type 'type2'
-        # /we5031 # #pragma warning(pop): likely mismatch, popping warning state pushed in different file
-        # /WE5032 # detected #pragma warning(push) with no corresponding #pragma warning(pop)
-=======
         /we4426 # optimization flags changed after including header, may be due to #pragma optimize()
         #/we4619 # #pragma warning: there is no warning number 'number'. Unfortunately some versions of MSVC 16.X dont filter this warning coming from external headers and Qt has a bad warning in QtCore/qvector.h(340,12)
         /we4777 # 'function' : format string 'string' requires an argument of type 'type1', but variadic argument number has type 'type2
         /we5031 # #pragma warning(pop): likely mismatch, popping warning state pushed in different file
         /we5032 # detected #pragma warning(push) with no corresponding #pragma warning(pop)
->>>>>>> b9daf7f7
 
         /Zc:forScope    # Force Conformance in for Loop Scope
         /diagnostics:caret # Compiler diagnostic options: includes the column where the issue was found and places a caret (^) under the location in the line of code where the issue was detected.
