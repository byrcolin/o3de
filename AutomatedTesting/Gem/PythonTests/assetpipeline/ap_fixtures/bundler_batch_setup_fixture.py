--- conflicted
+++ resolved
@@ -158,11 +158,7 @@
                 else:
                     cmd.append(f"--{key}")
             if append_defaults:
-<<<<<<< HEAD
-                cmd.append(f"--project-path={os.path.join(workspace.paths.engine_root(), workspace.project)}")
-=======
                 cmd.append(f"--project-path={workspace.paths.project()}")
->>>>>>> c44d03a4
             return cmd
 
         # ******
