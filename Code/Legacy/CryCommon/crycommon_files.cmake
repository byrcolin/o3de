#
# Copyright (c) Contributors to the Open 3D Engine Project.
# For complete copyright and license terms please see the LICENSE at the root of this distribution.
#
# SPDX-License-Identifier: Apache-2.0 OR MIT
#
#

set(FILES
    ICmdLine.h
    IConsole.h
    IFont.h
    IGem.h
    IIndexedMesh.h
    ILevelSystem.h
    ILocalizationManager.h
    LocalizationManagerBus.h
    LocalizationManagerBus.inl
    ILog.h
    IMiniLog.h
    IMovieSystem.h
    IRenderAuxGeom.h
    IRenderer.h
    ISerialize.h
    ISplines.h
    ISystem.h
    ITexture.h
    IValidator.h
    IWindowMessageHandler.h
    IXml.h
<<<<<<< HEAD
    MicrophoneBus.h
=======
    INavigationSystem.h
>>>>>>> 139a0ac3
    IMNM.h
    SerializationTypes.h
    CryEndian.h
    CryRandomInternal.h
    Random.h
    LCGRandom.h
    BaseTypes.h
    AnimKey.h
    CryAssert.h
    CryFile.h
    CryListenerSet.h
    CryPath.h
    CrySystemBus.h
    CryVersion.h
    MiniQueue.h
    MultiThread_Containers.h
    PNoise3.h
    ProjectDefines.h
    Range.h
    ScopedVariableSetter.h
    SerializeFwd.h
    SimpleSerialize.h
    smartptr.h
    StlUtils.h
    TimeValue.h
    VectorMap.h
    VertexFormats.h
    XMLBinaryHeaders.h
    MainThreadRenderRequestBus.h
    Cry_Matrix33.h
    Cry_Matrix34.h
    Cry_Matrix44.h
    Cry_Vector4.h
    Cry_Color.h
    Cry_Geo.h
    Cry_GeoDistance.h
    Cry_GeoIntersect.h
    Cry_Math.h
    Cry_Quat.h
    Cry_ValidNumber.h
    Cry_Vector2.h
    Cry_Vector3.h
    CryHalf.inl
    MathConversion.h
    AndroidSpecific.h
    AppleSpecific.h
    Linux32Specific.h
    Linux64Specific.h
    Linux_Win32Wrapper.h
    LinuxSpecific.h
    LoadScreenBus.h
    MacSpecific.h
    platform.h
    platform_impl.cpp
    Win64specific.h
    Maestro/Bus/EditorSequenceAgentComponentBus.h
    Maestro/Bus/EditorSequenceBus.h
    Maestro/Bus/EditorSequenceComponentBus.h
    Maestro/Bus/SequenceComponentBus.h
    Maestro/Bus/SequenceAgentComponentBus.h
    Maestro/Types/AnimNodeType.h
    Maestro/Types/AnimParamType.h
    Maestro/Types/AnimValueType.h
    Maestro/Types/AssetBlendKey.h
    Maestro/Types/AssetBlends.h
    Maestro/Types/SequenceType.h
    WinBase.cpp
)<|MERGE_RESOLUTION|>--- conflicted
+++ resolved
@@ -28,11 +28,7 @@
     IValidator.h
     IWindowMessageHandler.h
     IXml.h
-<<<<<<< HEAD
     MicrophoneBus.h
-=======
-    INavigationSystem.h
->>>>>>> 139a0ac3
     IMNM.h
     SerializationTypes.h
     CryEndian.h
