--- conflicted
+++ resolved
@@ -136,38 +136,9 @@
             m_tabs->setMovable(true);
             mainLayout->addWidget(m_tabs);
 
-<<<<<<< HEAD
             connect(m_tabs, &QTabWidget::tabCloseRequested, this, &AssetEditorWidget::onTabCloseButtonPressed);
             connect(m_tabs, &AzQtComponents::TabWidget::currentChanged, this, &AssetEditorWidget::currentTabChanged);
-=======
-            QWidget* propertyEditor = nullptr;
-            m_useDPE = DocumentPropertyEditor::ShouldReplaceRPE();
-            if (!m_useDPE)
-            {
-                m_propertyEditor = new ReflectedPropertyEditor(this);
-                m_propertyEditor->Setup(m_serializeContext, this, true, 250);
-                propertyEditor = m_propertyEditor;
-            }
-            else
-            {
-                m_adapter = AZStd::make_shared<AZ::DocumentPropertyEditor::ReflectionAdapter>();
-                m_filteredWidget = new FilteredDPE(this);
-                m_dpe = m_filteredWidget->GetDPE();
-                propertyEditor = m_filteredWidget;
-                m_propertyChangeHandler = AZ::DocumentPropertyEditor::ReflectionAdapter::PropertyChangeEvent::Handler(
-                    [this](const AZ::DocumentPropertyEditor::ReflectionAdapter::PropertyChangeInfo& changeInfo)
-                    {
-                        this->OnDocumentPropertyChanged(changeInfo);
-                    });
-                m_adapter->ConnectPropertyChangeHandler(m_propertyChangeHandler);
-            }
-
-            propertyEditor->setObjectName("AssetEditorWidgetPropertyEditor");
-            propertyEditor->setSizePolicy(QSizePolicy::Expanding, QSizePolicy::Expanding);
-            mainLayout->addWidget(propertyEditor);
-            propertyEditor->show();
->>>>>>> 14076b4f
-
+            
             QWidget* statusBarWidget = new QWidget(this);
             statusBarWidget->setObjectName("AssetEditorStatusBar");
             m_statusBar->setupUi(statusBarWidget);
@@ -268,85 +239,8 @@
 
             for (int tabIndex = 0; tabIndex < m_tabs->count(); tabIndex++)
             {
-<<<<<<< HEAD
                 AssetEditorTab* tab = qobject_cast<AssetEditorTab*>(m_tabs->widget(tabIndex));
                 if (!tab->IsDirty())
-=======
-                SetStatusText(Status::assetLoaded);
-            }
-
-            UpdateMenusOnAssetOpen();
-        }
-
-        void AssetEditorWidget::OnAssetReloaded(AZ::Data::Asset<AZ::Data::AssetData> asset)
-        {
-            // Keep a reference to the reloaded asset data
-            OnAssetReady(asset);
-        }
-
-        void AssetEditorWidget::UpdatePropertyEditor(AZ::Data::Asset<AZ::Data::AssetData>& asset)
-        {
-            if (m_useDPE)
-            {
-                m_adapter->SetValue(asset.Get(), asset.GetType());
-                m_filteredWidget->SetAdapter(m_adapter);
-                m_filteredWidget->setEnabled(true);
-
-                m_dpe->SetSavedStateKey(m_savedStateKey, "AssetEditor");
-            }
-            else
-            {
-                m_propertyEditor->ClearInstances();
-                m_propertyEditor->SetSavedStateKey(m_savedStateKey);
-                m_propertyEditor->AddInstance(asset.Get(), asset.GetType(), nullptr);
-
-                m_propertyEditor->InvalidateAll();
-                m_propertyEditor->setEnabled(true);
-            }
-        }
-
-        void AssetEditorWidget::OnAssetError(AZ::Data::Asset<AZ::Data::AssetData> asset)
-        {
-            m_dirty = false;
-            m_saveAssetAction->setEnabled(false);
-
-            if (!m_useDPE)
-            {
-                m_propertyEditor->ClearInstances();
-            }
-
-            if (AZ::Data::AssetBus::MultiHandler::BusIsConnectedId(asset.GetId()))
-            {
-                AZ::Data::AssetBus::MultiHandler::BusDisconnect(asset.GetId());
-            }
-            QString errString = tr("Failed to load %1!").arg(asset.GetHint().c_str());
-            AZ_Error("Asset Editor", false, errString.toUtf8());
-            QMessageBox::warning(this, tr("Error!"), errString);
-        }
-
-        bool AssetEditorWidget::TrySave(const AZStd::function<void()>& savedCallback)
-        {
-            if (!m_sourceAssetId.IsValid() || !m_dirty)
-            {
-                return false;
-            }
-
-            const int result = QMessageBox::question(
-                this,
-                tr("Save Changes?"),
-                tr("Changes have been made to the asset during this session. Would you like to save prior to closing?"),
-                QMessageBox::Yes,
-                QMessageBox::No,
-                QMessageBox::Cancel);
-
-            if (result == QMessageBox::No)
-            {
-                return false;
-            }
-            if (result == QMessageBox::Yes)
-            {
-                if (savedCallback)
->>>>>>> 14076b4f
                 {
                     continue;
                 }
@@ -522,12 +416,8 @@
                 }
                 else
                 {
-<<<<<<< HEAD
                     AssetEditorTab* newTab = MakeNewTab(fileName.c_str());
                     newTab->LoadAsset(assetInfo.m_assetId, typeInfo.m_assetType, fileName.c_str());
-=======
-                    m_filteredWidget->setEnabled(false);
->>>>>>> 14076b4f
                 }
                 AddRecentPath(assetPath.c_str());
             }
@@ -654,19 +544,8 @@
             connect(newTab, &AssetEditorTab::OnAssetSaveFailedSignal, this, &AssetEditorWidget::OnAssetSaveFailed);
             connect(newTab, &AssetEditorTab::OnAssetOpenedSignal, this, &AssetEditorWidget::OnAssetOpened);
 
-<<<<<<< HEAD
             return newTab;
         }
-=======
-                if (!m_useDPE)
-                {
-                    m_propertyEditor->setEnabled(true);
-                }
-                else
-                {
-                    m_filteredWidget->setEnabled(true);
-                }
->>>>>>> 14076b4f
 
         AssetEditorTab* AssetEditorWidget::FindTabForAsset(const AZ::Data::AssetId& assetId) const
         {
