/*
 * Copyright (c) Contributors to the Open 3D Engine Project.
 * For complete copyright and license terms please see the LICENSE at the root of this distribution.
 *
 * SPDX-License-Identifier: Apache-2.0 OR MIT
 *
 */
#pragma once
#include <AzCore/Asset/AssetCommon.h>
#include <AzCore/Memory/SystemAllocator.h>

#include <QString>

namespace AzToolsFramework
{
    namespace AssetBrowser
    {
        class AssetBrowserEntry;

        class AssetBrowserViewUtils
        {
        public:
            static bool RenameEntry(const AZStd::vector<const AssetBrowserEntry*>& entries, QWidget* callingWidget);
            static void AfterRename(QString newVal, const AZStd::vector<const AssetBrowserEntry*>& entries, QWidget* callingWidget);
            static void DeleteEntries(const AZStd::vector<const AssetBrowserEntry*>& entries, QWidget* callingWidget);
            static void MoveEntries(const AZStd::vector<const AssetBrowserEntry*>& entries, QWidget* callingWidget);
            static void DuplicateEntries(const AZStd::vector<const AssetBrowserEntry*>& entries);
            static void MoveEntry(AZStd::string_view fromPath, AZStd::string_view toPath, bool isFolder, QWidget* parent = nullptr);
            static void CopyEntry(AZStd::string_view fromPath, AZStd::string_view toPath, bool isFolder);

            static bool IsFolderEmpty(AZStd::string_view path);
            static bool IsEngineOrProjectFolder(AZStd::string_view path);

<<<<<<< HEAD
            static QVariant GetThumbnail(const AssetBrowserEntry* entry);

            static Qt::DropAction SelectDropActionForEntries(const AZStd::vector<const AssetBrowserEntry*>& entries);
=======
            // Returns the custom image or default icon for a given asset browser entry
            // @param returnIcon - when set to true, always returns the default icon for a given entry
            static QVariant GetThumbnail(const AssetBrowserEntry* entry, bool returnIcon = false);
>>>>>>> 925172c7
        };
    } // namespace AssetBrowser

} // namespace AzToolsFramework<|MERGE_RESOLUTION|>--- conflicted
+++ resolved
@@ -31,15 +31,11 @@
             static bool IsFolderEmpty(AZStd::string_view path);
             static bool IsEngineOrProjectFolder(AZStd::string_view path);
 
-<<<<<<< HEAD
-            static QVariant GetThumbnail(const AssetBrowserEntry* entry);
+            static Qt::DropAction SelectDropActionForEntries(const AZStd::vector<const AssetBrowserEntry*>& entries);
 
-            static Qt::DropAction SelectDropActionForEntries(const AZStd::vector<const AssetBrowserEntry*>& entries);
-=======
             // Returns the custom image or default icon for a given asset browser entry
             // @param returnIcon - when set to true, always returns the default icon for a given entry
             static QVariant GetThumbnail(const AssetBrowserEntry* entry, bool returnIcon = false);
->>>>>>> 925172c7
         };
     } // namespace AssetBrowser
 
