/*
 * Copyright (c) Contributors to the Open 3D Engine Project.
 * For complete copyright and license terms please see the LICENSE at the root of this distribution.
 *
 * SPDX-License-Identifier: Apache-2.0 OR MIT
 *
 */

#include <AzToolsFramework/AssetBrowser/Views/AssetBrowserThumbnailView.h>

#include <AzToolsFramework/ActionManager/HotKey/HotKeyManagerInterface.h>
#include <AzToolsFramework/AssetBrowser/AssetBrowserFilterModel.h>
#include <AzToolsFramework/AssetBrowser/AssetBrowserModel.h>
#include <AzToolsFramework/AssetBrowser/AssetBrowserThumbnailViewProxyModel.h>
#include <AzToolsFramework/AssetBrowser/Entries/AssetBrowserEntry.h>
#include <AzToolsFramework/Editor/ActionManagerIdentifiers/EditorContextIdentifiers.h>
#include <AzToolsFramework/Editor/ActionManagerUtils.h>
#include <AzToolsFramework/AssetBrowser/Views/AssetBrowserTreeView.h>
#include <AzToolsFramework/AssetBrowser/Views/AssetBrowserViewUtils.h>

#include <AzCore/Interface/Interface.h>

#include <AzQtComponents/Components/Widgets/AssetFolderThumbnailView.h>

#if !defined(Q_MOC_RUN)
#include <QVBoxLayout>
<<<<<<< HEAD
#include <QTimer>
=======
>>>>>>> 458031d6
#endif

namespace AzToolsFramework
{
    namespace AssetBrowser
    {
        static constexpr const char* const ThumbnailViewMainViewName = "AssetBrowserThumbnailView_main";

        AssetBrowserThumbnailView::AssetBrowserThumbnailView(QWidget* parent)
            : QWidget(parent)
            , m_thumbnailViewWidget(new AzQtComponents::AssetFolderThumbnailView(parent))
            , m_thumbnailViewProxyModel(new AssetBrowserThumbnailViewProxyModel(parent))
            , m_assetFilterModel(new AssetBrowserFilterModel(parent))
        {
            // Using our own instance of AssetBrowserFilterModel to be able to show also files when the main model
            // only lists directories, and at the same time get sort and filter entries features from AssetBrowserFilterModel.
            m_assetFilterModel->sort(0, Qt::DescendingOrder);
            m_thumbnailViewProxyModel->setSourceModel(m_assetFilterModel);
            m_thumbnailViewWidget->setModel(m_thumbnailViewProxyModel);

            connect(
                m_thumbnailViewWidget,
                &AzQtComponents::AssetFolderThumbnailView::clicked,
                this,
                [this](const QModelIndex& index)
                {
                    auto indexData = index.data(AssetBrowserModel::Roles::EntryRole).value<const AssetBrowserEntry*>();
                    if (indexData->GetEntryType() == AssetBrowserEntry::AssetEntryType::Source)
                    {
                        AssetBrowserPreviewRequestBus::Broadcast(&AssetBrowserPreviewRequest::PreviewAsset, indexData);
                    }
                    emit entryClicked(indexData);
                });

            connect(
                m_thumbnailViewWidget,
                &AzQtComponents::AssetFolderThumbnailView::doubleClicked,
                this,
                [this](const QModelIndex& index)
                {
                    auto indexData = index.data(AssetBrowserModel::Roles::EntryRole).value<const AssetBrowserEntry*>();
                    emit entryDoubleClicked(indexData);
                });

            connect(
                m_thumbnailViewWidget,
                &AzQtComponents::AssetFolderThumbnailView::showInFolderTriggered,
                this,
                [this](const QModelIndex& index)
                {
                    auto indexData = index.data(AssetBrowserModel::Roles::EntryRole).value<const AssetBrowserEntry*>();
                    emit showInFolderTriggered(indexData);
                });

            connect(
                m_thumbnailViewWidget,
                &AzQtComponents::AssetFolderThumbnailView::contextMenu,
                this,
                [this](const QModelIndex& index)
                {
                    if (index.isValid())
                    {
                        QMenu menu(this);
                        const AssetBrowserEntry* entry = index.data(AssetBrowserModel::Roles::EntryRole).value<const AssetBrowserEntry*>();
                        AZStd::vector<const AssetBrowserEntry*> entries{ entry };
                        AssetBrowserInteractionNotificationBus::Broadcast(
                            &AssetBrowserInteractionNotificationBus::Events::AddContextMenuActions, this, &menu, entries);

                        if (!menu.isEmpty())
                        {
                            menu.exec(QCursor::pos());
                        }
                    }
                    else if (!index.isValid() && m_assetTreeView)
                    {
                        m_assetTreeView->OnContextMenu(QCursor::pos());
                    }
                });

            connect(m_thumbnailViewWidget, &AzQtComponents::AssetFolderThumbnailView::afterRename, this, &AssetBrowserThumbnailView::AfterRename);

              if (AzToolsFramework::IsNewActionManagerEnabled())
              {
                  if (auto hotKeyManagerInterface = AZ::Interface<AzToolsFramework::HotKeyManagerInterface>::Get())
                  {
                      // Assign this widget to the Editor Asset Browser Action Context.
                      hotKeyManagerInterface->AssignWidgetToActionContext(
                          EditorIdentifiers::EditorAssetBrowserActionContextIdentifier, this);
                  }
              }

              QAction* deleteAction = new QAction("Delete Action", this);
              deleteAction->setShortcut(QKeySequence::Delete);
              deleteAction->setShortcutContext(Qt::WidgetWithChildrenShortcut);
              connect(
                  deleteAction,
                  &QAction::triggered,
                  this,
                  [this]()
                  {
                      DeleteEntries();
                  });
              addAction(deleteAction);

              QAction* renameAction = new QAction("Rename Action", this);
              renameAction->setShortcut(Qt::Key_F2);
              renameAction->setShortcutContext(Qt::WidgetWithChildrenShortcut);
              connect(
                  renameAction,
                  &QAction::triggered,
                  this,
                  [this]()
                  {
                      RenameEntry();
                  });
              addAction(renameAction);

              QAction* duplicateAction = new QAction("Duplicate Action", this);
              duplicateAction->setShortcut(QKeySequence("Ctrl+D"));
              duplicateAction->setShortcutContext(Qt::WidgetWithChildrenShortcut);
              connect(
                  duplicateAction,
                  &QAction::triggered,
                  this,
                  [this]()
                  {
                      DuplicateEntries();
                  });
              addAction(duplicateAction);

            // Track the root index on the proxy model as well so it can provide info such as whether an entry is first level or not
            connect(
                m_thumbnailViewWidget,
                &AzQtComponents::AssetFolderThumbnailView::rootIndexChanged,
                m_thumbnailViewProxyModel,
                &AssetBrowserThumbnailViewProxyModel::SetRootIndex);

            auto layout = new QVBoxLayout();
            layout->addWidget(m_thumbnailViewWidget);
            setLayout(layout);
        }

        AssetBrowserThumbnailView::~AssetBrowserThumbnailView()
        {
            if (AzToolsFramework::IsNewActionManagerEnabled())
            {
                  if (auto hotKeyManagerInterface = AZ::Interface<AzToolsFramework::HotKeyManagerInterface>::Get())
                  {
                      hotKeyManagerInterface->RemoveWidgetFromActionContext(
                          EditorIdentifiers::EditorAssetBrowserActionContextIdentifier, this);
                  }
            }
        }

        AzQtComponents::AssetFolderThumbnailView* AssetBrowserThumbnailView::GetThumbnailViewWidget() const
        {
            return m_thumbnailViewWidget;
        }

        void AssetBrowserThumbnailView::SetName(const QString& name)
        {
            m_name = name;
        }

        QString& AssetBrowserThumbnailView::GetName()
        {
            return m_name;
        }

        void AssetBrowserThumbnailView::SetIsAssetBrowserMainView()
        {
            SetName(ThumbnailViewMainViewName);
        }

        bool AssetBrowserThumbnailView::GetIsAssetBrowserMainView()
        {
            return GetName() == ThumbnailViewMainViewName;
        }

        void AssetBrowserThumbnailView::SetThumbnailActiveView(bool isActiveView)
        {
            m_isActiveView = isActiveView;
        }

        bool AssetBrowserThumbnailView::GetThumbnailActiveView()
        {
            return m_isActiveView;
        }

        void AssetBrowserThumbnailView::DeleteEntries()
        {
            auto entries = GetSelectedAssets(false); // you cannot delete product files.

            AssetBrowserViewUtils::DeleteEntries(entries, this);
        }

        void AssetBrowserThumbnailView::MoveEntries()
        {
            auto entries = GetSelectedAssets(false); // you cannot move product files.

            AssetBrowserViewUtils::MoveEntries(entries, this);
        }

        void AssetBrowserThumbnailView::DuplicateEntries()
        {
            auto entries = GetSelectedAssets(false); // you may not duplicate product files.
            AssetBrowserViewUtils::DuplicateEntries(entries);
        }

        void AssetBrowserThumbnailView::RenameEntry()
        {
            auto entries = GetSelectedAssets(false); // you cannot rename product files.

            if (AssetBrowserViewUtils::RenameEntry(entries, this))
            {
                QModelIndex selectedIndex = m_thumbnailViewWidget->selectionModel()->selectedIndexes()[0];
                m_thumbnailViewWidget->edit(selectedIndex);
            }
        }

        void AssetBrowserThumbnailView::AfterRename(QString newVal)
        {
            auto entries = GetSelectedAssets(false); // you cannot rename product files.

            AssetBrowserViewUtils::AfterRename(newVal, entries, this);
        }

        AZStd::vector<const AssetBrowserEntry*> AssetBrowserThumbnailView::GetSelectedAssets(bool includeProducts) const
        {
            AZStd::vector<const AssetBrowserEntry*> entries;
            if (m_thumbnailViewWidget->selectionModel())
            {
                AssetBrowserModel::SourceIndexesToAssetDatabaseEntries(m_thumbnailViewWidget->selectionModel()->selectedIndexes(), entries);
                if (!includeProducts)
                {
                    entries.erase(
                        AZStd::remove_if(
                            entries.begin(),
                            entries.end(),
                            [&](const AssetBrowserEntry* entry) -> bool
                            {
                                return entry->GetEntryType() ==
                                    AzToolsFramework::AssetBrowser::AssetBrowserEntry::AssetEntryType::Product;
                            }),
                        entries.end());
                }
            }
            return entries;
        }

        void AssetBrowserThumbnailView::SetAssetTreeView(AssetBrowserTreeView* treeView)
        {
            if (m_assetTreeView)
            {
                disconnect(m_assetTreeView, &AssetBrowserTreeView::selectionChangedSignal, this, nullptr);
                auto treeViewFilterModel = qobject_cast<AssetBrowserFilterModel*>(m_assetTreeView->model());
                if (treeViewFilterModel)
                {
                    disconnect(
                        treeViewFilterModel,
                        &AssetBrowserFilterModel::filterChanged,
                        this,
                        &AssetBrowserThumbnailView::UpdateFilterInLocalFilterModel);
                }
            }

            m_assetTreeView = treeView;

            if (!m_assetTreeView)
            {
                return;
            }

            auto treeViewFilterModel = qobject_cast<AssetBrowserFilterModel*>(m_assetTreeView->model());
            if (!treeViewFilterModel)
            {
                return;
            }

            auto treeViewModel = qobject_cast<AssetBrowserModel*>(treeViewFilterModel->sourceModel());
            if (!treeViewModel)
            {
                return;
            }

            m_assetFilterModel->setSourceModel(treeViewModel);
            UpdateFilterInLocalFilterModel();

            connect(
                treeViewFilterModel,
                &AssetBrowserFilterModel::filterChanged,
                this,
                &AssetBrowserThumbnailView::UpdateFilterInLocalFilterModel);

            connect(
                m_assetTreeView,
                &AssetBrowserTreeView::selectionChangedSignal,
                this,
                &AssetBrowserThumbnailView::HandleTreeViewSelectionChanged);
        }

        void AssetBrowserThumbnailView::HideProductAssets(bool checked)
        {
            m_thumbnailViewWidget->HideProductAssets(checked);
        }

        void AssetBrowserThumbnailView::setSelectionMode(QAbstractItemView::SelectionMode mode)
        {
            m_thumbnailViewWidget->setSelectionMode(mode);
        }

        QAbstractItemView::SelectionMode AssetBrowserThumbnailView::selectionMode() const
        {
            return m_thumbnailViewWidget->selectionMode();
        }

        void AssetBrowserThumbnailView::HandleTreeViewSelectionChanged(const QItemSelection& selected, const QItemSelection& deselected)
        {
            Q_UNUSED(deselected);

            auto treeViewFilterModel = qobject_cast<AssetBrowserFilterModel*>(m_assetTreeView->model());
            if (!treeViewFilterModel)
            {
                return;
            }

            auto selectedIndexes = selected.indexes();
            if (selectedIndexes.count() > 0)
            {
                auto newRootIndex = m_thumbnailViewProxyModel->mapFromSource(
                    m_assetFilterModel->mapFromSource(treeViewFilterModel->mapToSource(selectedIndexes[0])));
                m_thumbnailViewWidget->setRootIndex(newRootIndex);
            }
            else
            {
                m_thumbnailViewWidget->setRootIndex({});
            }
        }

        void AssetBrowserThumbnailView::OpenItemForEditing(const QModelIndex& index)
        {
            QModelIndex proxyIndex = m_thumbnailViewProxyModel->mapFromSource(
                m_assetFilterModel->mapFromSource(index));

            if (proxyIndex.isValid())
            {
                m_thumbnailViewWidget->selectionModel()->select(proxyIndex, QItemSelectionModel::SelectionFlag::ClearAndSelect);

                m_thumbnailViewWidget->scrollTo(proxyIndex, QAbstractItemView::ScrollHint::PositionAtCenter);

                RenameEntry();
            }
        }

        void AssetBrowserThumbnailView::EnsureItemIsSelected()
        {
            QTimer::singleShot(
                0,
                this,
                [this]
                {
                    if (!m_assetTreeView->selectionModel()->hasSelection())
                    {
                        QModelIndex firstItem = m_assetTreeView->model()->index(0, 0);
                        m_assetTreeView->selectionModel()->select(firstItem, QItemSelectionModel::ClearAndSelect);
                    }
                });
        }

        void AssetBrowserThumbnailView::UpdateFilterInLocalFilterModel()
        {
            if (!m_assetTreeView)
            {
                return;
            }

            auto treeViewFilterModel = qobject_cast<AssetBrowserFilterModel*>(m_assetTreeView->model());
            if (!treeViewFilterModel)
            {
                return;
            }

            auto filter = qobject_cast<const CompositeFilter*>(treeViewFilterModel->GetFilter().get());
            if (!filter)
            {
                return;
            }

            auto filterCopy = new CompositeFilter(CompositeFilter::LogicOperatorType::AND);
            for (const auto& subFilter : filter->GetSubFilters())
            {
                // Switch between "search mode" where all results in the asset folder tree are shown,
                // and "normal mode", where only contents for a single folder are shown, depending on
                // whether there is an active string search ongoing.
                if (subFilter->GetTag() == "String")
                {
                    auto stringCompFilter = qobject_cast<const CompositeFilter*>(subFilter.get());
                    if (!stringCompFilter)
                    {
                        continue;
                    }

                    auto stringSubFilters = stringCompFilter->GetSubFilters();

                    m_thumbnailViewProxyModel->SetShowSearchResultsMode(stringSubFilters.count() != 0);
                    m_thumbnailViewWidget->SetShowSearchResultsMode(stringSubFilters.count() != 0);
                }

                // Skip the folder filter on the thumbnail view so that we can see files
                if (subFilter->GetTag() != "Folder")
                {
                    filterCopy->AddFilter(subFilter);
                }
            }
            filterCopy->SetFilterPropagation(AssetBrowserEntryFilter::Up | AssetBrowserEntryFilter::Down);
            m_assetFilterModel->SetFilter(FilterConstType(filterCopy));

            EnsureItemIsSelected();
        }
    } // namespace AssetBrowser
} // namespace AzToolsFramework<|MERGE_RESOLUTION|>--- conflicted
+++ resolved
@@ -24,10 +24,7 @@
 
 #if !defined(Q_MOC_RUN)
 #include <QVBoxLayout>
-<<<<<<< HEAD
 #include <QTimer>
-=======
->>>>>>> 458031d6
 #endif
 
 namespace AzToolsFramework
