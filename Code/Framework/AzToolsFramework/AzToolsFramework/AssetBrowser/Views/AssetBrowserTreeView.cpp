/*
 * Copyright (c) Contributors to the Open 3D Engine Project.
 * For complete copyright and license terms please see the LICENSE at the root of this distribution.
 *
 * SPDX-License-Identifier: Apache-2.0 OR MIT
 *
 */
#include <API/EditorAssetSystemAPI.h>

#include <AzCore/Asset/AssetManagerBus.h>
#include <AzCore/Interface/Interface.h>
#include <AzCore/Math/Crc.h>
#include <AzCore/std/containers/vector.h>
#include <AzCore/std/ranges/split_view.h>
#include <AzCore/StringFunc/StringFunc.h>

#include <AzFramework/StringFunc/StringFunc.h>
#include <AzFramework/Asset/AssetSystemBus.h>
#include <AzFramework/Network/AssetProcessorConnection.h>

#include <AzToolsFramework/ActionManager/HotKey/HotKeyManagerInterface.h>
#include <AzToolsFramework/UI/UICore/QTreeViewStateSaver.hxx>
#include <AzToolsFramework/AssetBrowser/Views/AssetBrowserTreeView.h>
#include <AzToolsFramework/AssetBrowser/Views/AssetBrowserTreeViewDialog.h>
#include <AzToolsFramework/AssetBrowser/Views/EntryDelegate.h>
#include <AzToolsFramework/AssetBrowser/Views/AssetBrowserTableView.h>
#include <AzToolsFramework/AssetBrowser/Views/AssetBrowserThumbnailView.h>
#include <AzToolsFramework/AssetBrowser/Views/AssetBrowserViewUtils.h>
#include <AzToolsFramework/AssetBrowser/Entries/AssetBrowserEntryCache.h>
#include <AzToolsFramework/AssetBrowser/Entries/FolderAssetBrowserEntry.h>
#include <AzToolsFramework/AssetBrowser/AssetBrowserBus.h>
#include <AzToolsFramework/AssetBrowser/AssetBrowserFilterModel.h>
#include <AzToolsFramework/AssetBrowser/AssetBrowserModel.h>
#include <AzToolsFramework/AssetBrowser/AssetSelectionModel.h>
#include <AzToolsFramework/AssetBrowser/Entries/SourceAssetBrowserEntry.h>
#include <AzToolsFramework/AssetBrowser/Entries/ProductAssetBrowserEntry.h>
#include <AzToolsFramework/Editor/ActionManagerIdentifiers/EditorContextIdentifiers.h>
#include <AzToolsFramework/Editor/ActionManagerUtils.h>
#include <AzToolsFramework/SourceControl/SourceControlAPI.h>
#include <AzToolsFramework/Thumbnails/SourceControlThumbnail.h>
#include <AzToolsFramework/Thumbnails/ThumbnailerBus.h>

#include <AzQtComponents/Components/Widgets/MessageBox.h>
#include <AzQtComponents/DragAndDrop/MainWindowDragAndDrop.h>

#include <QDir>
#include <QMenu>
#include <QFile>
#include <QHeaderView>
#include <QMouseEvent>
#include <QCoreApplication>
#include <QLineEdit>
#include <QPen>
#include <QPainter>
#include <QPushButton>
#include <QTimer>
#include <QtWidgets/QMessageBox>
#include <QAbstractButton>
#include <QHBoxLayout>

namespace AzToolsFramework
{
    namespace AssetBrowser
    {
        static constexpr const char* const TreeViewMainViewName = "AssetBrowserTreeView_main";

        AssetBrowserTreeView::AssetBrowserTreeView(QWidget* parent)
            : QTreeViewWithStateSaving(parent)
            , m_delegate(new EntryDelegate(this))
            , m_scTimer(new QTimer(this))
        {
            setSortingEnabled(true);
            setItemDelegate(m_delegate);
            connect(m_delegate, &EntryDelegate::RenameEntry, this, &AssetBrowserTreeView::AfterRename);

            header()->hide();
            setSelectionMode(QAbstractItemView::ExtendedSelection);
            setDragEnabled(true);
            setAcceptDrops(true);
            setDragDropMode(QAbstractItemView::DragDrop);
            setDropIndicatorShown(true);
            setContextMenuPolicy(Qt::CustomContextMenu);
            setDragDropOverwriteMode(true);

            setMouseTracking(true);

            connect(this, &QTreeView::customContextMenuRequested, this, &AssetBrowserTreeView::OnContextMenu);
            connect(m_scTimer, &QTimer::timeout, this, &AssetBrowserTreeView::OnUpdateSCThumbnailsList);

            AssetBrowserViewRequestBus::Handler::BusConnect();
            AssetBrowserComponentNotificationBus::Handler::BusConnect();
            AssetBrowserInteractionNotificationBus::Handler::BusConnect();

            // Assign this widget to the Editor Asset Browser Action Context.
            AzToolsFramework::AssignWidgetToActionContextHelper(EditorIdentifiers::EditorAssetBrowserActionContextIdentifier, this);

            QAction* deleteAction = new QAction("Delete Action", this);
            deleteAction->setShortcut(QKeySequence::Delete);
            deleteAction->setShortcutContext(Qt::WidgetWithChildrenShortcut);
            connect(
                deleteAction, &QAction::triggered, this, [this]()
                {
                    DeleteEntries();
                });
            addAction(deleteAction);

            QAction* renameAction = new QAction("Rename Action", this);
            renameAction->setShortcut(Qt::Key_F2);
            renameAction->setShortcutContext(Qt::WidgetWithChildrenShortcut);
            connect(
                renameAction, &QAction::triggered, this, [this]()
                {
                    RenameEntry();
                });
            addAction(renameAction);

            QAction* duplicateAction = new QAction("Duplicate Action", this);
            duplicateAction->setShortcut(QKeySequence("Ctrl+D"));
            duplicateAction->setShortcutContext(Qt::WidgetWithChildrenShortcut);
            connect(
                duplicateAction, &QAction::triggered, this, [this]()
                {
                    DuplicateEntries();
                });
            addAction(duplicateAction);
        }

        AssetBrowserTreeView::~AssetBrowserTreeView()
        {
            AzToolsFramework::RemoveWidgetFromActionContextHelper(EditorIdentifiers::EditorAssetBrowserActionContextIdentifier, this);

            AssetBrowserViewRequestBus::Handler::BusDisconnect();
            AssetBrowserComponentNotificationBus::Handler::BusDisconnect();
            AssetBrowserInteractionNotificationBus::Handler::BusDisconnect();
        }

        void AssetBrowserTreeView::SetName(const QString& name)
        {
            m_name = name;

            bool isAssetBrowserComponentReady = false;
            AssetBrowserComponentRequestBus::BroadcastResult(isAssetBrowserComponentReady, &AssetBrowserComponentRequests::AreEntriesReady);
            if (isAssetBrowserComponentReady)
            {
                OnAssetBrowserComponentReady();
            }
        }

        void AssetBrowserTreeView::SetIsAssetBrowserMainView()
        {
            SetName(TreeViewMainViewName);
        }

        bool AssetBrowserTreeView::GetIsAssetBrowserMainView()
        {
            return GetName() == TreeViewMainViewName;
        }

        void AssetBrowserTreeView::LoadState(const QString& name)
        {
            Q_ASSERT(model());
            auto crc = AZ::Crc32(name.toUtf8().data());
            InitializeTreeViewSaving(crc);
            ApplyTreeViewSnapshot();
        }

        //! Ideally I would capture state on destructor, however
        //! Qt sets the model to NULL before destructor is called
        void AssetBrowserTreeView::SaveState() const
        {
            CaptureTreeViewSnapshot();
        }

        AZStd::vector<const AssetBrowserEntry*> AssetBrowserTreeView::GetSelectedAssets(bool includeProducts) const
        {
            const QModelIndexList& selectedIndexes = selectionModel()->selectedRows();
            QModelIndexList sourceIndexes;
            for (const auto& index : selectedIndexes)
            {
                sourceIndexes.push_back(m_assetBrowserSortFilterProxyModel->mapToSource(index));
            }

            AZStd::vector<const AssetBrowserEntry*> entries;
            m_assetBrowserModel->SourceIndexesToAssetDatabaseEntries(sourceIndexes, entries);

            if (!includeProducts)
            {
                entries.erase(
                    AZStd::remove_if(
                        entries.begin(),
                        entries.end(),
                        [&](const AssetBrowserEntry* entry) -> bool
                        {
                            return entry->GetEntryType() == AzToolsFramework::AssetBrowser::AssetBrowserEntry::AssetEntryType::Product;
                        }),
                    entries.end());
            }

            return entries;
        }

        void AssetBrowserTreeView::SelectProduct(AZ::Data::AssetId assetID)
        {
            if (!assetID.IsValid())
            {
                return;
            }
            SelectProduct(QModelIndex(), assetID);
        }

        void AssetBrowserTreeView::SelectFileAtPathAfterUpdate(const AZStd::string& assetPath)
        {
            m_fileToSelectAfterUpdate = assetPath;
        }
        

        void AssetBrowserTreeView::SelectFileAtPath(const AZStd::string& assetPath)
        {
            if (assetPath.empty())
            {
                return;
            }

            auto path = AZStd::string(assetPath);
            if (!AzFramework::StringFunc::Path::Normalize(path))
            {
                return;
            }

            auto entryCache = EntryCache::GetInstance();

            // Find the fileId associated with this assetPath
            AZStd::unordered_map<AZStd::string, AZ::s64>::const_iterator itFileId = entryCache->m_absolutePathToFileId.find(path);
            if (itFileId == entryCache->m_absolutePathToFileId.end())
            {
                return;
            }

            // Find the assetBrowserEntry associated with this fileId
            AZStd::unordered_map<AZ::s64, AssetBrowserEntry*>::const_iterator itABEntry = entryCache->m_fileIdMap.find(itFileId->second);
            if (itABEntry == entryCache->m_fileIdMap.end())
            {
                return;
            }

            // Get all entries in the AssetBrowser-relative path-to-product
            AZStd::vector<AZStd::string> entries;
            AssetBrowserEntry* entry = itABEntry->second;
            do
            {
                entries.push_back(entry->GetName());
                entry = entry->GetParent();
            } while (entry->GetParent() != nullptr);

            // Entries are in reverse order, so fix this
            AZStd::reverse(entries.begin(), entries.end());

            // If we're in the thumbnail view, the actual asset will not appear in this treeview.
            if (m_attachedThumbnailView)
            {
                m_attachedThumbnailView->SelectEntry(entries.back().data());
            }
            if (m_attachedTableView)
            {
                m_attachedTableView->SelectEntry(entries.back().data());
            }

            SelectEntry(QModelIndex(), entries);
        }

        void AssetBrowserTreeView::ClearFilter()
        {
            emit ClearStringFilter();
            emit ClearTypeFilter();
            m_assetBrowserSortFilterProxyModel->FilterUpdatedSlotImmediate();
        }

        void AssetBrowserTreeView::OnAssetBrowserComponentReady()
        {
            hideColumn(aznumeric_cast<int>(AssetBrowserEntry::Column::Path));
            if (!m_name.isEmpty())
            {
                auto crc = AZ::Crc32(m_name.toUtf8().data());
                InitializeTreeViewSaving(crc);
                ApplyTreeViewSnapshot();
                if (!selectionModel()->hasSelection())
                {
                    QModelIndex firstItem = model()->index(0, 0);
                    selectionModel()->select(firstItem, QItemSelectionModel::ClearAndSelect);
                }
            }
        }

        void AssetBrowserTreeView::rowsAboutToBeRemoved(const QModelIndex& parent, int start, int end)
        {
            // if selected entry is being removed, clear selection so not to select (and attempt to preview) other entries potentially
            // marked for deletion
            if (selectionModel() && selectedIndexes().size() == 1)
            {
                QModelIndex selectedIndex = selectedIndexes().first();
                QModelIndex parentSelectedIndex = selectedIndex.parent();
                if (parentSelectedIndex == parent && selectedIndex.row() >= start && selectedIndex.row() <= end)
                {
                    selectionModel()->clear();
                }
            }
            QTreeView::rowsAboutToBeRemoved(parent, start, end);
        }

        // Item data for hidden columns normally isn't copied by Qt during drag-and-drop (see QTBUG-30242).
        // However, for the AssetBrowser, the hidden columns should get copied. By overriding selectedIndexes() to
        // include all selected indices, not just the visible ones, we can get the behavior we're looking for.
        QModelIndexList AssetBrowserTreeView::selectedIndexes() const
        {
            return selectionModel()->selectedIndexes();
        }

        void AssetBrowserTreeView::SetShowSourceControlIcons(bool showSourceControlsIcons)
        {
            m_delegate->SetShowSourceControlIcons(showSourceControlsIcons);
            if (showSourceControlsIcons)
            {
                m_scTimer->start(m_scUpdateInterval);
            }
            else
            {
                m_scTimer->stop();
            }
        }

        void AssetBrowserTreeView::UpdateAfterFilter(bool hasFilter, bool selectFirstValidEntry)
        {
            const QModelIndexList& selectedIndexes = selectionModel()->selectedRows();

            // If we've cleared the filter but had something selected, ensure it stays selected and visible.
            if (!hasFilter && !selectedIndexes.isEmpty() && m_fileToSelectAfterUpdate.empty())
            {
                QModelIndex curIndex = selectedIndexes[0];
                m_expandToEntriesByDefault = true;
                if (m_treeStateSaver && m_applySnapshot)
                {
                    m_treeStateSaver->ApplySnapshot();
                }

                setCurrentIndex(curIndex);
                scrollTo(curIndex, QAbstractItemView::ScrollHint::PositionAtCenter);

                return;
            }

            // Flag our default expansion state so that we expand down to source entries after filtering
            m_expandToEntriesByDefault = hasFilter;

            // Then ask our state saver to apply its current snapshot again, falling back on asking us if entries should be expanded or not
            if (m_treeStateSaver && m_applySnapshot)
            {
                m_treeStateSaver->ApplySnapshot();
            }

            // If we're filtering for a valid entry, select the first valid entry
            if (hasFilter && selectFirstValidEntry)
            {
                QModelIndex curIndex = m_assetBrowserSortFilterProxyModel->index(0, 0);
                while (curIndex.isValid())
                {
                    if (GetEntryFromIndex<SourceAssetBrowserEntry>(curIndex))
                    {
                        setCurrentIndex(curIndex);
                        break;
                    }

                    curIndex = indexBelow(curIndex);
                }
            }

            if (m_indexToSelectAfterUpdate.isValid())
            {
                selectionModel()->select(m_indexToSelectAfterUpdate, QItemSelectionModel::ClearAndSelect);
                m_indexToSelectAfterUpdate = QModelIndex();
            }

            if (!m_fileToSelectAfterUpdate.empty())
            {
                SelectFileAtPath(m_fileToSelectAfterUpdate);
                m_fileToSelectAfterUpdate = "";
            }
            m_applySnapshot = true;
        }

        void AssetBrowserTreeView::SetApplySnapshot(bool shouldApplySnapshot)
        {
            m_applySnapshot = shouldApplySnapshot;
        }

        const AssetBrowserEntry* AssetBrowserTreeView::GetEntryByPath(QStringView path)
        {
            QModelIndex current;
            const QByteArray byteArray = path.toUtf8();
            const AZ::IO::PathView azpath{ AZStd::string_view{ byteArray.constData(), static_cast<size_t>(byteArray.size()) } };
            for (const auto& pathPart : azpath)
            {
                const QModelIndexList next = model()->match(
                    /*start =*/model()->index(0, 0, current),
                    /*role =*/Qt::DisplayRole,
                    /*value =*/QString::fromUtf8(pathPart.Native().data(), static_cast<int32_t>(pathPart.Native().size())),
                    /*hits =*/1,
                    /*flags =*/Qt::MatchExactly);
                if (next.size() == 1)
                {
                    current = next[0];
                }
                else if (current.isValid())
                {
                    return nullptr;
                }
            }
            return GetEntryFromIndex<AssetBrowserEntry>(current);
        }

        bool AssetBrowserTreeView::IsIndexExpandedByDefault(const QModelIndex& index) const
        {
            if (!m_expandToEntriesByDefault)
            {
                return false;
            }

            // Expand until we get to source entries, we don't want to go beyond that
            return GetEntryFromIndex<SourceAssetBrowserEntry>(index) == nullptr;
        }

        void AssetBrowserTreeView::OpenItemForEditing(const QModelIndex& index)
        {
            QModelIndex proxyIndex = m_assetBrowserSortFilterProxyModel->mapFromSource(index);

            if (proxyIndex.isValid())
            {
                selectionModel()->select(proxyIndex, QItemSelectionModel::ClearAndSelect);
                setCurrentIndex(proxyIndex);

                scrollTo(proxyIndex, QAbstractItemView::ScrollHint::PositionAtCenter);

                RenameEntry();
            }
        }

        bool AssetBrowserTreeView::SelectProduct(const QModelIndex& idxParent, AZ::Data::AssetId assetID)
        {
            int elements = model()->rowCount(idxParent);
            for (int idx = 0; idx < elements; ++idx)
            {
                auto rowIdx = model()->index(idx, 0, idxParent);
                auto productEntry = GetEntryFromIndex<ProductAssetBrowserEntry>(rowIdx);
                if (productEntry && productEntry->GetAssetId() == assetID)
                {
                    selectionModel()->select(rowIdx, QItemSelectionModel::ClearAndSelect);
                    setCurrentIndex(rowIdx);
                    return true;
                }

                if (SelectProduct(rowIdx, assetID))
                {
                    expand(rowIdx);
                    return true;
                }
            }
            return false;
        }

        void AssetBrowserTreeView::SelectFolder(AZStd::string_view folderPath)
        {
            if (folderPath.size() == 0)
            {
                return;
            }

            AZStd::vector<AZStd::string> entries;
            AZ::StringFunc::Tokenize(folderPath, entries, "/");

            SelectEntry(QModelIndex(), entries, 0, true);
        }

        bool AssetBrowserTreeView::SelectEntry(const QModelIndex& idxParent, const AZStd::vector<AZStd::string>& entries, const uint32_t entryPathIndex, bool useDisplayName)
        {
            if (entries.empty())
            {
                return false;
            }

            // The entry name being queried at this depth in the Asset Browser hierarchy
            const AZStd::string& entry = entries.at(entryPathIndex);
            int elements = model()->rowCount(idxParent);
            for (int idx = 0; idx < elements; ++idx)
            {
                auto rowIdx = model()->index(idx, 0, idxParent);
                auto rowEntry = GetEntryFromIndex<AssetBrowserEntry>(rowIdx);

                if (rowEntry)
                {
                    // Check if this entry name matches the query
                    QByteArray displayName = rowEntry->GetDisplayName().toUtf8();
                    AZStd::string_view compareName = useDisplayName ? displayName.constData() : rowEntry->GetName().c_str();

                    if (AzFramework::StringFunc::Equal(entry.c_str(), compareName, true))
                    {
                        // Final entry found - set it as the selected element
                        if (entryPathIndex == entries.size() - 1)
                        {
                            if (rowEntry->GetEntryType() == AssetBrowserEntry::AssetEntryType::Folder)
                            {
                                // Expand the item itself if it is a folder
                                expand(rowIdx);
                            }

                            selectionModel()->select(rowIdx, QItemSelectionModel::ClearAndSelect);
                            setCurrentIndex(rowIdx);

                            return true;
                        }

                        // If this isn't the final entry, it needs to be a folder for the path to be valid (otherwise, early out)
                        if (rowEntry->GetEntryType() == AssetBrowserEntry::AssetEntryType::Folder)
                        {
                            // Folder found - if the final entry is found, expand this folder so the final entry is viewable in the Asset
                            // Browser (otherwise, early out)
                            if (SelectEntry(rowIdx, entries, entryPathIndex + 1, useDisplayName))
                            {
                                expand(rowIdx);
                                return true;
                            }
                        }

                        return false;
                    }
                }
            }

            return false;
        }

        void AssetBrowserTreeView::selectionChanged(const QItemSelection& selected, const QItemSelection& deselected)
        {
            QTreeView::selectionChanged(selected, deselected);
            Q_EMIT selectionChangedSignal(selected, deselected);
        }

        void AssetBrowserTreeView::setModel(QAbstractItemModel* model)
        {
            m_assetBrowserSortFilterProxyModel = qobject_cast<AssetBrowserFilterModel*>(model);
            AZ_Assert(m_assetBrowserSortFilterProxyModel, "Expecting AssetBrowserFilterModel");
            m_assetBrowserModel = qobject_cast<AssetBrowserModel*>(m_assetBrowserSortFilterProxyModel->sourceModel());
            QTreeViewWithStateSaving::setModel(model);
        }

        void AssetBrowserTreeView::dragEnterEvent(QDragEnterEvent* event)
        {
            if (event->mimeData()->hasFormat(SourceAssetBrowserEntry::GetMimeType()) ||
                event->mimeData()->hasFormat(ProductAssetBrowserEntry::GetMimeType()))
            {
                event->accept();
                return;
            }

            using namespace AzQtComponents;
            DragAndDropContextBase context;
            DragAndDropEventsBus::Event(DragAndDropContexts::EditorMainWindow, &DragAndDropEvents::DragEnter, event, context);
        }

        void AssetBrowserTreeView::dragMoveEvent(QDragMoveEvent* event)
        {
            if (event->mimeData()->hasFormat(SourceAssetBrowserEntry::GetMimeType()) ||
                event->mimeData()->hasFormat(ProductAssetBrowserEntry::GetMimeType()))
            {
                event->accept();
                return;
            }

            using namespace AzQtComponents;
            DragAndDropContextBase context;
            DragAndDropEventsBus::Event(DragAndDropContexts::EditorMainWindow, &DragAndDropEvents::DragMove, event, context);
        }

        void AssetBrowserTreeView::dropEvent(QDropEvent* event)
        {
            QModelIndex targetIndex = indexAt(event->pos());
            if (!targetIndex.isValid())
            {
                event->ignore();
                return;
            }
            if (event->mimeData()->hasFormat(SourceAssetBrowserEntry::GetMimeType()) ||
                event->mimeData()->hasFormat(ProductAssetBrowserEntry::GetMimeType()))
            {
                auto sourceIndex = m_assetBrowserSortFilterProxyModel->mapToSource(targetIndex);

                const AssetBrowserEntry* targetitem = static_cast<const AssetBrowserEntry*>(sourceIndex.internalPointer());
                while (!targetitem->RTTI_IsTypeOf(FolderAssetBrowserEntry::RTTI_Type()))
                {
                    sourceIndex = sourceIndex.parent();
                    targetitem = static_cast<const AssetBrowserEntry*>(sourceIndex.internalPointer());
                }

                m_assetBrowserModel->dropMimeData(
                    event->mimeData(), Qt::CopyAction, targetIndex.row(), targetIndex.column(), sourceIndex);
                return;
            }

            const AssetBrowserEntry* item = targetIndex.data(AssetBrowserModel::Roles::EntryRole).value<const AssetBrowserEntry*>();

            AZStd::string pathName = item->GetFullPath();

            using namespace AzQtComponents;
            DragAndDropContextBase context;
            DragAndDropEventsBus::Event(
                DragAndDropContexts::EditorMainWindow, &DragAndDropEvents::DropAtLocation, event, context, QString(pathName.data()));
        }

        void AssetBrowserTreeView::dragLeaveEvent(QDragLeaveEvent* event)
        {
            using namespace AzQtComponents;
            DragAndDropEventsBus::Event(DragAndDropContexts::EditorMainWindow, &DragAndDropEvents::DragLeave, event);
        }

        void AssetBrowserTreeView::OnContextMenu(const QPoint& point)
        {
            AZ_UNUSED(point);

            auto selectedAssets = GetSelectedAssets();

            QMenu menu(this);
            AssetBrowserInteractionNotificationBus::Broadcast(
                &AssetBrowserInteractionNotificationBus::Events::AddContextMenuActions, this, &menu, selectedAssets);
            if (!menu.isEmpty())
            {
                menu.exec(QCursor::pos());
            }
        }

        void AssetBrowserTreeView::OnUpdateSCThumbnailsList()
        {
            using namespace Thumbnailer;

            // get top and bottom indexes and find all entries in-between
            QModelIndex topIndex = indexAt(rect().topLeft());
            QModelIndex bottomIndex = indexAt(rect().bottomLeft());

            while (topIndex.isValid())
            {
                auto sourceIndex = m_assetBrowserSortFilterProxyModel->mapToSource(topIndex);
                const auto assetEntry = static_cast<AssetBrowserEntry*>(sourceIndex.internalPointer());
                if (const auto sourceEntry = azrtti_cast<SourceAssetBrowserEntry*>(assetEntry))
                {
                    const SharedThumbnailKey key = sourceEntry->GetSourceControlThumbnailKey();
                    if (key->UpdateThumbnail())
                    {
                        // UpdateThumbnail returns true if it started an actual Source Control operation.
                        // To avoid flooding source control, we'll only allow one of these per check.
                        return;
                    }
                }
                topIndex = indexBelow(topIndex);
                if (topIndex == bottomIndex)
                {
                    break;
                }
            }
        }

        void AssetBrowserTreeView::Update()
        {
            update();
        }

        void AssetBrowserTreeView::DeleteEntries()
        {
            auto entries = GetSelectedAssets(false); // you cannot delete product files.

            AssetBrowserViewUtils::DeleteEntries(entries, this);
        }

        void AssetBrowserTreeView::RenameEntry()
        {
            auto entries = GetSelectedAssets(false); // you cannot rename product files.

            if (AssetBrowserViewUtils::RenameEntry(entries, this))
            {
                edit(currentIndex());
            }
        }

        void AssetBrowserTreeView::AfterRename(QString newVal)
        {
            auto entries = GetSelectedAssets(false); // you cannot rename product files.

            AssetBrowserViewUtils::AfterRename(newVal, entries, this);
        }

        void AssetBrowserTreeView::DuplicateEntries()
        {
            auto entries = GetSelectedAssets(false); // you may not duplicate product files.
            AssetBrowserViewUtils::DuplicateEntries(entries);
        }

        void AssetBrowserTreeView::MoveEntries()
        {
            auto entries = GetSelectedAssets(false); // you cannot move product files.

            AssetBrowserViewUtils::MoveEntries(entries, this);
        }

        void AssetBrowserTreeView::AddSourceFileCreators(
            [[maybe_unused]] const char* fullSourceFolderName,
            [[maybe_unused]] const AZ::Uuid& sourceUUID,
            AzToolsFramework::AssetBrowser::SourceFileCreatorList& creators)
        {
            auto it = std::find_if(creators.begin(), creators.end(),
                [&](const AzToolsFramework::AssetBrowser::SourceFileCreatorDetails& creator)
                {
                    return creator.m_identifier == "Folder_Creator";
                });
            if (it == creators.end())
            {
                creators.push_back(
                    { "Folder_Creator",
                      "Folder",
                      QIcon(),
                      [&](const AZStd::string& fullSourceFolderNameInCallback, [[maybe_unused]] const AZ::Uuid& sourceUUID)
                      {
                          AZ::IO::FixedMaxPath path = AzFramework::StringFunc::Path::MakeUniqueFilenameWithSuffix(
                              AZ::IO::PathView(fullSourceFolderNameInCallback + "/New Folder"), "-");

                          AzToolsFramework::AssetBrowser::AssetBrowserFileCreationNotificationBus::Event(
                              AzToolsFramework::AssetBrowser::AssetBrowserFileCreationNotifications::FileCreationNotificationBusId,
                              &AzToolsFramework::AssetBrowser::AssetBrowserFileCreationNotifications::HandleAssetCreatedInEditor,
                              path.c_str(),
                              AZ::Crc32(),
                              true);

                          AZ::IO::SystemFile::CreateDir(path.c_str());
                      } });
            }
        }

        void AssetBrowserTreeView::SetShowIndexAfterUpdate(QModelIndex index)
        {
            m_indexToSelectAfterUpdate = index;
        }

        void AssetBrowserTreeView::SetSortMode(const AssetBrowserEntry::AssetEntrySortMode mode)
        {
            m_assetBrowserSortFilterProxyModel->SetSortMode(mode);

            m_assetBrowserSortFilterProxyModel->sort(0, Qt::DescendingOrder);
        }

        AssetBrowserEntry::AssetEntrySortMode AssetBrowserTreeView::GetSortMode() const
        {
            return m_assetBrowserSortFilterProxyModel->GetSortMode();
        }

        void AssetBrowserTreeView::SetAttachedThumbnailView(AssetBrowserThumbnailView* thumbnailView)
        {
            m_attachedThumbnailView = thumbnailView;
        }

        AssetBrowserThumbnailView* AssetBrowserTreeView::GetAttachedThumbnailView() const
        {
            return m_attachedThumbnailView;
        }
        
        void AssetBrowserTreeView::SetAttachedTableView(AssetBrowserTableView* tableView)
        {
            m_attachedTableView = tableView;
        }

<<<<<<< HEAD
        AssetBrowserTableView* AssetBrowserTreeView::GetAttachedTableView() const
        {
            return m_attachedTableView;
=======
        void AssetBrowserTreeView::SetSearchString(const QString& searchString)
        {
            m_delegate->SetSearchString(searchString);
>>>>>>> 7cb38656
        }
    } // namespace AssetBrowser
} // namespace AzToolsFramework

#include "AssetBrowser/Views/moc_AssetBrowserTreeView.cpp"<|MERGE_RESOLUTION|>--- conflicted
+++ resolved
@@ -772,15 +772,14 @@
             m_attachedTableView = tableView;
         }
 
-<<<<<<< HEAD
         AssetBrowserTableView* AssetBrowserTreeView::GetAttachedTableView() const
         {
             return m_attachedTableView;
-=======
+        }
+
         void AssetBrowserTreeView::SetSearchString(const QString& searchString)
         {
             m_delegate->SetSearchString(searchString);
->>>>>>> 7cb38656
         }
     } // namespace AssetBrowser
 } // namespace AzToolsFramework
