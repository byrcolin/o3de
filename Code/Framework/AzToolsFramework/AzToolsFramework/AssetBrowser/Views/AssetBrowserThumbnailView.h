--- conflicted
+++ resolved
@@ -64,14 +64,9 @@
             void setSelectionMode(QAbstractItemView::SelectionMode mode);
             QAbstractItemView::SelectionMode selectionMode() const;
 
-<<<<<<< HEAD
             void SetSortMode(const AssetBrowserFilterModel::AssetBrowserSortMode mode);
             AssetBrowserFilterModel::AssetBrowserSortMode GetSortMode() const;
 
-            void EnsureItemIsSelected();
-
-=======
->>>>>>> 73e54c61
         signals:
             void entryClicked(const AssetBrowserEntry* entry);
             void entryDoubleClicked(const AssetBrowserEntry* entry);
