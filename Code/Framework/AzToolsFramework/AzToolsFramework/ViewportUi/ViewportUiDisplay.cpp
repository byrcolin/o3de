/*
* All or portions of this file Copyright (c) Amazon.com, Inc. or its affiliates or
* its licensors.
*
* For complete copyright and license terms please see the LICENSE at the root of this
* distribution (the "License"). All use of this software is governed by the License,
* or, if provided, by the license below or the license accompanying this file. Do not
* remove or modify any license notices. This file is distributed on an "AS IS" BASIS,
* WITHOUT WARRANTIES OR CONDITIONS OF ANY KIND, either express or implied.
*
*/

#include "AzToolsFramework_precompiled.h"

#include <AzCore/std/smart_ptr/make_shared.h>
#include <AzFramework/Viewport/ViewportScreen.h>
#include <AzToolsFramework/Viewport/ViewportMessages.h>
#include <AzToolsFramework/ViewportSelection/EditorSelectionUtil.h>
#include <AzToolsFramework/ViewportUi/ViewportUiDisplay.h>
#include <AzToolsFramework/ViewportUi/ViewportUiCluster.h>
#include <AzToolsFramework/ViewportUi/ViewportUiSwitcher.h>
#include <AzToolsFramework/ViewportUi/ViewportUiTextField.h>
#include <QWidget>

namespace AzToolsFramework::ViewportUi::Internal
{
    // margin for the Viewport UI Overlay in pixels
    const static int ViewportUiOverlayMargin = 5;
    const static int HighlightBorderSize = 5;
    const static int TopHighlightBorderSize = 25;
    const static char* HighlightBorderColor = "#44B2F8";

    static void UnparentWidgets(ViewportUiElementIdInfoLookup& viewportUiElementIdInfoLookup)
    {
        for (auto& element : viewportUiElementIdInfoLookup)
        {
            if (element.second.m_widget)
            {
                element.second.m_widget->setParent(nullptr);
            }
        }
    }

    ViewportUiDisplay::ViewportUiDisplay(QWidget* parent, QWidget* renderOverlay)
        : m_renderOverlay(renderOverlay)
        , m_uiMainWindow(parent)
        , m_uiOverlay(parent)
        , m_fullScreenLayout(&m_uiOverlay)
        , m_uiOverlayLayout()
        , m_componentModeBorderText(&m_uiOverlay)
    {
    }

    ViewportUiDisplay::~ViewportUiDisplay()
    {
        UnparentWidgets(m_viewportUiElements);
    }

    void ViewportUiDisplay::AddCluster(AZStd::shared_ptr<ButtonGroup> buttonGroup)
    {
        if (!buttonGroup.get())
        {
            return;
        }

        auto viewportUiCluster = AZStd::make_shared<ViewportUiCluster>(buttonGroup);
        auto id = AddViewportUiElement(viewportUiCluster);
        buttonGroup->SetViewportUiElementId(id);
        PositionViewportUiElementAnchored(id, Qt::AlignTop | Qt::AlignLeft);
    }

    void ViewportUiDisplay::AddClusterButton(
        const ViewportUiElementId clusterId, Button* button)
    {
        if (auto viewportUiCluster = qobject_cast<ViewportUiCluster*>(GetViewportUiElement(clusterId).get()))
        {
            viewportUiCluster->RegisterButton(button);
        }
    }

    void ViewportUiDisplay::RemoveClusterButton(ViewportUiElementId clusterId, ButtonId buttonId)
    {
        if (auto cluster = qobject_cast<ViewportUiCluster*>(GetViewportUiElement(clusterId).get()))
        {
            cluster->RemoveButton(buttonId);
        }
    }

    void ViewportUiDisplay::UpdateCluster(ViewportUiElementId clusterId)
    {
        if (auto cluster = qobject_cast<ViewportUiCluster*>(GetViewportUiElement(clusterId).get()))
        {
            cluster->Update();
        }
    }

<<<<<<< HEAD
    void ViewportUiDisplay::AddSwitcher(AZStd::shared_ptr<ButtonGroup> buttonGroup, ButtonId currMode)
    {
        if (!buttonGroup.get())
=======
    void ViewportUiDisplay::AddSwitcher(AZStd::shared_ptr<Cluster> cluster)
    {
        if (!cluster.get())
>>>>>>> c85fbe86
        {
            return;
        }

<<<<<<< HEAD
        auto viewportUiSwitcher = AZStd::make_shared<ViewportUiSwitcher>(buttonGroup, currMode);
        auto id = AddViewportUiElement(viewportUiSwitcher);
        buttonGroup->SetViewportUiElementId(id);
=======
        auto viewportUiSwitcher = AZStd::make_shared<ViewportUiSwitcher>(cluster);
        auto id = AddViewportUiElement(viewportUiSwitcher);
        cluster->SetViewportUiElementId(id);
>>>>>>> c85fbe86
        PositionViewportUiElementAnchored(id, Qt::AlignTop | Qt::AlignLeft);
    }

    void ViewportUiDisplay::AddSwitcherButton(const ViewportUiElementId clusterId, Button* button)
    {
        if (auto viewportUiSwitcher = qobject_cast<ViewportUiSwitcher*>(GetViewportUiElement(clusterId).get()))
        {
            viewportUiSwitcher->AddButton(button);
        }
    }

    void ViewportUiDisplay::RemoveSwitcherButton(ViewportUiElementId clusterId, ButtonId buttonId)
    {
        if (auto cluster = qobject_cast<ViewportUiSwitcher*>(GetViewportUiElement(clusterId).get()))
        {
            cluster->RemoveButton(buttonId);
        }
    }

    void ViewportUiDisplay::UpdateSwitcher(ViewportUiElementId clusterId)
    {
        if (auto cluster = qobject_cast<ViewportUiSwitcher*>(GetViewportUiElement(clusterId).get()))
        {
            cluster->Update();
        }
    }

<<<<<<< HEAD
    void ViewportUiDisplay::SetSwitcherActiveMode(ViewportUiElementId clusterId, ButtonId buttonId)
    {
        if (auto viewportUiSwitcher = qobject_cast<ViewportUiSwitcher*>(GetViewportUiElement(clusterId).get()))
        {
            viewportUiSwitcher->SetActiveMode(buttonId);
=======
    void ViewportUiDisplay::SetSwitcherActiveButton(ViewportUiElementId clusterId, ButtonId buttonId)
    {
        if (auto viewportUiSwitcher = qobject_cast<ViewportUiSwitcher*>(GetViewportUiElement(clusterId).get()))
        {
            viewportUiSwitcher->SetActiveButton(buttonId);
>>>>>>> c85fbe86
        }
    }

    void ViewportUiDisplay::AddTextField(AZStd::shared_ptr<TextField> textField)
    {
        if (!textField.get())
        {
            return;
        }

        auto viewportUiTextField = AZStd::make_shared<ViewportUiTextField>(textField);
        auto id = AddViewportUiElement(viewportUiTextField);
        textField->m_viewportId = id;
        PositionViewportUiElementAnchored(id, Qt::AlignTop | Qt::AlignLeft);
    }

    void ViewportUiDisplay::UpdateTextField(const ViewportUiElementId textFieldId)
    {
        if (auto textField = qobject_cast<ViewportUiTextField*>(GetViewportUiElement(textFieldId).get()))
        {
            textField->Update();
        }
    }

    void ViewportUiDisplay::Update()
    {
        for (const auto& element : m_viewportUiElements)
        {
            const ViewportUiElementInfo& elementInfo = element.second;
            if (!elementInfo.m_anchored)
            {
                const auto screenPoint = AzFramework::WorldToScreen(
                    elementInfo.m_worldPosition, AzToolsFramework::GetCameraState(m_viewportId));
                elementInfo.m_widget->move(screenPoint.m_x, screenPoint.m_y);
            }
        }
        PositionUiOverlayOverRenderViewport();
    }

    ViewportUiElementId ViewportUiDisplay::AddViewportUiElement(AZStd::shared_ptr<QWidget> widget)
    {
        if (!widget)
        {
            return InvalidViewportUiElementId;
        }

        ViewportUiElementId newId = ViewportUiElementId(++m_numViewportElements);
        ViewportUiElementInfo newElement{ widget, newId, true };
        m_viewportUiElements.insert({ newId, newElement });
        SetUiOverlayContents(widget.get());
        return newId;
    }

    AZStd::shared_ptr<QWidget> ViewportUiDisplay::GetViewportUiElement(ViewportUiElementId elementId)
    {
        auto element = m_viewportUiElements.find(elementId);
        if (element != m_viewportUiElements.end())
        {
            return element->second.m_widget;
        }
        return nullptr;
    }

    ViewportUiElementId ViewportUiDisplay::GetViewportUiElementId(QPointer<QWidget> widget)
    {
        if (auto element = AZStd::find_if(
            m_viewportUiElements.begin(), m_viewportUiElements.end(),
            [widget](const auto& it) { return it.second.m_widget.get() == widget; });
            element != m_viewportUiElements.end())
        {
            return element->second.m_viewportUiElementId;
        }

        return InvalidViewportUiElementId;
    }

    void ViewportUiDisplay::RemoveViewportUiElement(ViewportUiElementId elementId)
    {
        AZ_Assert(elementId != AzToolsFramework::ViewportUi::InvalidViewportUiElementId,
            "Tried to remove a Viewport UI element using an invalid or removed ViewportUiElementId.");

        auto viewportUiMapElement = m_viewportUiElements.find(elementId);
        if (viewportUiMapElement != m_viewportUiElements.end())
        {
            viewportUiMapElement->second.m_widget->setVisible(false);
            viewportUiMapElement->second.m_widget->setParent(nullptr);
            m_viewportUiElements.erase(viewportUiMapElement);
        }
    }

    bool ViewportUiDisplay::UiDisplayEnabled() const
    {
        return m_renderOverlay && m_renderOverlay->isVisible();
    }

    void ViewportUiDisplay::ShowViewportUiElement(ViewportUiElementId elementId)
    {
        if (ViewportUiElementInfo element = GetViewportUiElementInfo(elementId);
            element.m_widget)
        {
            element.m_widget->setVisible(true);
        }
    }

    void ViewportUiDisplay::HideViewportUiElement(ViewportUiElementId elementId)
    {
        if (ViewportUiElementInfo element = GetViewportUiElementInfo(elementId);
            element.m_widget && UiDisplayEnabled())
        {
            element.m_widget->setVisible(false);
        }
    }

    bool ViewportUiDisplay::IsViewportUiElementVisible(ViewportUiElementId elementId)
    {
        if (ViewportUiElementInfo element = GetViewportUiElementInfo(elementId);
            element.m_widget)
        {
            return element.IsValid() && element.m_widget->isVisible();
        }
        return false;
    }

    void ViewportUiDisplay::CreateComponentModeBorder(const AZStd::string& borderTitle)
    {
        AZStd::string styleSheet = AZStd::string::format(
            "border: %dpx solid %s; border-top: %dpx solid %s;", HighlightBorderSize,
            HighlightBorderColor, TopHighlightBorderSize, HighlightBorderColor);
        m_uiOverlay.setStyleSheet(styleSheet.c_str());
        m_uiOverlayLayout.setContentsMargins(HighlightBorderSize + ViewportUiOverlayMargin,
            TopHighlightBorderSize + ViewportUiOverlayMargin, HighlightBorderSize + ViewportUiOverlayMargin,
            HighlightBorderSize + ViewportUiOverlayMargin);
        m_componentModeBorderText.setVisible(true);
        m_componentModeBorderText.setText(borderTitle.c_str());
    }

    void ViewportUiDisplay::RemoveComponentModeBorder()
    {
        m_componentModeBorderText.setVisible(false);
        m_uiOverlay.setStyleSheet("border: none;");
        m_uiOverlayLayout.setMargin(ViewportUiOverlayMargin);
    }

    void ViewportUiDisplay::PositionViewportUiElementFromWorldSpace(ViewportUiElementId elementId, const AZ::Vector3& pos)
    {
        auto viewportUiMapElement = m_viewportUiElements.find(elementId);

        if (viewportUiMapElement != m_viewportUiElements.end() &&
            viewportUiMapElement->second.m_widget)
        {
            viewportUiMapElement->second.m_anchored = false;
            viewportUiMapElement->second.m_worldPosition = pos;

            SetUiOverlayContents(viewportUiMapElement->second.m_widget.get());
        }
    }

    void ViewportUiDisplay::PositionViewportUiElementAnchored(ViewportUiElementId elementId, const Qt::Alignment alignment)
    {
        auto viewportUiMapElement = m_viewportUiElements.find(elementId);

        if (viewportUiMapElement != m_viewportUiElements.end() &&
            viewportUiMapElement->second.m_widget)
        {
            viewportUiMapElement->second.m_anchored = true;
            SetUiOverlayContentsAnchored(viewportUiMapElement->second.m_widget.get(), alignment);
        }
    }

    void ViewportUiDisplay::AddMaximumSizeViewportUiElement(QPointer<QWidget> widget)
    {
        if (widget)
        {
            return;
        }

        if (m_fullScreenWidget)
        {
            AZ_Warning(
                "ViewportUi", false,
                "Attaching a maximum size element when one already exists. Removing the previously attached element.");
            RemoveViewportUiElement(GetViewportUiElementId(m_fullScreenWidget));
        }

        widget->setAttribute(Qt::WA_ShowWithoutActivating);
        widget->setParent(&m_uiOverlay);
        m_fullScreenWidget = widget;
        m_fullScreenLayout.addWidget(m_fullScreenWidget, 0, 0, 1, 1);
        m_renderOverlay->setFocus();
    }

    // disables system background for widget and gives a transparent background
    static void ConfigureWidgetForViewportUi(QPointer<QWidget> widget)
    {
        // no background for the widget else each set of buttons/textfields/etc would have a black box around them
        SetTransparentBackground(widget);
        widget->setWindowFlags(Qt::Window | Qt::FramelessWindowHint);
    }

    void ViewportUiDisplay::InitializeUiOverlay()
    {
        m_uiMainWindow.setObjectName(m_uiMainWindow.windowTitle());
        ConfigureWidgetForViewportUi(&m_uiMainWindow);
        m_uiMainWindow.setVisible(false);

        m_uiOverlay.setObjectName(m_uiOverlay.windowTitle());
        m_uiMainWindow.setCentralWidget(&m_uiOverlay);
        m_uiOverlay.setVisible(false);

        // remove any spacing and margins from the UI Overlay Layout
        m_fullScreenLayout.setSpacing(0);
        m_fullScreenLayout.setContentsMargins(0, 0, 0, 0);
        m_fullScreenLayout.addLayout(&m_uiOverlayLayout, 0, 0, 1, 1);
        m_uiOverlayLayout.setMargin(ViewportUiOverlayMargin);

        // format the label which will appear on top of the highlight border
        AZStd::string styleSheet = AZStd::string::format(
            "background-color: %s; border: none;", HighlightBorderColor);
        m_componentModeBorderText.setStyleSheet(styleSheet.c_str());
        m_componentModeBorderText.setFixedHeight(TopHighlightBorderSize);
        m_componentModeBorderText.setVisible(false);
        m_fullScreenLayout.addWidget(&m_componentModeBorderText, 0, 0, Qt::AlignTop | Qt::AlignHCenter);
    }

    void ViewportUiDisplay::PrepareWidgetForViewportUi(QPointer<QWidget> widget)
    {
        widget->setAttribute(Qt::WA_ShowWithoutActivating);
        widget->setParent(&m_uiOverlay);
        widget->setStyleSheet("border: none;");
    }

    void ViewportUiDisplay::SetUiOverlayContents(QPointer<QWidget> widget)
    {
        if (!widget)
        {
            return;
        }

        PrepareWidgetForViewportUi(widget);
        m_renderOverlay->setFocus();
    }

    void ViewportUiDisplay::SetUiOverlayContentsAnchored(QPointer<QWidget> widget, Qt::Alignment alignment)
    {
        if (!widget)
        {
            return;
        }

        PrepareWidgetForViewportUi(widget);
        m_uiOverlayLayout.AddAnchoredWidget(widget, alignment);
        m_renderOverlay->setFocus();
    }

    void ViewportUiDisplay::UpdateUiOverlayGeometry()
    {
        // add the component mode border region if visible
        QRegion region;
        if (m_componentModeBorderText.isVisible())
        {
            // get the border region by taking the entire region and subtracting the non-border area
            region += m_uiOverlay.rect();
            region -= QRect(
                QPoint(
                    m_uiOverlay.rect().left() + HighlightBorderSize,
                    m_uiOverlay.rect().top() + TopHighlightBorderSize),
                QPoint(
                    m_uiOverlay.rect().right() - HighlightBorderSize,
                    m_uiOverlay.rect().bottom() - HighlightBorderSize)
            );
        }

        // add all children widget regions
        region += m_uiOverlay.childrenRegion();

        // set viewport ui visibility depending on if elements are present
        if (region.isEmpty() || !UiDisplayEnabled())
        {
            m_uiMainWindow.setVisible(false);
            m_uiOverlay.setVisible(false);
        }
        else
        {
            m_uiMainWindow.setVisible(true);
            m_uiOverlay.setVisible(true);
        }
        m_uiMainWindow.setMask(region);
    }

    void ViewportUiDisplay::PositionUiOverlayOverRenderViewport()
    {
        QPoint offset = m_renderOverlay->mapToGlobal(QPoint());
        m_uiMainWindow.move(offset);
        m_uiOverlay.setFixedSize(m_renderOverlay->width(), m_renderOverlay->height());
        UpdateUiOverlayGeometry();
    }

    ViewportUiElementInfo ViewportUiDisplay::GetViewportUiElementInfo(const ViewportUiElementId elementId)
    {
        if (auto element = m_viewportUiElements.find(elementId);
            element != m_viewportUiElements.end())
        {
            return element->second;
        }
        return ViewportUiElementInfo{ nullptr, InvalidViewportUiElementId, false };
    }

    const QMainWindow* ViewportUiDisplay::GetUiMainWindow() const
    {
        return &m_uiMainWindow;
    }

    const QWidget* ViewportUiDisplay::GetUiOverlay() const
    {
        return &m_uiOverlay;
    }

    const QGridLayout* ViewportUiDisplay::GetUiOverlayLayout() const
    {
        return &m_uiOverlayLayout;
    }

    void SetTransparentBackground(QWidget * widget)
    {
        widget->setAttribute(Qt::WA_TranslucentBackground);
        widget->setAutoFillBackground(false);
    }
} // namespace AzToolsFramework::ViewportUi::Internal<|MERGE_RESOLUTION|>--- conflicted
+++ resolved
@@ -94,28 +94,16 @@
         }
     }
 
-<<<<<<< HEAD
-    void ViewportUiDisplay::AddSwitcher(AZStd::shared_ptr<ButtonGroup> buttonGroup, ButtonId currMode)
+    void ViewportUiDisplay::AddSwitcher(AZStd::shared_ptr<ButtonGroup> buttonGroup)
     {
         if (!buttonGroup.get())
-=======
-    void ViewportUiDisplay::AddSwitcher(AZStd::shared_ptr<Cluster> cluster)
-    {
-        if (!cluster.get())
->>>>>>> c85fbe86
-        {
-            return;
-        }
-
-<<<<<<< HEAD
-        auto viewportUiSwitcher = AZStd::make_shared<ViewportUiSwitcher>(buttonGroup, currMode);
+        {
+            return;
+        }
+
+        auto viewportUiSwitcher = AZStd::make_shared<ViewportUiSwitcher>(buttonGroup);
         auto id = AddViewportUiElement(viewportUiSwitcher);
         buttonGroup->SetViewportUiElementId(id);
-=======
-        auto viewportUiSwitcher = AZStd::make_shared<ViewportUiSwitcher>(cluster);
-        auto id = AddViewportUiElement(viewportUiSwitcher);
-        cluster->SetViewportUiElementId(id);
->>>>>>> c85fbe86
         PositionViewportUiElementAnchored(id, Qt::AlignTop | Qt::AlignLeft);
     }
 
@@ -143,19 +131,11 @@
         }
     }
 
-<<<<<<< HEAD
-    void ViewportUiDisplay::SetSwitcherActiveMode(ViewportUiElementId clusterId, ButtonId buttonId)
+    void ViewportUiDisplay::SetSwitcherActiveButton(ViewportUiElementId clusterId, ButtonId buttonId)
     {
         if (auto viewportUiSwitcher = qobject_cast<ViewportUiSwitcher*>(GetViewportUiElement(clusterId).get()))
         {
-            viewportUiSwitcher->SetActiveMode(buttonId);
-=======
-    void ViewportUiDisplay::SetSwitcherActiveButton(ViewportUiElementId clusterId, ButtonId buttonId)
-    {
-        if (auto viewportUiSwitcher = qobject_cast<ViewportUiSwitcher*>(GetViewportUiElement(clusterId).get()))
-        {
             viewportUiSwitcher->SetActiveButton(buttonId);
->>>>>>> c85fbe86
         }
     }
 
