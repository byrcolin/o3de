/*
 * Copyright (c) Contributors to the Open 3D Engine Project. For complete copyright and license terms please see the LICENSE at the root of this distribution.
 * 
 * SPDX-License-Identifier: Apache-2.0 OR MIT
 *
 */

#include "EditorTransformComponentSelection.h"

#include <AzCore/Math/Matrix3x3.h>
#include <AzCore/Math/Matrix3x4.h>
#include <AzCore/Math/Matrix4x4.h>
#include <AzCore/Math/VectorConversions.h>
#include <AzCore/std/algorithm.h>
#include <AzFramework/API/ApplicationAPI.h>
#include <AzFramework/Viewport/CameraState.h>
#include <AzFramework/Viewport/ViewportColors.h>
#include <AzFramework/Viewport/ViewportScreen.h>
#include <AzQtComponents/Components/Style.h>
#include <AzToolsFramework/Commands/EntityManipulatorCommand.h>
#include <AzToolsFramework/Commands/SelectionCommand.h>
#include <AzToolsFramework/Entity/EditorEntityTransformBus.h>
#include <AzToolsFramework/Manipulators/ManipulatorManager.h>
#include <AzToolsFramework/Manipulators/ManipulatorSnapping.h>
#include <AzToolsFramework/Manipulators/RotationManipulators.h>
#include <AzToolsFramework/Manipulators/ScaleManipulators.h>
#include <AzToolsFramework/Manipulators/TranslationManipulators.h>
#include <AzToolsFramework/Maths/TransformUtils.h>
#include <AzToolsFramework/ToolsComponents/EditorLockComponentBus.h>
#include <AzToolsFramework/ToolsComponents/EditorVisibilityBus.h>
#include <AzToolsFramework/ToolsComponents/TransformComponent.h>
#include <AzToolsFramework/Viewport/ActionBus.h>
#include <AzToolsFramework/ViewportSelection/EditorSelectionUtil.h>
#include <AzToolsFramework/ViewportSelection/EditorVisibleEntityDataCache.h>
#include <Entity/EditorEntityContextBus.h>
#include <Entity/EditorEntityHelpers.h>
#include <QApplication>
#include <QRect>

namespace AzToolsFramework
{
    AZ_CLASS_ALLOCATOR_IMPL(EditorTransformComponentSelection, AZ::SystemAllocator, 0)

    AZ_CVAR(
        float,
        cl_viewportGizmoAxisLineWidth,
        4.0f,
        nullptr,
        AZ::ConsoleFunctorFlags::Null,
        "The width of the line for the viewport axis gizmo");
    AZ_CVAR(
        float,
        cl_viewportGizmoAxisLineLength,
        0.7f,
        nullptr,
        AZ::ConsoleFunctorFlags::Null,
        "The length of the line for the viewport axis gizmo");
    AZ_CVAR(
        float,
        cl_viewportGizmoAxisLabelOffset,
        1.15f,
        nullptr,
        AZ::ConsoleFunctorFlags::Null,
        "The offset of the label for the viewport axis gizmo");
    AZ_CVAR(
        float,
        cl_viewportGizmoAxisLabelSize,
        1.0f,
        nullptr,
        AZ::ConsoleFunctorFlags::Null,
        "The size of each label for the viewport axis gizmo");
    AZ_CVAR(
        AZ::Vector2,
        cl_viewportGizmoAxisScreenPosition,
        AZ::Vector2(0.045f, 0.9f),
        nullptr,
        AZ::ConsoleFunctorFlags::Null,
        "The screen position of the gizmo in normalized (0-1) ndc space");

    // strings related to new viewport interaction model (EditorTransformComponentSelection)
    static const char* const s_togglePivotTitleRightClick = "Toggle pivot";
    static const char* const s_togglePivotTitleEditMenu = "Toggle Pivot Location";
    static const char* const s_togglePivotDesc = "Toggle pivot location";
    static const char* const s_manipulatorUndoRedoName = "Manipulator Adjustment";
    static const char* const s_lockSelectionTitle = "Lock Selection";
    static const char* const s_lockSelectionDesc = "Lock the selected entities so that they can't be selected in the viewport";
    static const char* const s_hideSelectionTitle = "Hide Selection";
    static const char* const s_hideSelectionDesc = "Hide the selected entities so that they don't appear in the viewport";
    static const char* const s_unlockAllTitle = "Unlock All Entities";
    static const char* const s_unlockAllDesc = "Unlock all entities the level";
    static const char* const s_showAllTitle = "Show All";
    static const char* const s_showAllDesc = "Show all entities so that they appear in the viewport";
    static const char* const s_selectAllTitle = "Select All";
    static const char* const s_selectAllDesc = "Select all entities";
    static const char* const s_invertSelectionTitle = "Invert Selection";
    static const char* const s_invertSelectionDesc = "Invert the current entity selection";
    static const char* const s_duplicateTitle = "Duplicate";
    static const char* const s_duplicateDesc = "Duplicate selected entities";
    static const char* const s_deleteTitle = "Delete";
    static const char* const s_deleteDesc = "Delete selected entities";
    static const char* const s_resetEntityTransformTitle = "Reset Entity Transform";
    static const char* const s_resetEntityTransformDesc = "Reset transform based on manipulator mode";
    static const char* const s_resetManipulatorTitle = "Reset Manipulator";
    static const char* const s_resetManipulatorDesc = "Reset the manipulator to recenter it on the selected entity";
    static const char* const s_resetTransformLocalTitle = "Reset Transform (Local)";
    static const char* const s_resetTransformLocalDesc = "Reset transform to local space";
    static const char* const s_resetTransformWorldTitle = "Reset Transform (World)";
    static const char* const s_resetTransformWorldDesc = "Reset transform to world space";

    static const char* const s_entityBoxSelectUndoRedoDesc = "Box Select Entities";
    static const char* const s_entityDeselectUndoRedoDesc = "Deselect Entity";
    static const char* const s_entitiesDeselectUndoRedoDesc = "Deselect Entities";
    static const char* const s_entitySelectUndoRedoDesc = "Select Entity";
    static const char* const s_dittoManipulatorUndoRedoDesc = "Ditto Manipulator";
    static const char* const s_resetManipulatorTranslationUndoRedoDesc = "Reset Manipulator Translation";
    static const char* const s_resetManipulatorOrientationUndoRedoDesc = "Reset Manipulator Orientation";
    static const char* const s_dittoEntityOrientationIndividualUndoRedoDesc = "Ditto orientation individual";
    static const char* const s_dittoEntityOrientationGroupUndoRedoDesc = "Ditto orientation group";
    static const char* const s_resetTranslationToParentUndoRedoDesc = "Reset translation to parent";
    static const char* const s_resetOrientationToParentUndoRedoDesc = "Reset orientation to parent";
    static const char* const s_dittoTranslationGroupUndoRedoDesc = "Ditto translation group";
    static const char* const s_dittoTranslationIndividualUndoRedoDesc = "Ditto translation individual";
    static const char* const s_dittoScaleIndividualWorldUndoRedoDesc = "Ditto scale individual world";
    static const char* const s_dittoScaleIndividualLocalUndoRedoDesc = "Ditto scale individual local";
    static const char* const s_snapToWorldGridUndoRedoDesc = "Snap to world grid";
    static const char* const s_showAllEntitiesUndoRedoDesc = s_showAllTitle;
    static const char* const s_lockSelectionUndoRedoDesc = s_lockSelectionTitle;
    static const char* const s_hideSelectionUndoRedoDesc = s_hideSelectionTitle;
    static const char* const s_unlockAllUndoRedoDesc = s_unlockAllTitle;
    static const char* const s_selectAllEntitiesUndoRedoDesc = s_selectAllTitle;
    static const char* const s_invertSelectionUndoRedoDesc = s_invertSelectionTitle;
    static const char* const s_duplicateUndoRedoDesc = s_duplicateTitle;
    static const char* const s_deleteUndoRedoDesc = s_deleteTitle;

    static const char* const TransformModeClusterTranslateTooltip = "Switch to translate mode";
    static const char* const TransformModeClusterRotateTooltip = "Switch to rotate mode";
    static const char* const TransformModeClusterScaleTooltip = "Switch to scale mode";
    static const char* const SpaceClusterWorldTooltip = "Toggle world space lock";
    static const char* const SpaceClusterParentTooltip = "Toggle parent space lock";
    static const char* const SpaceClusterLocalTooltip = "Toggle local space lock";
    static const char* const SnappingClusterSnapToWorldTooltip = "Snap selected entities to the world space grid";

    static const AZ::Color s_fadedXAxisColor = AZ::Color(AZ::u8(200), AZ::u8(127), AZ::u8(127), AZ::u8(255));
    static const AZ::Color s_fadedYAxisColor = AZ::Color(AZ::u8(127), AZ::u8(190), AZ::u8(127), AZ::u8(255));
    static const AZ::Color s_fadedZAxisColor = AZ::Color(AZ::u8(120), AZ::u8(120), AZ::u8(180), AZ::u8(255));

    static const AZ::Color s_pickedOrientationColor = AZ::Color(0.0f, 1.0f, 0.0f, 1.0f);
    static const AZ::Color s_selectedEntityAabbColor = AZ::Color(0.6f, 0.6f, 0.6f, 0.4f);

    static const float s_pivotSize = 0.075f; // the size of the pivot (box) to render when selected

    // data passed to manipulators when processing mouse interactions
    // m_entityIds should be sorted based on the entity hierarchy
    // (see SortEntitiesByLocationInHierarchy and BuildSortedEntityIdVectorFromEntityIdContainer)
    struct ManipulatorEntityIds
    {
        EntityIdList m_entityIds;
    };

    bool OptionalFrame::HasTranslationOverride() const
    {
        return m_translationOverride.has_value();
    }

    bool OptionalFrame::HasOrientationOverride() const
    {
        return m_orientationOverride.has_value();
    }

    bool OptionalFrame::HasTransformOverride() const
    {
        return m_translationOverride.has_value() || m_orientationOverride.has_value();
    }

    bool OptionalFrame::HasEntityOverride() const
    {
        return m_pickedEntityIdOverride.IsValid();
    }

    bool OptionalFrame::PickedTranslation() const
    {
        return (m_pickTypes & PickType::Translation) != 0;
    }

    bool OptionalFrame::PickedOrientation() const
    {
        return (m_pickTypes & PickType::Orientation) != 0;
    }

    void OptionalFrame::Reset()
    {
        m_orientationOverride.reset();
        m_translationOverride.reset();
        m_pickedEntityIdOverride.SetInvalid();
        m_pickTypes = PickType::None;
    }

    void OptionalFrame::ResetPickedTranslation()
    {
        m_translationOverride.reset();
        m_pickedEntityIdOverride.SetInvalid();
        m_pickTypes &= ~PickType::Translation;
    }

    void OptionalFrame::ResetPickedOrientation()
    {
        m_orientationOverride.reset();
        m_pickedEntityIdOverride.SetInvalid();
        m_pickTypes &= ~PickType::Orientation;
    }

    using EntityIdTransformMap = AZStd::unordered_map<AZ::EntityId, AZ::Transform>;

    // wrap input/controls for EditorTransformComponentSelection to
    // make visibility clearer and adjusting them easier.
    namespace Input
    {
        static bool CycleManipulator(const ViewportInteraction::MouseInteractionEvent& mouseInteraction)
        {
            return mouseInteraction.m_mouseEvent == ViewportInteraction::MouseEvent::Wheel &&
                mouseInteraction.m_mouseInteraction.m_keyboardModifiers.Ctrl();
        }

        static bool DeselectAll(const ViewportInteraction::MouseInteractionEvent& mouseInteraction)
        {
            return mouseInteraction.m_mouseEvent == ViewportInteraction::MouseEvent::DoubleClick &&
                mouseInteraction.m_mouseInteraction.m_mouseButtons.Left();
        }

        static bool GroupDitto(const ViewportInteraction::MouseInteractionEvent& mouseInteraction)
        {
            return mouseInteraction.m_mouseInteraction.m_mouseButtons.Middle() &&
                mouseInteraction.m_mouseEvent == ViewportInteraction::MouseEvent::Down &&
                mouseInteraction.m_mouseInteraction.m_keyboardModifiers.Ctrl() &&
                !mouseInteraction.m_mouseInteraction.m_keyboardModifiers.Alt();
        }

        static bool IndividualDitto(const ViewportInteraction::MouseInteractionEvent& mouseInteraction)
        {
            return mouseInteraction.m_mouseInteraction.m_mouseButtons.Middle() &&
                mouseInteraction.m_mouseEvent == ViewportInteraction::MouseEvent::Down &&
                mouseInteraction.m_mouseInteraction.m_keyboardModifiers.Alt() &&
                mouseInteraction.m_mouseInteraction.m_keyboardModifiers.Ctrl();
        }

        static bool SnapTerrain(const ViewportInteraction::MouseInteractionEvent& mouseInteraction)
        {
            return mouseInteraction.m_mouseInteraction.m_mouseButtons.Middle() &&
                mouseInteraction.m_mouseEvent == ViewportInteraction::MouseEvent::Down &&
                (mouseInteraction.m_mouseInteraction.m_keyboardModifiers.Alt() ||
                 mouseInteraction.m_mouseInteraction.m_keyboardModifiers.Ctrl());
        }

        static bool ManipulatorDitto(const ViewportInteraction::MouseInteractionEvent& mouseInteraction)
        {
            return mouseInteraction.m_mouseEvent == ViewportInteraction::MouseEvent::Down &&
                mouseInteraction.m_mouseInteraction.m_mouseButtons.Left() &&
                mouseInteraction.m_mouseInteraction.m_keyboardModifiers.Ctrl() &&
                mouseInteraction.m_mouseInteraction.m_keyboardModifiers.Alt();
        }

        static bool IndividualSelect(const AzFramework::ClickDetector::ClickOutcome clickOutcome)
        {
            return clickOutcome == AzFramework::ClickDetector::ClickOutcome::Click;
        }

        static bool AdditiveIndividualSelect(
            const AzFramework::ClickDetector::ClickOutcome clickOutcome, const ViewportInteraction::MouseInteractionEvent& mouseInteraction)
        {
            return clickOutcome == AzFramework::ClickDetector::ClickOutcome::Click &&
                mouseInteraction.m_mouseInteraction.m_keyboardModifiers.Ctrl() &&
                !mouseInteraction.m_mouseInteraction.m_keyboardModifiers.Alt();
        }
    } // namespace Input

    static void DestroyManipulators(EntityIdManipulators& manipulators)
    {
        AZ_PROFILE_FUNCTION(AZ::Debug::ProfileCategory::AzToolsFramework);

        if (manipulators.m_manipulators)
        {
            manipulators.m_lookups.clear();
            manipulators.m_manipulators->Unregister();
            manipulators.m_manipulators.reset();
        }
    }

    static EditorTransformComponentSelectionRequests::Pivot TogglePivotMode(const EditorTransformComponentSelectionRequests::Pivot pivot)
    {
        switch (pivot)
        {
        case EditorTransformComponentSelectionRequests::Pivot::Object:
            return EditorTransformComponentSelectionRequests::Pivot::Center;
        case EditorTransformComponentSelectionRequests::Pivot::Center:
            return EditorTransformComponentSelectionRequests::Pivot::Object;
        default:
            AZ_Assert(false, "Invalid Pivot");
            return EditorTransformComponentSelectionRequests::Pivot::Object;
        }
    }

    // take a generic, non-associative container and return a vector
    template<typename EntityIdContainer>
    static AZStd::vector<AZ::EntityId> EntityIdVectorFromContainer(const EntityIdContainer& entityIdContainer)
    {
        static_assert(AZStd::is_same<typename EntityIdContainer::value_type, AZ::EntityId>::value, "Container type is not an EntityId");

        AZ_PROFILE_FUNCTION(AZ::Debug::ProfileCategory::AzToolsFramework);
        return AZStd::vector<AZ::EntityId>(entityIdContainer.begin(), entityIdContainer.end());
    }

    // take a generic, associative container and return a vector
    template<typename EntityIdMap>
    static AZStd::vector<AZ::EntityId> EntityIdVectorFromMap(const EntityIdMap& entityIdMap)
    {
        static_assert(AZStd::is_same<typename EntityIdMap::key_type, AZ::EntityId>::value, "Container key type is not an EntityId");

        AZ_PROFILE_FUNCTION(AZ::Debug::ProfileCategory::AzToolsFramework);

        AZStd::vector<AZ::EntityId> entityIds;
        entityIds.reserve(entityIdMap.size());

        for (typename EntityIdMap::const_iterator it = entityIdMap.begin(); it != entityIdMap.end(); ++it)
        {
            entityIds.push_back(it->first);
        }

        return entityIds;
    }

    // WIP - currently just using positions - should use aabb here
    // e.g.
    //   get aabb
    //   get each edge/line of aabb
    //   convert to screen space
    //   test intersect segment against aabb screen rect

    template<typename EntitySelectFuncType, typename EntityIdContainer, typename Compare>
    static void BoxSelectAddRemoveToEntitySelection(
        const AZStd::optional<QRect>& boxSelect,
        const AzFramework::ScreenPoint& screenPosition,
        const AZ::EntityId visibleEntityId,
        const EntityIdContainer& incomingEntityIds,
        EntityIdContainer& outgoingEntityIds,
        EditorTransformComponentSelection& entityTransformComponentSelection,
        EntitySelectFuncType selectFunc1,
        EntitySelectFuncType selectFunc2,
        Compare outgoingCheck)
    {
        AZ_PROFILE_FUNCTION(AZ::Debug::ProfileCategory::AzToolsFramework);

        if (boxSelect->contains(ViewportInteraction::QPointFromScreenPoint(screenPosition)))
        {
            const auto entityIt = incomingEntityIds.find(visibleEntityId);

            if (outgoingCheck(entityIt, incomingEntityIds))
            {
                outgoingEntityIds.insert(visibleEntityId);
                (entityTransformComponentSelection.*selectFunc1)(visibleEntityId);
            }
        }
        else
        {
            const auto entityIt = outgoingEntityIds.find(visibleEntityId);

            if (entityIt != outgoingEntityIds.end())
            {
                outgoingEntityIds.erase(entityIt);
                (entityTransformComponentSelection.*selectFunc2)(visibleEntityId);
            }
        }
    }

    template<typename EntityIdContainer>
    static void EntityBoxSelectUpdateGeneral(
        const AZStd::optional<QRect>& boxSelect,
        EditorTransformComponentSelection& editorTransformComponentSelection,
        const EntityIdContainer& activeSelectedEntityIds,
        EntityIdContainer& selectedEntityIdsBeforeBoxSelect,
        EntityIdContainer& potentialSelectedEntityIds,
        EntityIdContainer& potentialDeselectedEntityIds,
        const EditorVisibleEntityDataCache& entityDataCache,
        const int viewportId,
        const ViewportInteraction::KeyboardModifiers currentKeyboardModifiers,
        const ViewportInteraction::KeyboardModifiers& previousKeyboardModifiers)
    {
        AZ_PROFILE_FUNCTION(AZ::Debug::ProfileCategory::AzToolsFramework);

        if (boxSelect)
        {
            // modifier has changed - swapped from additive to subtractive box select (or vice versa)
            if (previousKeyboardModifiers != currentKeyboardModifiers)
            {
                for (AZ::EntityId entityId : potentialDeselectedEntityIds)
                {
                    editorTransformComponentSelection.AddEntityToSelection(entityId);
                }
                potentialDeselectedEntityIds.clear();

                for (AZ::EntityId entityId : potentialSelectedEntityIds)
                {
                    editorTransformComponentSelection.RemoveEntityFromSelection(entityId);
                }
                potentialSelectedEntityIds.clear();
            }

            // set the widget context before calls to ViewportWorldToScreen so we are not
            // going to constantly be pushing/popping the widget context
            ViewportInteraction::WidgetContextGuard widgetContextGuard(viewportId);

            for (size_t entityCacheIndex = 0; entityCacheIndex < entityDataCache.VisibleEntityDataCount(); ++entityCacheIndex)
            {
                if (entityDataCache.IsVisibleEntityLocked(entityCacheIndex) || !entityDataCache.IsVisibleEntityVisible(entityCacheIndex))
                {
                    continue;
                }

                const AZ::EntityId entityId = entityDataCache.GetVisibleEntityId(entityCacheIndex);
                const AZ::Vector3& entityPosition = entityDataCache.GetVisibleEntityPosition(entityCacheIndex);

                const AzFramework::ScreenPoint screenPosition = GetScreenPosition(viewportId, entityPosition);

                if (currentKeyboardModifiers.Ctrl())
                {
                    BoxSelectAddRemoveToEntitySelection(
                        boxSelect, screenPosition, entityId, selectedEntityIdsBeforeBoxSelect, potentialDeselectedEntityIds,
                        editorTransformComponentSelection, &EditorTransformComponentSelection::RemoveEntityFromSelection,
                        &EditorTransformComponentSelection::AddEntityToSelection,
                        [](const typename EntityIdContainer::const_iterator entityId, const EntityIdContainer& entityIds)
                        {
                            return entityId != entityIds.end();
                        });
                }
                else
                {
                    BoxSelectAddRemoveToEntitySelection(
                        boxSelect, screenPosition, entityId, activeSelectedEntityIds, potentialSelectedEntityIds,
                        editorTransformComponentSelection, &EditorTransformComponentSelection::AddEntityToSelection,
                        &EditorTransformComponentSelection::RemoveEntityFromSelection,
                        [](const typename EntityIdContainer::const_iterator entityId, const EntityIdContainer& entityIds)
                        {
                            return entityId == entityIds.end();
                        });
                }
            }
        }
    }

    static void InitializeTranslationLookup(EntityIdManipulators& entityIdManipulators)
    {
        AZ_PROFILE_FUNCTION(AZ::Debug::ProfileCategory::AzToolsFramework);

        for (auto& entityIdLookup : entityIdManipulators.m_lookups)
        {
            entityIdLookup.second.m_initial = AZ::Transform::CreateTranslation(GetWorldTranslation(entityIdLookup.first));
        }
    }

    static void DestroyCluster(const ViewportUi::ClusterId clusterId)
    {
        ViewportUi::ViewportUiRequestBus::Event(
            ViewportUi::DefaultViewportId, &ViewportUi::ViewportUiRequestBus::Events::RemoveCluster, clusterId);
    }

    static void SetViewportUiClusterVisible(const ViewportUi::ClusterId clusterId, const bool visible)
    {
        ViewportUi::ViewportUiRequestBus::Event(
            ViewportUi::DefaultViewportId, &ViewportUi::ViewportUiRequestBus::Events::SetClusterVisible, clusterId, visible);
    }

    static void SetViewportUiClusterActiveButton(const ViewportUi::ClusterId clusterId, const ViewportUi::ButtonId buttonId)
    {
        ViewportUi::ViewportUiRequestBus::Event(
            ViewportUi::DefaultViewportId, &ViewportUi::ViewportUiRequestBus::Events::SetClusterActiveButton, clusterId, buttonId);
    }

    static ViewportUi::ButtonId RegisterClusterButton(const ViewportUi::ClusterId clusterId, const char* iconName)
    {
        ViewportUi::ButtonId buttonId;
        ViewportUi::ViewportUiRequestBus::EventResult(
            buttonId, ViewportUi::DefaultViewportId, &ViewportUi::ViewportUiRequestBus::Events::CreateClusterButton, clusterId,
            AZStd::string::format(":/stylesheet/img/UI20/toolbar/%s.svg", iconName));

        return buttonId;
    }

    void SnappingCluster::TrySetVisible(const bool visible)
    {
        bool snapping = false;
        ViewportInteraction::ViewportInteractionRequestBus::EventResult(
            snapping, ViewportUi::DefaultViewportId, &ViewportInteraction::ViewportInteractionRequestBus::Events::GridSnappingEnabled);

        // show snapping viewport ui only if there are entities selected and snapping is enabled
        SetViewportUiClusterVisible(m_clusterId, visible && snapping);
    }

    // return either center or entity pivot
    static AZ::Vector3 CalculatePivotTranslation(const AZ::EntityId entityId, const EditorTransformComponentSelectionRequests::Pivot pivot)
    {
        AZ_PROFILE_FUNCTION(AZ::Debug::ProfileCategory::AzToolsFramework);

        AZ::Transform worldFromLocal = AZ::Transform::CreateIdentity();
        AZ::TransformBus::EventResult(worldFromLocal, entityId, &AZ::TransformBus::Events::GetWorldTM);

        return worldFromLocal.TransformPoint(CalculateCenterOffset(entityId, pivot));
    }

    void EditorTransformComponentSelection::SetAllViewportUiVisible(const bool visible)
    {
        SetViewportUiClusterVisible(m_transformModeClusterId, visible);
<<<<<<< HEAD
        SetViewportUiClusterVisible(m_spaceCluster.m_clusterId, visible);
        SetViewportUiClusterVisible(m_snappingCluster.m_clusterId, visible);
=======
        SetViewportUiClusterVisible(m_spaceCluster.m_spaceClusterId, visible);
>>>>>>> 1cf6e6dd
        m_viewportUiVisible = visible;
    }

    void EditorTransformComponentSelection::UpdateSpaceCluster(const ReferenceFrame referenceFrame)
    {
        auto buttonIdFromFrameFn = [this](const ReferenceFrame referenceFrame)
        {
            switch (referenceFrame)
            {
            case ReferenceFrame::Local:
                return m_spaceCluster.m_localButtonId;
            case ReferenceFrame::Parent:
                return m_spaceCluster.m_parentButtonId;
            case ReferenceFrame::World:
                return m_spaceCluster.m_worldButtonId;
            }
            return m_spaceCluster.m_parentButtonId;
        };

        ViewportUi::ViewportUiRequestBus::Event(
            ViewportUi::DefaultViewportId, &ViewportUi::ViewportUiRequestBus::Events::SetClusterActiveButton, m_spaceCluster.m_clusterId,
            buttonIdFromFrameFn(referenceFrame));
    }

    namespace ETCS
    {
        PivotOrientationResult CalculatePivotOrientation(const AZ::EntityId entityId, const ReferenceFrame referenceFrame)
        {
            AZ_PROFILE_FUNCTION(AZ::Debug::ProfileCategory::AzToolsFramework);

            // initialize to world space, no parent
            PivotOrientationResult result{ AZ::Quaternion::CreateIdentity(), AZ::EntityId() };

            switch (referenceFrame)
            {
            case ReferenceFrame::Local:
                AZ::TransformBus::EventResult(result.m_worldOrientation, entityId, &AZ::TransformBus::Events::GetWorldRotationQuaternion);
                break;
            case ReferenceFrame::Parent:
                {
                    AZ::EntityId parentId;
                    AZ::TransformBus::EventResult(parentId, entityId, &AZ::TransformBus::Events::GetParentId);

                    if (parentId.IsValid())
                    {
                        AZ::TransformBus::EventResult(
                            result.m_worldOrientation, parentId, &AZ::TransformBus::Events::GetWorldRotationQuaternion);

                        result.m_parentId = parentId;
                    }
                }
                break;
            case ReferenceFrame::World:
                // noop (result is initialized to identity/world)
                break;
            }

            return result;
        }
    } // namespace ETCS

    // return parent space from selection - if entity(s) share a common parent,
    // return that space, otherwise return world space
    template<typename EntityIdMapIterator>
    static ETCS::PivotOrientationResult CalculateParentSpace(EntityIdMapIterator begin, EntityIdMapIterator end)
    {
        AZ_PROFILE_FUNCTION(AZ::Debug::ProfileCategory::AzToolsFramework);

        // initialize to world with no parent
        ETCS::PivotOrientationResult result{ AZ::Quaternion::CreateIdentity(), AZ::EntityId() };

        AZ::EntityId commonParentId;
        for (EntityIdMapIterator entityIdLookupIt = begin; entityIdLookupIt != end; ++entityIdLookupIt)
        {
            // check if this entity has a parent
            AZ::EntityId parentId;
            AZ::TransformBus::EventResult(parentId, entityIdLookupIt->first, &AZ::TransformBus::Events::GetParentId);

            // if no parent, space will be world, terminate
            if (!parentId.IsValid())
            {
                commonParentId.SetInvalid();
                result.m_worldOrientation = AZ::Quaternion::CreateIdentity();

                break;
            }

            // if we've not yet set common parent, set it to first valid parent id
            if (!commonParentId.IsValid())
            {
                commonParentId = parentId;
                AZ::TransformBus::EventResult(result.m_worldOrientation, parentId, &AZ::TransformBus::Events::GetWorldRotationQuaternion);
            }

            // if we know we still have a parent in common
            if (parentId != commonParentId)
            {
                // if the current parent is different to the common parent,
                // space will be world, terminate
                commonParentId.SetInvalid();
                result.m_worldOrientation = AZ::Quaternion::CreateIdentity();

                break;
            }
        }

        // finally record if we have a parent or not
        result.m_parentId = commonParentId;

        return result;
    }

    template<typename EntityIdMap>
    static AZ::Vector3 CalculatePivotTranslationForEntityIds(
        const EntityIdMap& entityIdMap, const EditorTransformComponentSelectionRequests::Pivot pivot)
    {
        static_assert(AZStd::is_same<typename EntityIdMap::key_type, AZ::EntityId>::value, "Container key type is not an EntityId");

        AZ_PROFILE_FUNCTION(AZ::Debug::ProfileCategory::AzToolsFramework);

        if (!entityIdMap.empty())
        {
            // calculate average position of selected vertices for translation manipulator
            AZ::Vector3 minPosition = AZ::Vector3(AZ::Constants::FloatMax);
            AZ::Vector3 maxPosition = AZ::Vector3(-AZ::Constants::FloatMax);
            for (const auto& entityId : entityIdMap)
            {
                const AZ::Vector3 pivotPosition = CalculatePivotTranslation(entityId.first, pivot);
                minPosition = pivotPosition.GetMin(minPosition);
                maxPosition = pivotPosition.GetMax(maxPosition);
            }

            return minPosition + (maxPosition - minPosition) * 0.5f;
        }

        return AZ::Vector3::CreateZero();
    }

    namespace ETCS
    {
        template<typename EntityIdMap>
        PivotOrientationResult CalculatePivotOrientationForEntityIds(const EntityIdMap& entityIdMap, const ReferenceFrame referenceFrame)
        {
            static_assert(AZStd::is_same<typename EntityIdMap::key_type, AZ::EntityId>::value, "Container key type is not an EntityId");

            AZ_PROFILE_FUNCTION(AZ::Debug::ProfileCategory::AzToolsFramework);

            // simple case with one entity
            if (entityIdMap.size() == 1)
            {
                return ETCS::CalculatePivotOrientation(entityIdMap.begin()->first, referenceFrame);
            }

            // local/parent logic the same
            switch (referenceFrame)
            {
            case ReferenceFrame::Local:
            case ReferenceFrame::Parent:
                return CalculateParentSpace(entityIdMap.begin(), entityIdMap.end());
            case ReferenceFrame::World:
                [[fallthrough]];
            default:
                return { AZ::Quaternion::CreateIdentity(), AZ::EntityId() };
            }
        }
    } // namespace ETCS

    namespace ETCS
    {
        template<typename EntityIdMap>
        PivotOrientationResult CalculateSelectionPivotOrientation(
            const EntityIdMap& entityIdMap, const OptionalFrame& pivotOverrideFrame, const ReferenceFrame referenceFrame)
        {
            static_assert(AZStd::is_same<typename EntityIdMap::key_type, AZ::EntityId>::value, "Container key type is not an EntityId");
            static_assert(
                AZStd::is_same<typename EntityIdMap::mapped_type, EntityIdManipulatorLookup>::value,
                "Container value type is not an EntityIdManipulators::Lookup");

            AZ_PROFILE_FUNCTION(AZ::Debug::ProfileCategory::AzToolsFramework);

            // start - calculate orientation without considering current overrides/modifications
            PivotOrientationResult pivot = CalculatePivotOrientationForEntityIds(entityIdMap, referenceFrame);

            // if there is already an orientation override
            if (pivotOverrideFrame.HasOrientationOverride())
            {
                switch (referenceFrame)
                {
                case ReferenceFrame::Local:
                    // if we have a group selection, always use the pivot override if one
                    // is set when moving to local space (can't pick individual local space)
                    if (entityIdMap.size() > 1)
                    {
                        pivot.m_worldOrientation = pivotOverrideFrame.m_orientationOverride.value();
                    }
                    break;
                case ReferenceFrame::Parent:
                    pivot.m_worldOrientation = pivotOverrideFrame.m_orientationOverride.value();
                    break;
                case ReferenceFrame::World:
                    pivot.m_worldOrientation = AZ::Quaternion::CreateIdentity();
                    break;
                }
            }
            else
            {
                if (entityIdMap.size() > 1)
                {
                    // if there's no orientation override and reference frame is parent, orientation
                    // should be aligned to world frame/space when there's more than one entity
                    // (unless all selected entities share a common parent)
                    switch (referenceFrame)
                    {
                    case ReferenceFrame::Parent:
                        if (pivot.m_parentId.IsValid())
                        {
                            break;
                        }
                        [[fallthrough]];
                    case ReferenceFrame::World:
                        pivot.m_worldOrientation = AZ::Quaternion::CreateIdentity();
                        break;
                    }
                }
            }

            return pivot;
        }
    } // namespace ETCS

    template<typename EntityIdMap>
    static AZ::Vector3 RecalculateAverageManipulatorTranslation(
        const EntityIdMap& entityIdMap,
        const OptionalFrame& pivotOverrideFrame,
        const EditorTransformComponentSelectionRequests::Pivot pivot)
    {
        AZ_PROFILE_FUNCTION(AZ::Debug::ProfileCategory::AzToolsFramework);

        return pivotOverrideFrame.m_translationOverride.value_or(CalculatePivotTranslationForEntityIds(entityIdMap, pivot));
    }

    template<typename EntityIdMap>
    static AZ::Quaternion RecalculateAverageManipulatorOrientation(
        const EntityIdMap& entityIdMap, const OptionalFrame& pivotOverrideFrame, const ReferenceFrame referenceFrame)
    {
        AZ_PROFILE_FUNCTION(AZ::Debug::ProfileCategory::AzToolsFramework);

        return ETCS::CalculateSelectionPivotOrientation(entityIdMap, pivotOverrideFrame, referenceFrame).m_worldOrientation;
    }

    template<typename EntityIdMap>
    static AZ::Transform RecalculateAverageManipulatorTransform(
        const EntityIdMap& entityIdMap,
        const OptionalFrame& pivotOverrideFrame,
        const EditorTransformComponentSelectionRequests::Pivot pivot,
        const ReferenceFrame referenceFrame)
    {
        AZ_PROFILE_FUNCTION(AZ::Debug::ProfileCategory::AzToolsFramework);

        // return final transform, if we have an override for translation use that, otherwise
        // use centered translation of selection
        return AZ::Transform::CreateFromQuaternionAndTranslation(
            RecalculateAverageManipulatorOrientation(entityIdMap, pivotOverrideFrame, referenceFrame),
            RecalculateAverageManipulatorTranslation(entityIdMap, pivotOverrideFrame, pivot));
    }

    template<typename EntityIdMap>
    static void BuildSortedEntityIdVectorFromEntityIdMap(const EntityIdMap& entityIds, EntityIdList& sortedEntityIdsOut)
    {
        sortedEntityIdsOut = EntityIdVectorFromMap(entityIds);
        SortEntitiesByLocationInHierarchy(sortedEntityIdsOut);
    }

    static void UpdateInitialRotation(EntityIdManipulators& entityManipulators)
    {
        // save new start orientation (if moving rotation axes separate from object
        // or switching type of rotation (modifier keys change))
        for (auto& entityIdLookup : entityManipulators.m_lookups)
        {
            AZ::Transform worldFromLocal = AZ::Transform::CreateIdentity();
            AZ::TransformBus::EventResult(worldFromLocal, entityIdLookup.first, &AZ::TransformBus::Events::GetWorldTM);

            entityIdLookup.second.m_initial = worldFromLocal;
        }
    }

    // utility function to immediately return the current reference frame
    // based on the state of the modifiers
    static ReferenceFrame ReferenceFrameFromModifiers(const ViewportInteraction::KeyboardModifiers modifiers)
    {
        if (modifiers.Shift() && !modifiers.Alt())
        {
            return ReferenceFrame::World;
        }
        else if (modifiers.Alt() && !modifiers.Shift())
        {
            return ReferenceFrame::Local;
        }
        else
        {
            return ReferenceFrame::Parent;
        }
    }

    template<typename Action, typename EntityIdContainer>
    static void UpdateTranslationManipulator(
        const Action& action,
        const EntityIdContainer& entityIdContainer,
        EntityIdManipulators& entityIdManipulators,
        OptionalFrame& pivotOverrideFrame,
        ViewportInteraction::KeyboardModifiers& prevModifiers,
        bool& transformChangedInternally,
        const AZStd::optional<ReferenceFrame> spaceLock)
    {
        AZ_PROFILE_FUNCTION(AZ::Debug::ProfileCategory::AzToolsFramework);

        entityIdManipulators.m_manipulators->SetLocalPosition(action.LocalPosition());

        if (action.m_modifiers.Ctrl())
        {
            // moving with ctrl - setting override
            pivotOverrideFrame.m_translationOverride = entityIdManipulators.m_manipulators->GetLocalTransform().GetTranslation();
            InitializeTranslationLookup(entityIdManipulators);
        }
        else
        {
            const ReferenceFrame referenceFrame = spaceLock.value_or(ReferenceFrameFromModifiers(action.m_modifiers));

            // note: used for parent and world depending on the current reference frame
            const auto pivotOrientation =
                ETCS::CalculateSelectionPivotOrientation(entityIdManipulators.m_lookups, pivotOverrideFrame, referenceFrame);

            // note: must use sorted entityIds based on hierarchy order when updating transforms
            for (AZ::EntityId entityId : entityIdContainer)
            {
                const auto entityItLookupIt = entityIdManipulators.m_lookups.find(entityId);
                if (entityItLookupIt == entityIdManipulators.m_lookups.end())
                {
                    continue;
                }

                const AZ::Vector3 worldTranslation = GetWorldTranslation(entityId);

                switch (referenceFrame)
                {
                case ReferenceFrame::Local:
                    {
                        // move in each entities local space at once
                        AZ::Quaternion worldOrientation = AZ::Quaternion::CreateIdentity();
                        AZ::TransformBus::EventResult(worldOrientation, entityId, &AZ::TransformBus::Events::GetWorldRotationQuaternion);

                        const AZ::Transform space = entityIdManipulators.m_manipulators->GetLocalTransform().GetInverse() *
                            AZ::Transform::CreateFromQuaternionAndTranslation(worldOrientation, worldTranslation);

                        const AZ::Vector3 localOffset = space.TransformVector(action.LocalPositionOffset());

                        if (action.m_modifiers != prevModifiers)
                        {
                            entityItLookupIt->second.m_initial = AZ::Transform::CreateTranslation(worldTranslation - localOffset);
                        }

                        ETCS::SetEntityWorldTranslation(
                            entityId, entityItLookupIt->second.m_initial.GetTranslation() + localOffset, transformChangedInternally);
                    }
                    break;
                case ReferenceFrame::Parent:
                case ReferenceFrame::World:
                    {
                        AZ::Quaternion offsetRotation = pivotOrientation.m_worldOrientation *
                            QuaternionFromTransformNoScaling(entityIdManipulators.m_manipulators->GetLocalTransform().GetInverse());

                        const AZ::Vector3 localOffset = offsetRotation.TransformVector(action.LocalPositionOffset());

                        if (action.m_modifiers != prevModifiers)
                        {
                            entityItLookupIt->second.m_initial = AZ::Transform::CreateTranslation(worldTranslation - localOffset);
                        }

                        ETCS::SetEntityWorldTranslation(
                            entityId, entityItLookupIt->second.m_initial.GetTranslation() + localOffset, transformChangedInternally);
                    }
                    break;
                }
            }

            // if transform pivot override has been set, make sure to update it when we move it
            if (pivotOverrideFrame.m_translationOverride)
            {
                pivotOverrideFrame.m_translationOverride = entityIdManipulators.m_manipulators->GetLocalTransform().GetTranslation();
            }
        }

        prevModifiers = action.m_modifiers;
    }

    static void HandleAccents(
        const bool hasSelectedEntities,
        const AZ::EntityId entityIdUnderCursor,
        const bool ctrlHeld,
        AZ::EntityId& hoveredEntityId,
        const ViewportInteraction::MouseButtons mouseButtons,
        const bool usingBoxSelect)
    {
        AZ_PROFILE_FUNCTION(AZ::Debug::ProfileCategory::AzToolsFramework);

        const bool invalidMouseButtonHeld = mouseButtons.Middle() || mouseButtons.Right();

        if ((hoveredEntityId.IsValid() && hoveredEntityId != entityIdUnderCursor) ||
            (hasSelectedEntities && !ctrlHeld && hoveredEntityId.IsValid()) || invalidMouseButtonHeld)
        {
            if (hoveredEntityId.IsValid())
            {
                ToolsApplicationRequestBus::Broadcast(&ToolsApplicationRequests::SetEntityHighlighted, hoveredEntityId, false);

                hoveredEntityId.SetInvalid();
            }
        }

        if (!invalidMouseButtonHeld && !usingBoxSelect && (!hasSelectedEntities || ctrlHeld))
        {
            if (entityIdUnderCursor.IsValid())
            {
                ToolsApplicationRequestBus::Broadcast(&ToolsApplicationRequests::SetEntityHighlighted, entityIdUnderCursor, true);

                hoveredEntityId = entityIdUnderCursor;
            }
        }
    }

    static AZ::Vector3 PickTerrainPosition(const ViewportInteraction::MouseInteraction& mouseInteraction)
    {
        AZ_PROFILE_FUNCTION(AZ::Debug::ProfileCategory::AzToolsFramework);

        const int viewportId = mouseInteraction.m_interactionId.m_viewportId;
        // get unsnapped terrain position (world space)
        AZ::Vector3 worldSurfacePosition;
        ViewportInteraction::MainEditorViewportInteractionRequestBus::EventResult(
            worldSurfacePosition, viewportId, &ViewportInteraction::MainEditorViewportInteractionRequestBus::Events::PickTerrain,
            mouseInteraction.m_mousePick.m_screenCoordinates);

        // convert to local space - snap if enabled
        const GridSnapParameters gridSnapParams = GridSnapSettings(viewportId);
        const AZ::Vector3 finalSurfacePosition = gridSnapParams.m_gridSnap
            ? CalculateSnappedTerrainPosition(worldSurfacePosition, AZ::Transform::CreateIdentity(), viewportId, gridSnapParams.m_gridSize)
            : worldSurfacePosition;

        return finalSurfacePosition;
    }

    // is the passed entity id contained with in the entity id list
    template<typename EntityIdContainer>
    static bool IsEntitySelectedInternal(AZ::EntityId entityId, const EntityIdContainer& selectedEntityIds)
    {
        AZ_PROFILE_FUNCTION(AZ::Debug::ProfileCategory::AzToolsFramework);
        const auto entityIdIt = selectedEntityIds.find(entityId);
        return entityIdIt != selectedEntityIds.end();
    }

    static EntityIdTransformMap RecordTransformsBefore(const EntityIdList& entityIds)
    {
        AZ_PROFILE_FUNCTION(AZ::Debug::ProfileCategory::AzToolsFramework);

        // save initial transforms - this is necessary in cases where entities exist
        // in a hierarchy. We want to make sure a parent transform does not affect
        // a child transform (entities seeming to get the same transform applied twice)
        EntityIdTransformMap transformsBefore;
        transformsBefore.reserve(entityIds.size());
        for (AZ::EntityId entityId : entityIds)
        {
            AZ::Transform worldFromLocal = AZ::Transform::CreateIdentity();
            AZ::TransformBus::EventResult(worldFromLocal, entityId, &AZ::TransformBus::Events::GetWorldTM);

            transformsBefore.insert({ entityId, worldFromLocal });
        }

        return transformsBefore;
    }

    // ask the visible entity data cache if the entity is selectable in the viewport
    // (useful in the context of drawing when we only care about entities we can see)
    static bool SelectableInVisibleViewportCache(const EditorVisibleEntityDataCache& entityDataCache, const AZ::EntityId entityId)
    {
        if (auto entityIndex = entityDataCache.GetVisibleEntityIndexFromId(entityId))
        {
            return entityDataCache.IsVisibleEntitySelectableInViewport(*entityIndex);
        }

        return false;
    }

    static AZ::ComponentId GetTransformComponentId(const AZ::EntityId entityId)
    {
        if (const AZ::Entity* entity = GetEntityById(entityId))
        {
            if (const AZ::Component* component = entity->FindComponent<Components::TransformComponent>())
            {
                return component->GetId();
            }
        }

        return AZ::InvalidComponentId;
    }

    // must be called after a property is changed on an entity component property
    // note: it is not required if the property was modified directly by a manipulator as this logic
    // is handled internally - this call is often required after an action/shortcut of some kind
    static void RefreshUiAfterChange(const EntityIdList& entitiyIds)
    {
        EditorTransformChangeNotificationBus::Broadcast(&EditorTransformChangeNotifications::OnEntityTransformChanged, entitiyIds);
        ToolsApplicationNotificationBus::Broadcast(&ToolsApplicationNotificationBus::Events::InvalidatePropertyDisplay, Refresh_Values);
    }

    EditorTransformComponentSelection::EditorTransformComponentSelection(const EditorVisibleEntityDataCache* entityDataCache)
        : m_entityDataCache(entityDataCache)
    {
        const AzFramework::EntityContextId entityContextId = GetEntityContextId();

        m_editorHelpers = AZStd::make_unique<EditorHelpers>(entityDataCache);

        EditorEventsBus::Handler::BusConnect();
        EditorTransformComponentSelectionRequestBus::Handler::BusConnect(entityContextId);
        ToolsApplicationNotificationBus::Handler::BusConnect();
        Camera::EditorCameraNotificationBus::Handler::BusConnect();
        ComponentModeFramework::EditorComponentModeNotificationBus::Handler::BusConnect(entityContextId);
        EditorEntityContextNotificationBus::Handler::BusConnect();
        EditorEntityVisibilityNotificationBus::Router::BusRouterConnect();
        EditorEntityLockComponentNotificationBus::Router::BusRouterConnect();
        EditorManipulatorCommandUndoRedoRequestBus::Handler::BusConnect(entityContextId);
        EditorContextMenuBus::Handler::BusConnect();
        ViewportInteraction::ViewportSettingsNotificationBus::Handler::BusConnect(ViewportUi::DefaultViewportId);

        CreateTransformModeSelectionCluster();
        CreateSpaceSelectionCluster();
        CreateSnappingCluster();

        RegisterActions();
        SetupBoxSelect();
        RefreshSelectedEntityIdsAndRegenerateManipulators();
    }

    EditorTransformComponentSelection::~EditorTransformComponentSelection()
    {
        m_selectedEntityIds.clear();
        DestroyManipulators(m_entityIdManipulators);

        DestroyCluster(m_transformModeClusterId);
        DestroyCluster(m_spaceCluster.m_clusterId);
        DestroyCluster(m_snappingCluster.m_clusterId);

        UnregisterActions();

        m_pivotOverrideFrame.Reset();

        ViewportInteraction::ViewportSettingsNotificationBus::Handler::BusDisconnect();
        EditorContextMenuBus::Handler::BusConnect();
        EditorManipulatorCommandUndoRedoRequestBus::Handler::BusDisconnect();
        EditorEntityLockComponentNotificationBus::Router::BusRouterDisconnect();
        EditorEntityVisibilityNotificationBus::Router::BusRouterDisconnect();
        EditorEntityContextNotificationBus::Handler::BusDisconnect();
        ComponentModeFramework::EditorComponentModeNotificationBus::Handler::BusDisconnect();
        Camera::EditorCameraNotificationBus::Handler::BusDisconnect();
        ToolsApplicationNotificationBus::Handler::BusDisconnect();
        EditorTransformComponentSelectionRequestBus::Handler::BusDisconnect();
        EditorEventsBus::Handler::BusDisconnect();
    }

    void EditorTransformComponentSelection::SetupBoxSelect()
    {
        // data to be used during a box select action
        struct EntityBoxSelectData
        {
            AZStd::unique_ptr<SelectionCommand> m_boxSelectSelectionCommand; // track all added/removed entities after a BoxSelect
            AZStd::unordered_set<AZ::EntityId> m_selectedEntityIdsBeforeBoxSelect;
            AZStd::unordered_set<AZ::EntityId> m_potentialSelectedEntityIds;
            AZStd::unordered_set<AZ::EntityId> m_potentialDeselectedEntityIds;
        };

        // lambdas capture shared_ptr by value to increment ref count
        auto entityBoxSelectData = AZStd::make_shared<EntityBoxSelectData>();

        m_boxSelect.InstallLeftMouseDown(
            [this, entityBoxSelectData]([[maybe_unused]] const ViewportInteraction::MouseInteractionEvent& mouseInteraction)
            {
                // begin selection undo/redo command
                entityBoxSelectData->m_boxSelectSelectionCommand =
                    AZStd::make_unique<SelectionCommand>(EntityIdList(), s_entityBoxSelectUndoRedoDesc);
                // grab currently selected entities
                entityBoxSelectData->m_selectedEntityIdsBeforeBoxSelect = m_selectedEntityIds;
            });

        m_boxSelect.InstallMouseMove(
            [this, entityBoxSelectData](const ViewportInteraction::MouseInteractionEvent& mouseInteraction)
            {
                EntityBoxSelectUpdateGeneral(
                    m_boxSelect.BoxRegion(), *this, m_selectedEntityIds, entityBoxSelectData->m_selectedEntityIdsBeforeBoxSelect,
                    entityBoxSelectData->m_potentialSelectedEntityIds, entityBoxSelectData->m_potentialDeselectedEntityIds,
                    *m_entityDataCache, mouseInteraction.m_mouseInteraction.m_interactionId.m_viewportId,
                    mouseInteraction.m_mouseInteraction.m_keyboardModifiers, m_boxSelect.PreviousModifiers());
            });

        m_boxSelect.InstallLeftMouseUp(
            [this, entityBoxSelectData]()
            {
                entityBoxSelectData->m_boxSelectSelectionCommand->UpdateSelection(EntityIdVectorFromContainer(m_selectedEntityIds));

                // if we know a change in selection has occurred, record the undo step
                if (!entityBoxSelectData->m_potentialDeselectedEntityIds.empty() ||
                    !entityBoxSelectData->m_potentialSelectedEntityIds.empty())
                {
                    ScopedUndoBatch undoBatch(s_entityBoxSelectUndoRedoDesc);

                    // restore manipulator overrides when undoing
                    if (m_entityIdManipulators.m_manipulators && m_selectedEntityIds.empty())
                    {
                        CreateEntityManipulatorDeselectCommand(undoBatch);
                    }

                    entityBoxSelectData->m_boxSelectSelectionCommand->SetParent(undoBatch.GetUndoBatch());
                    entityBoxSelectData->m_boxSelectSelectionCommand.release();

                    SetSelectedEntities(EntityIdVectorFromContainer(m_selectedEntityIds));
                    // note: manipulators will be updated in AfterEntitySelectionChanged

                    // clear pivot override when selection is empty
                    if (m_selectedEntityIds.empty())
                    {
                        m_pivotOverrideFrame.Reset();
                    }
                }
                else
                {
                    entityBoxSelectData->m_boxSelectSelectionCommand.reset();
                }

                entityBoxSelectData->m_potentialSelectedEntityIds.clear();
                entityBoxSelectData->m_potentialDeselectedEntityIds.clear();
                entityBoxSelectData->m_selectedEntityIdsBeforeBoxSelect.clear();
            });

        m_boxSelect.InstallDisplayScene(
            [this, entityBoxSelectData](const AzFramework::ViewportInfo& viewportInfo, AzFramework::DebugDisplayRequests& debugDisplay)
            {
                const auto modifiers = ViewportInteraction::KeyboardModifiers(
                    ViewportInteraction::TranslateKeyboardModifiers(QApplication::queryKeyboardModifiers()));

                if (m_boxSelect.PreviousModifiers() != modifiers)
                {
                    EntityBoxSelectUpdateGeneral(
                        m_boxSelect.BoxRegion(), *this, m_selectedEntityIds, entityBoxSelectData->m_selectedEntityIdsBeforeBoxSelect,
                        entityBoxSelectData->m_potentialSelectedEntityIds, entityBoxSelectData->m_potentialDeselectedEntityIds,
                        *m_entityDataCache, viewportInfo.m_viewportId, modifiers, m_boxSelect.PreviousModifiers());
                }

                debugDisplay.DepthTestOff();
                debugDisplay.SetColor(s_selectedEntityAabbColor);

                for (AZ::EntityId entityId : entityBoxSelectData->m_potentialSelectedEntityIds)
                {
                    const auto entityIdIt = entityBoxSelectData->m_selectedEntityIdsBeforeBoxSelect.find(entityId);

                    // don't show box when re-adding from previous selection
                    if (entityIdIt != entityBoxSelectData->m_selectedEntityIdsBeforeBoxSelect.end())
                    {
                        continue;
                    }

                    const AZ::Aabb bound = CalculateEditorEntitySelectionBounds(entityId, viewportInfo);
                    debugDisplay.DrawSolidBox(bound.GetMin(), bound.GetMax());
                }

                debugDisplay.DepthTestOn();
            });
    }

    EntityManipulatorCommand::State EditorTransformComponentSelection::CreateManipulatorCommandStateFromSelf() const
    {
        // if we're in the process of creating a new entity without a selection we
        // will not have created any manipulators at this point - to record this state
        // just return a default constructed EntityManipulatorCommand which will not be used
        if (!m_entityIdManipulators.m_manipulators)
        {
            return {};
        }

        return { BuildPivotOverride(m_pivotOverrideFrame.HasTranslationOverride(), m_pivotOverrideFrame.HasOrientationOverride()),
                 TransformNormalizedScale(m_entityIdManipulators.m_manipulators->GetLocalTransform()),
                 m_pivotOverrideFrame.m_pickedEntityIdOverride };
    }

    void EditorTransformComponentSelection::BeginRecordManipulatorCommand()
    {
        AZ_PROFILE_FUNCTION(AZ::Debug::ProfileCategory::AzToolsFramework);

        // we must have an existing parent undo batch active when beginning to record
        // a manipulator command
        UndoSystem::URSequencePoint* currentUndoOperation = nullptr;
        ToolsApplicationRequests::Bus::BroadcastResult(currentUndoOperation, &ToolsApplicationRequests::GetCurrentUndoBatch);

        if (currentUndoOperation)
        {
            // check here if translation or orientation override are set
            m_manipulatorMoveCommand =
                AZStd::make_unique<EntityManipulatorCommand>(CreateManipulatorCommandStateFromSelf(), s_manipulatorUndoRedoName);
        }
    }

    void EditorTransformComponentSelection::EndRecordManipulatorCommand()
    {
        AZ_PROFILE_FUNCTION(AZ::Debug::ProfileCategory::AzToolsFramework);

        if (m_manipulatorMoveCommand)
        {
            m_manipulatorMoveCommand->SetManipulatorAfter(CreateManipulatorCommandStateFromSelf());

            UndoSystem::URSequencePoint* currentUndoOperation = nullptr;
            ToolsApplicationRequests::Bus::BroadcastResult(currentUndoOperation, &ToolsApplicationRequests::GetCurrentUndoBatch);

            AZ_Assert(
                currentUndoOperation,
                "The only way we should have reached this block is if "
                "m_manipulatorMoveCommand was created by calling BeginRecordManipulatorMouseMoveCommand. "
                "If we've reached this point and currentUndoOperation is null, something bad has happened "
                "in the undo system");

            if (currentUndoOperation)
            {
                m_manipulatorMoveCommand->SetParent(currentUndoOperation);
                m_manipulatorMoveCommand.release();
            }
        }
    }

    void EditorTransformComponentSelection::CreateTranslationManipulators()
    {
        AZ_PROFILE_FUNCTION(AZ::Debug::ProfileCategory::AzToolsFramework);

        AZStd::unique_ptr<TranslationManipulators> translationManipulators = AZStd::make_unique<TranslationManipulators>(
            TranslationManipulators::Dimensions::Three, AZ::Transform::CreateIdentity(), AZ::Vector3::CreateOne());

        InitializeManipulators(*translationManipulators);

        ConfigureTranslationManipulatorAppearance3d(&*translationManipulators);

        translationManipulators->SetLocalTransform(
            RecalculateAverageManipulatorTransform(m_entityIdManipulators.m_lookups, m_pivotOverrideFrame, m_pivotMode, m_referenceFrame));

        // lambdas capture shared_ptr by value to increment ref count
        auto manipulatorEntityIds = AZStd::make_shared<ManipulatorEntityIds>();

        // [ref 1.] Note: in  BaseManipulator, for every mouse down event, we automatically start
        // recording an undo command in case something changes - here we take advantage of that
        // knowledge by asking for the current undo operation to add our manipulator entity command to

        // linear
        translationManipulators->InstallLinearManipulatorMouseDownCallback(
            [this, manipulatorEntityIds]([[maybe_unused]] const LinearManipulator::Action& action) mutable
            {
                // important to sort entityIds based on hierarchy order when updating transforms
                BuildSortedEntityIdVectorFromEntityIdMap(m_entityIdManipulators.m_lookups, manipulatorEntityIds->m_entityIds);

                InitializeTranslationLookup(m_entityIdManipulators);

                m_axisPreview.m_translation = m_entityIdManipulators.m_manipulators->GetLocalTransform().GetTranslation();
                m_axisPreview.m_orientation = QuaternionFromTransformNoScaling(m_entityIdManipulators.m_manipulators->GetLocalTransform());

                // [ref 1.]
                BeginRecordManipulatorCommand();
            });

        ViewportInteraction::KeyboardModifiers prevModifiers{};
        translationManipulators->InstallLinearManipulatorMouseMoveCallback(
            [this, prevModifiers, manipulatorEntityIds](const LinearManipulator::Action& action) mutable -> void
            {
                UpdateTranslationManipulator(
                    action, manipulatorEntityIds->m_entityIds, m_entityIdManipulators, m_pivotOverrideFrame, prevModifiers,
                    m_transformChangedInternally, m_spaceCluster.m_spaceLock);
            });

        translationManipulators->InstallLinearManipulatorMouseUpCallback(
            [this, manipulatorEntityIds]([[maybe_unused]] const LinearManipulator::Action& action) mutable
            {
                AzToolsFramework::EditorTransformChangeNotificationBus::Broadcast(
                    &AzToolsFramework::EditorTransformChangeNotificationBus::Events::OnEntityTransformChanged,
                    manipulatorEntityIds->m_entityIds);

                EndRecordManipulatorCommand();
            });

        // planar
        translationManipulators->InstallPlanarManipulatorMouseDownCallback(
            [this, manipulatorEntityIds]([[maybe_unused]] const PlanarManipulator::Action& action)
            {
                // important to sort entityIds based on hierarchy order when updating transforms
                BuildSortedEntityIdVectorFromEntityIdMap(m_entityIdManipulators.m_lookups, manipulatorEntityIds->m_entityIds);

                InitializeTranslationLookup(m_entityIdManipulators);

                m_axisPreview.m_translation = m_entityIdManipulators.m_manipulators->GetLocalTransform().GetTranslation();
                m_axisPreview.m_orientation = QuaternionFromTransformNoScaling(m_entityIdManipulators.m_manipulators->GetLocalTransform());

                // [ref 1.]
                BeginRecordManipulatorCommand();
            });

        translationManipulators->InstallPlanarManipulatorMouseMoveCallback(
            [this, prevModifiers, manipulatorEntityIds](const PlanarManipulator::Action& action) mutable -> void
            {
                UpdateTranslationManipulator(
                    action, manipulatorEntityIds->m_entityIds, m_entityIdManipulators, m_pivotOverrideFrame, prevModifiers,
                    m_transformChangedInternally, m_spaceCluster.m_spaceLock);
            });

        translationManipulators->InstallPlanarManipulatorMouseUpCallback(
            [this, manipulatorEntityIds]([[maybe_unused]] const PlanarManipulator::Action& action)
            {
                AzToolsFramework::EditorTransformChangeNotificationBus::Broadcast(
                    &AzToolsFramework::EditorTransformChangeNotificationBus::Events::OnEntityTransformChanged,
                    manipulatorEntityIds->m_entityIds);

                EndRecordManipulatorCommand();
            });

        // surface
        translationManipulators->InstallSurfaceManipulatorMouseDownCallback(
            [this, manipulatorEntityIds]([[maybe_unused]] const SurfaceManipulator::Action& action)
            {
                BuildSortedEntityIdVectorFromEntityIdMap(m_entityIdManipulators.m_lookups, manipulatorEntityIds->m_entityIds);

                InitializeTranslationLookup(m_entityIdManipulators);

                m_axisPreview.m_translation = m_entityIdManipulators.m_manipulators->GetLocalTransform().GetTranslation();
                m_axisPreview.m_orientation = QuaternionFromTransformNoScaling(m_entityIdManipulators.m_manipulators->GetLocalTransform());

                // [ref 1.]
                BeginRecordManipulatorCommand();
            });

        translationManipulators->InstallSurfaceManipulatorMouseMoveCallback(
            [this, prevModifiers, manipulatorEntityIds](const SurfaceManipulator::Action& action) mutable -> void
            {
                UpdateTranslationManipulator(
                    action, manipulatorEntityIds->m_entityIds, m_entityIdManipulators, m_pivotOverrideFrame, prevModifiers,
                    m_transformChangedInternally, m_spaceCluster.m_spaceLock);
            });

        translationManipulators->InstallSurfaceManipulatorMouseUpCallback(
            [this, manipulatorEntityIds]([[maybe_unused]] const SurfaceManipulator::Action& action)
            {
                AzToolsFramework::EditorTransformChangeNotificationBus::Broadcast(
                    &AzToolsFramework::EditorTransformChangeNotificationBus::Events::OnEntityTransformChanged,
                    manipulatorEntityIds->m_entityIds);

                EndRecordManipulatorCommand();
            });

        // transfer ownership
        m_entityIdManipulators.m_manipulators = AZStd::move(translationManipulators);
    }

    void EditorTransformComponentSelection::CreateRotationManipulators()
    {
        AZ_PROFILE_FUNCTION(AZ::Debug::ProfileCategory::AzToolsFramework);

        AZStd::unique_ptr<RotationManipulators> rotationManipulators =
            AZStd::make_unique<RotationManipulators>(AZ::Transform::CreateIdentity());

        InitializeManipulators(*rotationManipulators);

        rotationManipulators->SetLocalTransform(
            RecalculateAverageManipulatorTransform(m_entityIdManipulators.m_lookups, m_pivotOverrideFrame, m_pivotMode, m_referenceFrame));

        // view
        rotationManipulators->SetLocalAxes(AZ::Vector3::CreateAxisX(), AZ::Vector3::CreateAxisY(), AZ::Vector3::CreateAxisZ());
        rotationManipulators->ConfigureView(
            2.0f, AzFramework::ViewportColors::XAxisColor, AzFramework::ViewportColors::YAxisColor,
            AzFramework::ViewportColors::ZAxisColor);

        struct SharedRotationState
        {
            AZ::Quaternion m_savedOrientation = AZ::Quaternion::CreateIdentity();
            ReferenceFrame m_referenceFrameAtMouseDown = ReferenceFrame::Local;
            EntityIdList m_entityIds;
        };

        // lambdas capture shared_ptr by value to increment ref count
        AZStd::shared_ptr<SharedRotationState> sharedRotationState = AZStd::make_shared<SharedRotationState>();

        rotationManipulators->InstallLeftMouseDownCallback(
            [this, sharedRotationState]([[maybe_unused]] const AngularManipulator::Action& action) mutable -> void
            {
                sharedRotationState->m_savedOrientation = AZ::Quaternion::CreateIdentity();
                sharedRotationState->m_referenceFrameAtMouseDown = m_referenceFrame;
                // important to sort entityIds based on hierarchy order when updating transforms
                BuildSortedEntityIdVectorFromEntityIdMap(m_entityIdManipulators.m_lookups, sharedRotationState->m_entityIds);

                for (auto& entityIdLookup : m_entityIdManipulators.m_lookups)
                {
                    AZ::Transform worldFromLocal = AZ::Transform::CreateIdentity();
                    AZ::TransformBus::EventResult(worldFromLocal, entityIdLookup.first, &AZ::TransformBus::Events::GetWorldTM);

                    entityIdLookup.second.m_initial = worldFromLocal;
                }

                m_axisPreview.m_translation = m_entityIdManipulators.m_manipulators->GetLocalTransform().GetTranslation();
                m_axisPreview.m_orientation = QuaternionFromTransformNoScaling(m_entityIdManipulators.m_manipulators->GetLocalTransform());

                // [ref 1.]
                BeginRecordManipulatorCommand();
            });

        ViewportInteraction::KeyboardModifiers prevModifiers{};
        rotationManipulators->InstallMouseMoveCallback(
            [this, prevModifiers, sharedRotationState](const AngularManipulator::Action& action) mutable -> void
            {
                const ReferenceFrame referenceFrame = m_spaceCluster.m_spaceLock.value_or(ReferenceFrameFromModifiers(action.m_modifiers));
                const AZ::Quaternion manipulatorOrientation = action.m_start.m_rotation * action.m_current.m_delta;
                // store the pivot override frame when positioning the manipulator manually (ctrl)
                // so we don't lose the orientation when adding/removing entities from the selection
                if (action.m_modifiers.Ctrl())
                {
                    m_pivotOverrideFrame.m_orientationOverride = manipulatorOrientation;
                }

                // only update the manipulator orientation if we're rotating in a local reference frame or we're
                // manually modifying the manipulator orientation independent of the entity by holding ctrl
                if ((sharedRotationState->m_referenceFrameAtMouseDown == ReferenceFrame::Local &&
                     m_entityIdManipulators.m_lookups.size() == 1) ||
                    action.m_modifiers.Ctrl())
                {
                    m_entityIdManipulators.m_manipulators->SetLocalTransform(AZ::Transform::CreateFromQuaternionAndTranslation(
                        manipulatorOrientation, m_entityIdManipulators.m_manipulators->GetLocalTransform().GetTranslation()));
                }

                // save state if we change the type of rotation we're doing to to prevent snapping
                if (prevModifiers != action.m_modifiers)
                {
                    UpdateInitialRotation(m_entityIdManipulators);
                    sharedRotationState->m_savedOrientation = action.m_current.m_delta.GetInverseFull();
                }

                // allow the user to modify the orientation without moving the object if ctrl is held
                if (action.m_modifiers.Ctrl())
                {
                    UpdateInitialRotation(m_entityIdManipulators);
                    sharedRotationState->m_savedOrientation = action.m_current.m_delta.GetInverseFull();
                }
                else
                {
                    const auto pivotOrientation = ETCS::CalculateSelectionPivotOrientation(
                        m_entityIdManipulators.m_lookups, m_pivotOverrideFrame, ReferenceFrame::Parent);

                    // note: must use sorted entityIds based on hierarchy order when updating transforms
                    for (AZ::EntityId entityId : sharedRotationState->m_entityIds)
                    {
                        auto entityIdLookupIt = m_entityIdManipulators.m_lookups.find(entityId);
                        if (entityIdLookupIt == m_entityIdManipulators.m_lookups.end())
                        {
                            continue;
                        }

                        // make sure we take into account how we move the axis independent of object
                        // if Ctrl was held to adjust the orientation of the axes separately
                        const AZ::Transform offsetRotation =
                            AZ::Transform::CreateFromQuaternion(sharedRotationState->m_savedOrientation * action.m_current.m_delta);

                        switch (referenceFrame)
                        {
                        case ReferenceFrame::Local:
                            {
                                const AZ::Quaternion rotation = entityIdLookupIt->second.m_initial.GetRotation().GetNormalized();
                                const AZ::Vector3 position = entityIdLookupIt->second.m_initial.GetTranslation();
                                const float scale = entityIdLookupIt->second.m_initial.GetUniformScale();

                                const AZ::Vector3 centerOffset = CalculateCenterOffset(entityId, m_pivotMode);

                                // scale -> rotate -> translate
                                SetEntityWorldTransform(
                                    entityId,
                                    AZ::Transform::CreateTranslation(position) * AZ::Transform::CreateFromQuaternion(rotation) *
                                        AZ::Transform::CreateTranslation(centerOffset) * offsetRotation *
                                        AZ::Transform::CreateTranslation(-centerOffset) * AZ::Transform::CreateUniformScale(scale));
                            }
                            break;
                        case ReferenceFrame::Parent:
                            {
                                const AZ::Transform pivotTransform = AZ::Transform::CreateFromQuaternionAndTranslation(
                                    pivotOrientation.m_worldOrientation,
                                    m_entityIdManipulators.m_manipulators->GetLocalTransform().GetTranslation());

                                const AZ::Transform transformInPivotSpace =
                                    pivotTransform.GetInverse() * entityIdLookupIt->second.m_initial;

                                SetEntityWorldTransform(entityId, pivotTransform * offsetRotation * transformInPivotSpace);
                            }
                            break;
                        case ReferenceFrame::World:
                            {
                                const AZ::Transform pivotTransform = AZ::Transform::CreateFromQuaternionAndTranslation(
                                    AZ::Quaternion::CreateIdentity(),
                                    m_entityIdManipulators.m_manipulators->GetLocalTransform().GetTranslation());
                                const AZ::Transform transformInPivotSpace =
                                    pivotTransform.GetInverse() * entityIdLookupIt->second.m_initial;

                                SetEntityWorldTransform(entityId, pivotTransform * offsetRotation * transformInPivotSpace);
                            }
                            break;
                        }
                    }
                }

                prevModifiers = action.m_modifiers;
            });

        rotationManipulators->InstallLeftMouseUpCallback(
            [this, sharedRotationState]([[maybe_unused]] const AngularManipulator::Action& action)
            {
                AzToolsFramework::EditorTransformChangeNotificationBus::Broadcast(
                    &AzToolsFramework::EditorTransformChangeNotificationBus::Events::OnEntityTransformChanged,
                    sharedRotationState->m_entityIds);

                EndRecordManipulatorCommand();
            });

        rotationManipulators->Register(g_mainManipulatorManagerId);

        // transfer ownership
        m_entityIdManipulators.m_manipulators = AZStd::move(rotationManipulators);
    }

    void EditorTransformComponentSelection::CreateScaleManipulators()
    {
        AZ_PROFILE_FUNCTION(AZ::Debug::ProfileCategory::AzToolsFramework);

        AZStd::unique_ptr<ScaleManipulators> scaleManipulators = AZStd::make_unique<ScaleManipulators>(AZ::Transform::CreateIdentity());

        InitializeManipulators(*scaleManipulators);

        scaleManipulators->SetLocalTransform(
            RecalculateAverageManipulatorTransform(m_entityIdManipulators.m_lookups, m_pivotOverrideFrame, m_pivotMode, m_referenceFrame));

        scaleManipulators->SetAxes(AZ::Vector3::CreateAxisX(), AZ::Vector3::CreateAxisY(), AZ::Vector3::CreateAxisZ());
        scaleManipulators->ConfigureView(2.0f, AZ::Color::CreateOne(), AZ::Color::CreateOne(), AZ::Color::CreateOne());

        // lambdas capture shared_ptr by value to increment ref count
        auto manipulatorEntityIds = AZStd::make_shared<ManipulatorEntityIds>();

        auto uniformLeftMouseDownCallback = [this, manipulatorEntityIds]([[maybe_unused]] const LinearManipulator::Action& action)
        {
            // important to sort entityIds based on hierarchy order when updating transforms
            BuildSortedEntityIdVectorFromEntityIdMap(m_entityIdManipulators.m_lookups, manipulatorEntityIds->m_entityIds);

            for (auto& entityIdLookup : m_entityIdManipulators.m_lookups)
            {
                AZ::Transform worldFromLocal = AZ::Transform::CreateIdentity();
                AZ::TransformBus::EventResult(worldFromLocal, entityIdLookup.first, &AZ::TransformBus::Events::GetWorldTM);

                entityIdLookup.second.m_initial = worldFromLocal;
            }

            m_axisPreview.m_translation = m_entityIdManipulators.m_manipulators->GetLocalTransform().GetTranslation();
            m_axisPreview.m_orientation = QuaternionFromTransformNoScaling(m_entityIdManipulators.m_manipulators->GetLocalTransform());
        };

        auto uniformLeftMouseUpCallback = [this, manipulatorEntityIds]([[maybe_unused]] const LinearManipulator::Action& action)
        {
            AzToolsFramework::EditorTransformChangeNotificationBus::Broadcast(
                &AzToolsFramework::EditorTransformChangeNotificationBus::Events::OnEntityTransformChanged,
                manipulatorEntityIds->m_entityIds);

            m_entityIdManipulators.m_manipulators->SetLocalTransform(RecalculateAverageManipulatorTransform(
                m_entityIdManipulators.m_lookups, m_pivotOverrideFrame, m_pivotMode, m_referenceFrame));
        };

        auto uniformLeftMouseMoveCallback = [this, manipulatorEntityIds](const LinearManipulator::Action& action)
        {
            // note: must use sorted entityIds based on hierarchy order when updating transforms
            for (AZ::EntityId entityId : manipulatorEntityIds->m_entityIds)
            {
                auto entityIdLookupIt = m_entityIdManipulators.m_lookups.find(entityId);
                if (entityIdLookupIt == m_entityIdManipulators.m_lookups.end())
                {
                    continue;
                }

                const AZ::Transform initial = entityIdLookupIt->second.m_initial;
                const float initialScale = initial.GetUniformScale();

                const auto sumVectorElements = [](const AZ::Vector3& vec)
                {
                    return vec.GetX() + vec.GetY() + vec.GetZ();
                };

                const float uniformScale = action.m_start.m_sign * sumVectorElements(action.LocalScaleOffset());
                const float scale = AZ::GetClamp(1.0f + uniformScale / initialScale, AZ::MinTransformScale, AZ::MaxTransformScale);
                const AZ::Transform scaleTransform = AZ::Transform::CreateUniformScale(scale);

                if (action.m_modifiers.Alt())
                {
                    const AZ::Transform pivotTransform = TransformNormalizedScale(entityIdLookupIt->second.m_initial);
                    const AZ::Transform transformInPivotSpace = pivotTransform.GetInverse() * initial;

                    SetEntityWorldTransform(entityId, pivotTransform * scaleTransform * transformInPivotSpace);
                }
                else
                {
                    const AZ::Transform pivotTransform =
                        TransformNormalizedScale(m_entityIdManipulators.m_manipulators->GetLocalTransform());
                    const AZ::Transform transformInPivotSpace = pivotTransform.GetInverse() * initial;

                    SetEntityWorldTransform(entityId, pivotTransform * scaleTransform * transformInPivotSpace);
                }
            }
        };

        scaleManipulators->InstallAxisLeftMouseDownCallback(uniformLeftMouseDownCallback);
        scaleManipulators->InstallAxisLeftMouseUpCallback(uniformLeftMouseUpCallback);
        scaleManipulators->InstallAxisMouseMoveCallback(uniformLeftMouseMoveCallback);
        scaleManipulators->InstallUniformLeftMouseDownCallback(uniformLeftMouseDownCallback);
        scaleManipulators->InstallUniformLeftMouseUpCallback(uniformLeftMouseUpCallback);
        scaleManipulators->InstallUniformMouseMoveCallback(uniformLeftMouseMoveCallback);

        // transfer ownership
        m_entityIdManipulators.m_manipulators = AZStd::move(scaleManipulators);
    }

    void EditorTransformComponentSelection::InitializeManipulators(Manipulators& manipulators)
    {
        manipulators.Register(g_mainManipulatorManagerId);

        // camera editor component might have been set
        if (m_editorCameraComponentEntityId.IsValid())
        {
            for (AZ::EntityId entityId : m_selectedEntityIds)
            {
                // if so, ensure we do not register it with the manipulators
                if (entityId != m_editorCameraComponentEntityId)
                {
                    if (IsSelectableInViewport(entityId))
                    {
                        const AZ::ComponentId transformComponentId = GetTransformComponentId(entityId);
                        if (transformComponentId != AZ::InvalidComponentId)
                        {
                            manipulators.AddEntityComponentIdPair(AZ::EntityComponentIdPair(entityId, transformComponentId));
                            m_entityIdManipulators.m_lookups.insert_key(entityId);
                        }
                    }
                }
            }
        }
        else
        {
            // common case - editor camera component not set, ignore check
            for (AZ::EntityId entityId : m_selectedEntityIds)
            {
                if (IsSelectableInViewport(entityId))
                {
                    const AZ::ComponentId transformComponentId = GetTransformComponentId(entityId);
                    if (transformComponentId != AZ::InvalidComponentId)
                    {
                        manipulators.AddEntityComponentIdPair(AZ::EntityComponentIdPair(entityId, transformComponentId));
                        m_entityIdManipulators.m_lookups.insert_key(entityId);
                    }
                }
            }
        }
    }

    void EditorTransformComponentSelection::DeselectEntities()
    {
        AZ_PROFILE_FUNCTION(AZ::Debug::ProfileCategory::AzToolsFramework);

        if (!UndoRedoOperationInProgress())
        {
            ScopedUndoBatch undoBatch(s_entitiesDeselectUndoRedoDesc);

            // restore manipulator overrides when undoing
            if (m_entityIdManipulators.m_manipulators)
            {
                CreateEntityManipulatorDeselectCommand(undoBatch);
            }

            // select must happen after to ensure in the undo/redo step the selection command
            // happens before the manipulator command
            auto selectionCommand = AZStd::make_unique<SelectionCommand>(EntityIdList(), s_entitiesDeselectUndoRedoDesc);
            selectionCommand->SetParent(undoBatch.GetUndoBatch());
            selectionCommand.release();
        }

        m_selectedEntityIds.clear();
        SetSelectedEntities(EntityIdList());

        DestroyManipulators(m_entityIdManipulators);
        m_pivotOverrideFrame.Reset();
    }

    bool EditorTransformComponentSelection::SelectDeselect(const AZ::EntityId entityIdUnderCursor)
    {
        AZ_PROFILE_FUNCTION(AZ::Debug::ProfileCategory::AzToolsFramework);

        if (entityIdUnderCursor.IsValid())
        {
            if (IsEntitySelectedInternal(entityIdUnderCursor, m_selectedEntityIds))
            {
                if (!UndoRedoOperationInProgress())
                {
                    RemoveEntityFromSelection(entityIdUnderCursor);

                    const auto nextEntityIds = EntityIdVectorFromContainer(m_selectedEntityIds);

                    ScopedUndoBatch undoBatch(s_entityDeselectUndoRedoDesc);

                    // store manipulator state when removing last entity from selection
                    if (m_entityIdManipulators.m_manipulators && nextEntityIds.empty())
                    {
                        CreateEntityManipulatorDeselectCommand(undoBatch);
                    }

                    auto selectionCommand = AZStd::make_unique<SelectionCommand>(nextEntityIds, s_entityDeselectUndoRedoDesc);
                    selectionCommand->SetParent(undoBatch.GetUndoBatch());
                    selectionCommand.release();

                    SetSelectedEntities(nextEntityIds);
                }
            }
            else
            {
                if (!UndoRedoOperationInProgress())
                {
                    AddEntityToSelection(entityIdUnderCursor);

                    const auto nextEntityIds = EntityIdVectorFromContainer(m_selectedEntityIds);

                    ScopedUndoBatch undoBatch(s_entitySelectUndoRedoDesc);
                    auto selectionCommand = AZStd::make_unique<SelectionCommand>(nextEntityIds, s_entitySelectUndoRedoDesc);
                    selectionCommand->SetParent(undoBatch.GetUndoBatch());
                    selectionCommand.release();

                    SetSelectedEntities(nextEntityIds);
                }
            }

            return true;
        }

        return false;
    }

    bool EditorTransformComponentSelection::HandleMouseInteraction(const ViewportInteraction::MouseInteractionEvent& mouseInteraction)
    {
        AZ_PROFILE_FUNCTION(AZ::Debug::ProfileCategory::AzToolsFramework);

        CheckDirtyEntityIds();

        const int viewportId = mouseInteraction.m_mouseInteraction.m_interactionId.m_viewportId;

        const AzFramework::CameraState cameraState = GetCameraState(viewportId);

        // set the widget context before calls to ViewportWorldToScreen so we are not
        // going to constantly be pushing/popping the widget context
        ViewportInteraction::WidgetContextGuard widgetContextGuard(viewportId);

        m_cachedEntityIdUnderCursor = m_editorHelpers->HandleMouseInteraction(cameraState, mouseInteraction);

        const auto selectClickEvent = ClickDetectorEventFromViewportInteraction(mouseInteraction);
        m_cursorState.SetCurrentPosition(mouseInteraction.m_mouseInteraction.m_mousePick.m_screenCoordinates);
        const auto clickOutcome = m_clickDetector.DetectClick(selectClickEvent, m_cursorState.CursorDelta());

        // for entities selected with no bounds of their own (just TransformComponent)
        // check selection against the selection indicator aabb
        for (AZ::EntityId entityId : m_selectedEntityIds)
        {
            if (!SelectableInVisibleViewportCache(*m_entityDataCache, entityId))
            {
                continue;
            }

            AZ::Transform worldFromLocal;
            AZ::TransformBus::EventResult(worldFromLocal, entityId, &AZ::TransformBus::Events::GetWorldTM);

            const AZ::Vector3 boxPosition = worldFromLocal.TransformPoint(CalculateCenterOffset(entityId, m_pivotMode));

            const AZ::Vector3 scaledSize =
                AZ::Vector3(s_pivotSize) * CalculateScreenToWorldMultiplier(worldFromLocal.GetTranslation(), cameraState);

            if (AabbIntersectMouseRay(
                    mouseInteraction.m_mouseInteraction, AZ::Aabb::CreateFromMinMax(boxPosition - scaledSize, boxPosition + scaledSize)))
            {
                m_cachedEntityIdUnderCursor = entityId;
            }
        }

        const AZ::EntityId entityIdUnderCursor = m_cachedEntityIdUnderCursor;

        EditorContextMenuUpdate(m_contextMenu, mouseInteraction);

        m_boxSelect.HandleMouseInteraction(mouseInteraction);

        if (Input::CycleManipulator(mouseInteraction))
        {
            const size_t scrollBound = 2;
            const auto nextMode =
                (static_cast<int>(m_mode) + scrollBound + (MouseWheelDelta(mouseInteraction) < 0.0f ? 1 : -1)) % scrollBound;

            SetTransformMode(static_cast<Mode>(nextMode));

            return true;
        }

        // double click to deselect all
        if (Input::DeselectAll(mouseInteraction))
        {
            // note: even if m_selectedEntityIds is technically empty, we
            // may still have an entity selected that was clicked in the
            // entity outliner - we still want to make sure the deselect all
            // action clears the selection
            DeselectEntities();
            return false;
        }

        if (!m_selectedEntityIds.empty())
        {
            // select/deselect (add/remove) entities with ctrl held
            if (Input::AdditiveIndividualSelect(clickOutcome, mouseInteraction))
            {
                if (SelectDeselect(entityIdUnderCursor))
                {
                    if (m_selectedEntityIds.empty())
                    {
                        m_pivotOverrideFrame.Reset();
                    }

                    return false;
                }
            }

            // group copying/alignment to specific entity - 'ditto' position/orientation for group
            if (Input::GroupDitto(mouseInteraction))
            {
                if (entityIdUnderCursor.IsValid())
                {
                    AZ::Transform worldFromLocal = AZ::Transform::CreateIdentity();
                    AZ::TransformBus::EventResult(worldFromLocal, entityIdUnderCursor, &AZ::TransformBus::Events::GetWorldTM);

                    switch (m_mode)
                    {
                    case Mode::Rotation:
                        CopyOrientationToSelectedEntitiesGroup(QuaternionFromTransformNoScaling(worldFromLocal));
                        break;
                    case Mode::Scale:
                        CopyScaleToSelectedEntitiesIndividualWorld(worldFromLocal.GetUniformScale());
                        break;
                    case Mode::Translation:
                        CopyTranslationToSelectedEntitiesGroup(worldFromLocal.GetTranslation());
                        break;
                    default:
                        // do nothing
                        break;
                    }

                    return false;
                }
            }

            // individual copying/alignment to specific entity - 'ditto' position/orientation for individual
            if (Input::IndividualDitto(mouseInteraction))
            {
                if (entityIdUnderCursor.IsValid())
                {
                    AZ::Transform worldFromLocal = AZ::Transform::CreateIdentity();
                    AZ::TransformBus::EventResult(worldFromLocal, entityIdUnderCursor, &AZ::TransformBus::Events::GetWorldTM);

                    switch (m_mode)
                    {
                    case Mode::Rotation:
                        CopyOrientationToSelectedEntitiesIndividual(QuaternionFromTransformNoScaling(worldFromLocal));
                        break;
                    case Mode::Scale:
                        CopyScaleToSelectedEntitiesIndividualWorld(worldFromLocal.GetUniformScale());
                        break;
                    case Mode::Translation:
                        CopyTranslationToSelectedEntitiesIndividual(worldFromLocal.GetTranslation());
                        break;
                    default:
                        // do nothing
                        break;
                    }

                    return false;
                }
            }

            // try snapping to the terrain (if in Translation mode) and entity wasn't picked
            if (Input::SnapTerrain(mouseInteraction))
            {
                for (AZ::EntityId entityId : m_selectedEntityIds)
                {
                    ScopedUndoBatch::MarkEntityDirty(entityId);
                }

                if (m_mode == Mode::Translation)
                {
                    const AZ::Vector3 finalSurfacePosition = PickTerrainPosition(mouseInteraction.m_mouseInteraction);

                    // handle modifier alternatives
                    if (Input::IndividualDitto(mouseInteraction))
                    {
                        CopyTranslationToSelectedEntitiesIndividual(finalSurfacePosition);
                    }
                    else if (Input::GroupDitto(mouseInteraction))
                    {
                        CopyTranslationToSelectedEntitiesGroup(finalSurfacePosition);
                    }
                }
                else if (m_mode == Mode::Rotation)
                {
                    // handle modifier alternatives
                    if (Input::IndividualDitto(mouseInteraction))
                    {
                        CopyOrientationToSelectedEntitiesIndividual(AZ::Quaternion::CreateIdentity());
                    }
                    else if (Input::GroupDitto(mouseInteraction))
                    {
                        CopyOrientationToSelectedEntitiesGroup(AZ::Quaternion::CreateIdentity());
                    }
                }

                return false;
            }

            // set manipulator pivot override translation or orientation (update manipulators)
            if (Input::ManipulatorDitto(mouseInteraction))
            {
                if (m_entityIdManipulators.m_manipulators)
                {
                    ScopedUndoBatch undoBatch(s_dittoManipulatorUndoRedoDesc);

                    auto manipulatorCommand =
                        AZStd::make_unique<EntityManipulatorCommand>(CreateManipulatorCommandStateFromSelf(), s_manipulatorUndoRedoName);

                    if (entityIdUnderCursor.IsValid())
                    {
                        AZ::Transform worldFromLocal = AZ::Transform::CreateIdentity();
                        AZ::TransformBus::EventResult(worldFromLocal, entityIdUnderCursor, &AZ::TransformBus::Events::GetWorldTM);

                        // set orientation/translation to match picked entity
                        switch (m_mode)
                        {
                        case Mode::Rotation:
                            OverrideManipulatorOrientation(QuaternionFromTransformNoScaling(worldFromLocal));
                            break;
                        case Mode::Translation:
                            OverrideManipulatorTranslation(worldFromLocal.GetTranslation());
                            break;
                        case Mode::Scale:
                            // do nothing
                            break;
                        default:
                            break;
                        }

                        // only update pivot override when in translation or rotation mode
                        switch (m_mode)
                        {
                        case Mode::Rotation:
                            m_pivotOverrideFrame.m_pickTypes |= OptionalFrame::PickType::Orientation;
                            [[fallthrough]];
                        case Mode::Translation:
                            m_pivotOverrideFrame.m_pickTypes |= OptionalFrame::PickType::Translation;
                            m_pivotOverrideFrame.m_pickedEntityIdOverride = entityIdUnderCursor;
                            break;
                        case Mode::Scale:
                            // do nothing
                            break;
                        default:
                            break;
                        }
                    }
                    else
                    {
                        // match the same behavior as if we pressed Ctrl+R to reset the manipulator
                        DelegateClearManipulatorOverride();
                    }

                    manipulatorCommand->SetManipulatorAfter(EntityManipulatorCommand::State(
                        BuildPivotOverride(m_pivotOverrideFrame.HasTranslationOverride(), m_pivotOverrideFrame.HasOrientationOverride()),
                        m_entityIdManipulators.m_manipulators->GetLocalTransform(), entityIdUnderCursor));

                    manipulatorCommand->SetParent(undoBatch.GetUndoBatch());
                    manipulatorCommand.release();
                }
            }

            return false;
        }

        // standard toggle selection
        if (Input::IndividualSelect(clickOutcome))
        {
            SelectDeselect(entityIdUnderCursor);
        }

        return false;
    }

    template<typename T>
    static void AddAction(
        AZStd::vector<AZStd::unique_ptr<QAction>>& actions,
        const QList<QKeySequence>& keySequences,
        int actionId,
        const QString& name,
        const QString& statusTip,
        const T& callback)
    {
        AZ_PROFILE_FUNCTION(AZ::Debug::ProfileCategory::AzToolsFramework);

        actions.emplace_back(AZStd::make_unique<QAction>(nullptr));

        actions.back()->setShortcuts(keySequences);
        actions.back()->setText(name);
        actions.back()->setStatusTip(statusTip);

        QObject::connect(actions.back().get(), &QAction::triggered, actions.back().get(), callback);

        EditorActionRequestBus::Broadcast(&EditorActionRequests::AddActionViaBus, actionId, actions.back().get());
    }

    void EditorTransformComponentSelection::OnEscape()
    {
        DeselectEntities();
    }

    // helper to enumerate all scene/level entities (will filter out system entities)
    template<typename Func>
    static void EnumerateEditorEntities(const Func& func)
    {
        AZ::ComponentApplicationBus::Broadcast(
            &AZ::ComponentApplicationRequests::EnumerateEntities,
            [&func](const AZ::Entity* entity)
            {
                const AZ::EntityId entityId = entity->GetId();

                bool editorEntity = false;
                EditorEntityContextRequestBus::BroadcastResult(editorEntity, &EditorEntityContextRequests::IsEditorEntity, entityId);

                if (editorEntity)
                {
                    func(entityId);
                }
            });
    }

    void EditorTransformComponentSelection::DelegateClearManipulatorOverride()
    {
        switch (m_mode)
        {
        case Mode::Rotation:
            ClearManipulatorOrientationOverride();
            break;
        case Mode::Scale:
            m_pivotOverrideFrame.m_pickedEntityIdOverride.SetInvalid();
            break;
        case Mode::Translation:
            ClearManipulatorTranslationOverride();
            break;
        }
    }

    void EditorTransformComponentSelection::RegisterActions()
    {
        AZ_PROFILE_FUNCTION(AZ::Debug::ProfileCategory::AzToolsFramework);

        // note: see Code/Editor/Resource.h for ID_EDIT_<action> ids

        const auto lockUnlock = [this](const bool lock)
        {
            AZ_PROFILE_FUNCTION(AZ::Debug::ProfileCategory::AzToolsFramework);

            ScopedUndoBatch undoBatch(s_lockSelectionUndoRedoDesc);

            if (m_entityIdManipulators.m_manipulators)
            {
                CreateEntityManipulatorDeselectCommand(undoBatch);
            }

            // make a copy of selected entity ids
            const auto selectedEntityIds = EntityIdVectorFromContainer(m_selectedEntityIds);
            for (AZ::EntityId entityId : selectedEntityIds)
            {
                ScopedUndoBatch::MarkEntityDirty(entityId);
                SetEntityLockState(entityId, lock);
            }

            RegenerateManipulators();
        };

        // lock selection
        AddAction(
            m_actions, { QKeySequence(Qt::Key_L) },
            /*ID_EDIT_FREEZE =*/32900, s_lockSelectionTitle, s_lockSelectionDesc,
            [lockUnlock]()
            {
                lockUnlock(true);
            });

        // unlock selection
        AddAction(
            m_actions, { QKeySequence(Qt::CTRL + Qt::Key_L) },
            /*ID_EDIT_UNFREEZE =*/32973, s_lockSelectionTitle, s_lockSelectionDesc,
            [lockUnlock]()
            {
                lockUnlock(false);
            });

        const auto showHide = [this](const bool show)
        {
            AZ_PROFILE_FUNCTION(AZ::Debug::ProfileCategory::AzToolsFramework);

            ScopedUndoBatch undoBatch(s_hideSelectionUndoRedoDesc);

            if (m_entityIdManipulators.m_manipulators)
            {
                CreateEntityManipulatorDeselectCommand(undoBatch);
            }

            // make a copy of selected entity ids
            const auto selectedEntityIds = EntityIdVectorFromContainer(m_selectedEntityIds);
            for (AZ::EntityId entityId : selectedEntityIds)
            {
                ScopedUndoBatch::MarkEntityDirty(entityId);
                SetEntityVisibility(entityId, show);
            }

            RegenerateManipulators();
        };

        // hide selection
        AddAction(
            m_actions, { QKeySequence(Qt::Key_H) },
            /*ID_EDIT_HIDE =*/32898, s_hideSelectionTitle, s_hideSelectionDesc,
            [showHide]()
            {
                showHide(false);
            });

        // show selection
        AddAction(
            m_actions, { QKeySequence(Qt::CTRL + Qt::Key_H) },
            /*ID_EDIT_UNHIDE =*/32974, s_hideSelectionTitle, s_hideSelectionDesc,
            [showHide]()
            {
                showHide(true);
            });

        // unlock all entities in the level/scene
        AddAction(
            m_actions, { QKeySequence(Qt::CTRL + Qt::SHIFT + Qt::Key_L) },
            /*ID_EDIT_UNFREEZEALL =*/32901, s_unlockAllTitle, s_unlockAllDesc,
            []()
            {
                AZ_PROFILE_FUNCTION(AZ::Debug::ProfileCategory::AzToolsFramework);

                ScopedUndoBatch undoBatch(s_unlockAllUndoRedoDesc);

                EnumerateEditorEntities(
                    [](AZ::EntityId entityId)
                    {
                        ScopedUndoBatch::MarkEntityDirty(entityId);
                        SetEntityLockState(entityId, false);
                    });
            });

        // show all entities in the level/scene
        AddAction(
            m_actions, { QKeySequence(Qt::CTRL + Qt::SHIFT + Qt::Key_H) },
            /*ID_EDIT_UNHIDEALL =*/32899, s_showAllTitle, s_showAllDesc,
            []()
            {
                AZ_PROFILE_FUNCTION(AZ::Debug::ProfileCategory::AzToolsFramework);

                ScopedUndoBatch undoBatch(s_showAllEntitiesUndoRedoDesc);

                EnumerateEditorEntities(
                    [](AZ::EntityId entityId)
                    {
                        ScopedUndoBatch::MarkEntityDirty(entityId);
                        SetEntityVisibility(entityId, true);
                    });
            });

        // select all entities in the level/scene
        AddAction(
            m_actions, { QKeySequence(Qt::CTRL + Qt::Key_A) },
            /*ID_EDIT_SELECTALL =*/33376, s_selectAllTitle, s_selectAllDesc,
            [this]()
            {
                AZ_PROFILE_FUNCTION(AZ::Debug::ProfileCategory::AzToolsFramework);

                ScopedUndoBatch undoBatch(s_selectAllEntitiesUndoRedoDesc);

                if (m_entityIdManipulators.m_manipulators)
                {
                    auto manipulatorCommand =
                        AZStd::make_unique<EntityManipulatorCommand>(CreateManipulatorCommandStateFromSelf(), s_manipulatorUndoRedoName);

                    // note, nothing will change that the manipulatorCommand needs to keep track
                    // for after so no need to call SetManipulatorAfter

                    manipulatorCommand->SetParent(undoBatch.GetUndoBatch());
                    manipulatorCommand.release();
                }

                EnumerateEditorEntities(
                    [this](AZ::EntityId entityId)
                    {
                        if (IsSelectableInViewport(entityId))
                        {
                            AddEntityToSelection(entityId);
                        }
                    });

                auto nextEntityIds = EntityIdVectorFromContainer(m_selectedEntityIds);

                auto selectionCommand = AZStd::make_unique<SelectionCommand>(nextEntityIds, s_selectAllEntitiesUndoRedoDesc);
                selectionCommand->SetParent(undoBatch.GetUndoBatch());
                selectionCommand.release();

                SetSelectedEntities(nextEntityIds);
                RegenerateManipulators();
            });

        // invert current selection
        AddAction(
            m_actions, { QKeySequence(Qt::CTRL + Qt::SHIFT + Qt::Key_I) },
            /*ID_EDIT_INVERTSELECTION =*/33692, s_invertSelectionTitle, s_invertSelectionDesc,
            [this]()
            {
                AZ_PROFILE_FUNCTION(AZ::Debug::ProfileCategory::AzToolsFramework);

                ScopedUndoBatch undoBatch(s_invertSelectionUndoRedoDesc);

                if (m_entityIdManipulators.m_manipulators)
                {
                    auto manipulatorCommand =
                        AZStd::make_unique<EntityManipulatorCommand>(CreateManipulatorCommandStateFromSelf(), s_manipulatorUndoRedoName);

                    // note, nothing will change that the manipulatorCommand needs to keep track
                    // for after so no need to call SetManipulatorAfter

                    manipulatorCommand->SetParent(undoBatch.GetUndoBatch());
                    manipulatorCommand.release();
                }

                EntityIdSet entityIds;
                EnumerateEditorEntities(
                    [this, &entityIds](AZ::EntityId entityId)
                    {
                        const auto entityIdIt = AZStd::find(m_selectedEntityIds.begin(), m_selectedEntityIds.end(), entityId);
                        if (entityIdIt == m_selectedEntityIds.end())
                        {
                            if (IsSelectableInViewport(entityId))
                            {
                                entityIds.insert(entityId);
                            }
                        }
                    });

                m_selectedEntityIds = entityIds;

                auto nextEntityIds = EntityIdVectorFromContainer(entityIds);

                auto selectionCommand = AZStd::make_unique<SelectionCommand>(nextEntityIds, s_invertSelectionUndoRedoDesc);
                selectionCommand->SetParent(undoBatch.GetUndoBatch());
                selectionCommand.release();

                SetSelectedEntities(nextEntityIds);
                RegenerateManipulators();
            });

        // duplicate selection
        AddAction(
            m_actions, { QKeySequence(Qt::CTRL + Qt::Key_D) },
            /*ID_EDIT_CLONE =*/33525, s_duplicateTitle, s_duplicateDesc,
            []()
            {
                AZ_PROFILE_FUNCTION(AZ::Debug::ProfileCategory::AzToolsFramework);

                // Clear Widget selection - Prevents issues caused by cloning entities while a property in the Reflected Property Editor
                // is being edited.
                if (QApplication::focusWidget())
                {
                    QApplication::focusWidget()->clearFocus();
                }

                ScopedUndoBatch undoBatch(s_duplicateUndoRedoDesc);
                auto selectionCommand = AZStd::make_unique<SelectionCommand>(EntityIdList(), s_duplicateUndoRedoDesc);
                selectionCommand->SetParent(undoBatch.GetUndoBatch());
                selectionCommand.release();

                bool handled = false;
                EditorRequestBus::Broadcast(&EditorRequests::CloneSelection, handled);

                // selection update handled in AfterEntitySelectionChanged
            });

        // delete selection
        AddAction(
            m_actions, { QKeySequence(Qt::Key_Delete) },
            /*ID_EDIT_DELETE=*/33480, s_deleteTitle, s_deleteDesc,
            [this]()
            {
                AZ_PROFILE_FUNCTION(AZ::Debug::ProfileCategory::AzToolsFramework);

                ScopedUndoBatch undoBatch(s_deleteUndoRedoDesc);

                CreateEntityManipulatorDeselectCommand(undoBatch);

                ToolsApplicationRequestBus::Broadcast(
                    &ToolsApplicationRequests::DeleteEntitiesAndAllDescendants, EntityIdVectorFromContainer(m_selectedEntityIds));

                m_selectedEntityIds.clear();
                m_pivotOverrideFrame.Reset();
            });

        AddAction(
            m_actions, { QKeySequence(Qt::Key_Space) },
            /*ID_EDIT_ESCAPE=*/33513, "", "",
            [this]()
            {
                DeselectEntities();
            });

        AddAction(
            m_actions, { QKeySequence(Qt::Key_P) },
            /*ID_EDIT_PIVOT=*/36203, s_togglePivotTitleEditMenu, s_togglePivotDesc,
            [this]()
            {
                ToggleCenterPivotSelection();
            });

        AddAction(
            m_actions, { QKeySequence(Qt::Key_R) },
            /*ID_EDIT_RESET=*/36204, s_resetEntityTransformTitle, s_resetEntityTransformDesc,
            [this]()
            {
                switch (m_mode)
                {
                case Mode::Rotation:
                    ResetOrientationForSelectedEntitiesLocal();
                    break;
                case Mode::Scale:
                    CopyScaleToSelectedEntitiesIndividualLocal(1.0f);
                    break;
                case Mode::Translation:
                    ResetTranslationForSelectedEntitiesLocal();
                    break;
                }
            });

        AddAction(
            m_actions, { QKeySequence(Qt::CTRL + Qt::Key_R) },
            /*ID_EDIT_RESET_MANIPULATOR=*/36207, s_resetManipulatorTitle, s_resetManipulatorDesc,
            AZStd::bind(AZStd::mem_fn(&EditorTransformComponentSelection::DelegateClearManipulatorOverride), this));

        AddAction(
            m_actions, { QKeySequence(Qt::ALT + Qt::Key_R) },
            /*ID_EDIT_RESET_LOCAL=*/36205, s_resetTransformLocalTitle, s_resetTransformLocalDesc,
            [this]()
            {
                switch (m_mode)
                {
                case Mode::Rotation:
                    ResetOrientationForSelectedEntitiesLocal();
                    break;
                case Mode::Scale:
                    CopyScaleToSelectedEntitiesIndividualWorld(1.0f);
                    break;
                case Mode::Translation:
                    // do nothing
                    break;
                }
            });

        AddAction(
            m_actions, { QKeySequence(Qt::SHIFT + Qt::Key_R) },
            /*ID_EDIT_RESET_WORLD=*/36206, s_resetTransformWorldTitle, s_resetTransformWorldDesc,
            [this]()
            {
                switch (m_mode)
                {
                case Mode::Rotation:
                    {
                        // begin an undo batch so operations inside CopyOrientation... and
                        // DelegateClear... are grouped into a single undo/redo
                        ScopedUndoBatch undoBatch{ s_resetTransformWorldTitle };
                        CopyOrientationToSelectedEntitiesIndividual(AZ::Quaternion::CreateIdentity());
                        ClearManipulatorOrientationOverride();
                    }
                    break;
                case Mode::Scale:
                case Mode::Translation:
                    break;
                }
            });

        AddAction(
            m_actions, { QKeySequence(Qt::Key_U) },
            /*ID_VIEWPORTUI_VISIBLE=*/50040, "Toggle Viewport UI", "Hide/Show Viewport UI",
            [this]()
            {
                SetAllViewportUiVisible(!m_viewportUiVisible);
            });

        EditorMenuRequestBus::Broadcast(&EditorMenuRequests::RestoreEditMenuToDefault);
    }

    void EditorTransformComponentSelection::UnregisterActions()
    {
        for (auto& action : m_actions)
        {
            EditorActionRequestBus::Broadcast(&EditorActionRequests::RemoveActionViaBus, action.get());
        }

        m_actions.clear();
    }

    void EditorTransformComponentSelection::UnregisterManipulator()
    {
        AZ_PROFILE_FUNCTION(AZ::Debug::ProfileCategory::AzToolsFramework);

        if (m_entityIdManipulators.m_manipulators && m_entityIdManipulators.m_manipulators->Registered())
        {
            m_entityIdManipulators.m_manipulators->Unregister();
        }
    }

    void EditorTransformComponentSelection::RegisterManipulator()
    {
        AZ_PROFILE_FUNCTION(AZ::Debug::ProfileCategory::AzToolsFramework);

        if (m_entityIdManipulators.m_manipulators && !m_entityIdManipulators.m_manipulators->Registered())
        {
            m_entityIdManipulators.m_manipulators->Register(g_mainManipulatorManagerId);
        }
    }

    void EditorTransformComponentSelection::CreateEntityIdManipulators()
    {
        AZ_PROFILE_FUNCTION(AZ::Debug::ProfileCategory::AzToolsFramework);

        if (m_selectedEntityIds.empty())
        {
            return;
        }

        switch (m_mode)
        {
        case Mode::Translation:
            CreateTranslationManipulators();
            break;
        case Mode::Rotation:
            CreateRotationManipulators();
            break;
        case Mode::Scale:
            CreateScaleManipulators();
            break;
        }

        // workaround to ensure we never show a manipulator that is bound to no
        // entities (may happen if entities are locked/hidden but currently selected)
        if (m_entityIdManipulators.m_lookups.empty())
        {
            DestroyManipulators(m_entityIdManipulators);
        }
    }

    void EditorTransformComponentSelection::RegenerateManipulators()
    {
        AZ_PROFILE_FUNCTION(AZ::Debug::ProfileCategory::AzToolsFramework);

        // note: create/destroy pattern to be addressed
        DestroyManipulators(m_entityIdManipulators);
        CreateEntityIdManipulators();
    }

    void EditorTransformComponentSelection::CreateTransformModeSelectionCluster()
    {
        // create the cluster for changing transform mode
        ViewportUi::ViewportUiRequestBus::EventResult(
            m_transformModeClusterId, ViewportUi::DefaultViewportId, &ViewportUi::ViewportUiRequestBus::Events::CreateCluster,
            ViewportUi::Alignment::TopLeft);

        // create and register the buttons (strings correspond to icons even if the values appear different)
        m_translateButtonId = RegisterClusterButton(m_transformModeClusterId, "Move");
        m_rotateButtonId = RegisterClusterButton(m_transformModeClusterId, "Rotate");
        m_scaleButtonId = RegisterClusterButton(m_transformModeClusterId, "Scale");

        // set button tooltips
        ViewportUi::ViewportUiRequestBus::Event(
            ViewportUi::DefaultViewportId, &ViewportUi::ViewportUiRequestBus::Events::SetClusterButtonTooltip, m_transformModeClusterId,
            m_translateButtonId, TransformModeClusterTranslateTooltip);
        ViewportUi::ViewportUiRequestBus::Event(
            ViewportUi::DefaultViewportId, &ViewportUi::ViewportUiRequestBus::Events::SetClusterButtonTooltip, m_transformModeClusterId,
            m_rotateButtonId, TransformModeClusterRotateTooltip);
        ViewportUi::ViewportUiRequestBus::Event(
            ViewportUi::DefaultViewportId, &ViewportUi::ViewportUiRequestBus::Events::SetClusterButtonTooltip, m_transformModeClusterId,
            m_scaleButtonId, TransformModeClusterScaleTooltip);

        auto onButtonClicked = [this](ViewportUi::ButtonId buttonId)
        {
            if (buttonId == m_translateButtonId)
            {
                SetTransformMode(Mode::Translation);
            }
            else if (buttonId == m_rotateButtonId)
            {
                SetTransformMode(Mode::Rotation);
            }
            else if (buttonId == m_scaleButtonId)
            {
                SetTransformMode(Mode::Scale);
            }
        };

        m_transformModeSelectionHandler = AZ::Event<ViewportUi::ButtonId>::Handler(onButtonClicked);

        ViewportUi::ViewportUiRequestBus::Event(
            ViewportUi::DefaultViewportId, &ViewportUi::ViewportUiRequestBus::Events::SetClusterActiveButton, m_transformModeClusterId,
            m_translateButtonId);
        ViewportUi::ViewportUiRequestBus::Event(
            ViewportUi::DefaultViewportId, &ViewportUi::ViewportUiRequestBus::Events::RegisterClusterEventHandler, m_transformModeClusterId,
            m_transformModeSelectionHandler);
    }

    void EditorTransformComponentSelection::CreateSnappingCluster()
    {
        // create the cluster for switching spaces/reference frames
        ViewportUi::ViewportUiRequestBus::EventResult(
            m_snappingCluster.m_clusterId, ViewportUi::DefaultViewportId, &ViewportUi::ViewportUiRequestBus::Events::CreateCluster,
            ViewportUi::Alignment::TopRight);

        m_snappingCluster.m_snapToWorldButtonId = RegisterClusterButton(m_snappingCluster.m_clusterId, "Grid");

        // set button tooltips
        ViewportUi::ViewportUiRequestBus::Event(
            ViewportUi::DefaultViewportId, &ViewportUi::ViewportUiRequestBus::Events::SetClusterButtonTooltip,
            m_snappingCluster.m_clusterId, m_snappingCluster.m_snapToWorldButtonId, SnappingClusterSnapToWorldTooltip);

        const auto onButtonClicked = [this](const ViewportUi::ButtonId buttonId)
        {
            if (buttonId == m_snappingCluster.m_snapToWorldButtonId)
            {
                float gridSize = 1.0f;
                ViewportInteraction::ViewportInteractionRequestBus::EventResult(
                    gridSize, ViewportUi::DefaultViewportId, &ViewportInteraction::ViewportInteractionRequestBus::Events::GridSize);

                SnapSelectedEntitiesToWorldGrid(gridSize);
            }
        };

        m_snappingCluster.m_snappingHandler = AZ::Event<ViewportUi::ButtonId>::Handler(onButtonClicked);

        ViewportUi::ViewportUiRequestBus::Event(
            ViewportUi::DefaultViewportId, &ViewportUi::ViewportUiRequestBus::Events::RegisterClusterEventHandler,
            m_snappingCluster.m_clusterId, m_snappingCluster.m_snappingHandler);

        // hide initially
        SetViewportUiClusterVisible(m_snappingCluster.m_clusterId, false);
    }

    void EditorTransformComponentSelection::CreateSpaceSelectionCluster()
    {
        // create the cluster for switching spaces/reference frames
        ViewportUi::ViewportUiRequestBus::EventResult(
            m_spaceCluster.m_clusterId, ViewportUi::DefaultViewportId, &ViewportUi::ViewportUiRequestBus::Events::CreateCluster,
            ViewportUi::Alignment::TopRight);

        // create and register the buttons (strings correspond to icons even if the values appear different)
        m_spaceCluster.m_worldButtonId = RegisterClusterButton(m_spaceCluster.m_clusterId, "World");
        m_spaceCluster.m_parentButtonId = RegisterClusterButton(m_spaceCluster.m_clusterId, "Parent");
        m_spaceCluster.m_localButtonId = RegisterClusterButton(m_spaceCluster.m_clusterId, "Local");

        // set button tooltips
        ViewportUi::ViewportUiRequestBus::Event(
            ViewportUi::DefaultViewportId, &ViewportUi::ViewportUiRequestBus::Events::SetClusterButtonTooltip, m_spaceCluster.m_clusterId,
            m_spaceCluster.m_worldButtonId, SpaceClusterWorldTooltip);
        ViewportUi::ViewportUiRequestBus::Event(
            ViewportUi::DefaultViewportId, &ViewportUi::ViewportUiRequestBus::Events::SetClusterButtonTooltip, m_spaceCluster.m_clusterId,
            m_spaceCluster.m_parentButtonId, SpaceClusterParentTooltip);
        ViewportUi::ViewportUiRequestBus::Event(
            ViewportUi::DefaultViewportId, &ViewportUi::ViewportUiRequestBus::Events::SetClusterButtonTooltip, m_spaceCluster.m_clusterId,
            m_spaceCluster.m_localButtonId, SpaceClusterLocalTooltip);

        auto onButtonClicked = [this](ViewportUi::ButtonId buttonId)
        {
            if (buttonId == m_spaceCluster.m_localButtonId)
            {
                // Unlock
                if (m_spaceCluster.m_spaceLock.has_value() && m_spaceCluster.m_spaceLock.value() == ReferenceFrame::Local)
                {
                    m_spaceCluster.m_spaceLock = AZStd::nullopt;
                }
                else
                {
                    m_spaceCluster.m_spaceLock = ReferenceFrame::Local;
                }
            }
            else if (buttonId == m_spaceCluster.m_parentButtonId)
            {
                // Unlock
                if (m_spaceCluster.m_spaceLock.has_value() && m_spaceCluster.m_spaceLock.value() == ReferenceFrame::Parent)
                {
                    m_spaceCluster.m_spaceLock = AZStd::nullopt;
                }
                else
                {
                    m_spaceCluster.m_spaceLock = ReferenceFrame::Parent;
                }
            }
            else if (buttonId == m_spaceCluster.m_worldButtonId)
            {
                // Unlock
                if (m_spaceCluster.m_spaceLock.has_value() && m_spaceCluster.m_spaceLock.value() == ReferenceFrame::World)
                {
                    m_spaceCluster.m_spaceLock = AZStd::nullopt;
                }
                else
                {
                    m_spaceCluster.m_spaceLock = ReferenceFrame::World;
                }
            }
            ViewportUi::ViewportUiRequestBus::Event(
                ViewportUi::DefaultViewportId, &ViewportUi::ViewportUiRequestBus::Events::SetClusterButtonLocked,
                m_spaceCluster.m_clusterId, buttonId, m_spaceCluster.m_spaceLock.has_value());
        };

        m_spaceCluster.m_spaceHandler = AZ::Event<ViewportUi::ButtonId>::Handler(onButtonClicked);

        ViewportUi::ViewportUiRequestBus::Event(
            ViewportUi::DefaultViewportId, &ViewportUi::ViewportUiRequestBus::Events::RegisterClusterEventHandler,
            m_spaceCluster.m_clusterId, m_spaceCluster.m_spaceHandler);
    }

    void EditorTransformComponentSelection::SnapSelectedEntitiesToWorldGrid(const float gridSize)
    {
        AZ_PROFILE_FUNCTION(AZ::Debug::ProfileCategory::AzToolsFramework);

        const AZStd::array snapAxes = { AZ::Vector3::CreateAxisX(), AZ::Vector3::CreateAxisY(), AZ::Vector3::CreateAxisZ() };

        ScopedUndoBatch undoBatch(s_snapToWorldGridUndoRedoDesc);
        for (const AZ::EntityId& entityId : m_selectedEntityIds)
        {
            ScopedUndoBatch::MarkEntityDirty(entityId);
            SetEntityWorldTranslation(
                entityId, CalculateSnappedPosition(GetWorldTranslation(entityId), snapAxes.data(), snapAxes.size(), gridSize));
        }

        RefreshManipulators(RefreshType::Translation);
    }

    EditorTransformComponentSelectionRequests::Mode EditorTransformComponentSelection::GetTransformMode()
    {
        return m_mode;
    }

    void EditorTransformComponentSelection::SetTransformMode(const Mode mode)
    {
        AZ_PROFILE_FUNCTION(AZ::Debug::ProfileCategory::AzToolsFramework);

        if (mode == m_mode)
        {
            return;
        }

        if (m_pivotOverrideFrame.m_orientationOverride && m_entityIdManipulators.m_manipulators)
        {
            m_pivotOverrideFrame.m_orientationOverride =
                QuaternionFromTransformNoScaling(m_entityIdManipulators.m_manipulators->GetLocalTransform());
        }

        if (m_pivotOverrideFrame.m_translationOverride && m_entityIdManipulators.m_manipulators)
        {
            m_pivotOverrideFrame.m_translationOverride = m_entityIdManipulators.m_manipulators->GetLocalTransform().GetTranslation();
        }

        m_mode = mode;

        // set the corresponding Viewport UI button to active
        switch (mode)
        {
        case Mode::Translation:
            SetViewportUiClusterActiveButton(m_transformModeClusterId, m_translateButtonId);
            break;
        case Mode::Rotation:
            SetViewportUiClusterActiveButton(m_transformModeClusterId, m_rotateButtonId);
            break;
        case Mode::Scale:
            SetViewportUiClusterActiveButton(m_transformModeClusterId, m_scaleButtonId);
            break;
        }

        RegenerateManipulators();
    }

    void EditorTransformComponentSelection::UndoRedoEntityManipulatorCommand(
        const AZ::u8 pivotOverride, const AZ::Transform& transform, const AZ::EntityId entityId)
    {
        m_pivotOverrideFrame.Reset();

        RefreshSelectedEntityIdsAndRegenerateManipulators();

        if (m_entityIdManipulators.m_manipulators && PivotHasTransformOverride(pivotOverride))
        {
            m_entityIdManipulators.m_manipulators->SetLocalTransform(transform);

            if (PivotHasOrientationOverride(pivotOverride))
            {
                m_pivotOverrideFrame.m_orientationOverride = QuaternionFromTransformNoScaling(transform);
            }

            if (PivotHasTranslationOverride(pivotOverride))
            {
                m_pivotOverrideFrame.m_translationOverride = transform.GetTranslation();
            }

            if (entityId.IsValid())
            {
                m_pivotOverrideFrame.m_pickedEntityIdOverride = entityId;
            }
        }
    }

    void EditorTransformComponentSelection::AddEntityToSelection(const AZ::EntityId entityId)
    {
        AZ_PROFILE_FUNCTION(AZ::Debug::ProfileCategory::AzToolsFramework);
        m_selectedEntityIds.insert(entityId);

        AZ::TransformNotificationBus::MultiHandler::BusConnect(entityId);
    }

    void EditorTransformComponentSelection::RemoveEntityFromSelection(const AZ::EntityId entityId)
    {
        AZ_PROFILE_FUNCTION(AZ::Debug::ProfileCategory::AzToolsFramework);
        m_selectedEntityIds.erase(entityId);

        AZ::TransformNotificationBus::MultiHandler::BusDisconnect(entityId);
    }

    bool EditorTransformComponentSelection::IsEntitySelected(const AZ::EntityId entityId) const
    {
        return IsEntitySelectedInternal(entityId, m_selectedEntityIds);
    }

    void EditorTransformComponentSelection::SetSelectedEntities(const EntityIdList& entityIds)
    {
        AZ_PROFILE_FUNCTION(AZ::Debug::ProfileCategory::AzToolsFramework);

        // we are responsible for updating the current selection
        m_didSetSelectedEntities = true;
        ToolsApplicationRequestBus::Broadcast(&ToolsApplicationRequests::SetSelectedEntities, entityIds);
    }

    void EditorTransformComponentSelection::RefreshManipulators(const RefreshType refreshType)
    {
        AZ_PROFILE_FUNCTION(AZ::Debug::ProfileCategory::AzToolsFramework);

        if (m_entityIdManipulators.m_manipulators)
        {
            if (!m_entityIdManipulators.m_manipulators->PerformingAction())
            {
                AZ::Transform transform;
                switch (refreshType)
                {
                case RefreshType::All:
                    transform = RecalculateAverageManipulatorTransform(
                        m_entityIdManipulators.m_lookups, m_pivotOverrideFrame, m_pivotMode, m_referenceFrame);
                    break;
                case RefreshType::Orientation:
                    transform = AZ::Transform::CreateFromQuaternionAndTranslation(
                        RecalculateAverageManipulatorOrientation(m_entityIdManipulators.m_lookups, m_pivotOverrideFrame, m_referenceFrame),
                        m_entityIdManipulators.m_manipulators->GetLocalTransform().GetTranslation());
                    break;
                case RefreshType::Translation:
                    transform = AZ::Transform::CreateFromQuaternionAndTranslation(
                        m_entityIdManipulators.m_manipulators->GetLocalTransform().GetRotation(),
                        RecalculateAverageManipulatorTranslation(m_entityIdManipulators.m_lookups, m_pivotOverrideFrame, m_pivotMode));
                    break;
                }

                m_entityIdManipulators.m_manipulators->SetLocalTransform(transform);

                m_triedToRefresh = false;
            }
            else
            {
                m_triedToRefresh = true;
            }
        }
    }

    void EditorTransformComponentSelection::OverrideManipulatorOrientation(const AZ::Quaternion& orientation)
    {
        AZ_PROFILE_FUNCTION(AZ::Debug::ProfileCategory::AzToolsFramework);

        m_pivotOverrideFrame.m_orientationOverride = orientation;

        if (m_entityIdManipulators.m_manipulators)
        {
            m_entityIdManipulators.m_manipulators->SetLocalTransform(AZ::Transform::CreateFromQuaternionAndTranslation(
                orientation, m_entityIdManipulators.m_manipulators->GetLocalTransform().GetTranslation()));

            m_entityIdManipulators.m_manipulators->SetBoundsDirty();
        }
    }

    void EditorTransformComponentSelection::OverrideManipulatorTranslation(const AZ::Vector3& translation)
    {
        AZ_PROFILE_FUNCTION(AZ::Debug::ProfileCategory::AzToolsFramework);

        m_pivotOverrideFrame.m_translationOverride = translation;

        if (m_entityIdManipulators.m_manipulators)
        {
            m_entityIdManipulators.m_manipulators->SetLocalPosition(translation);
            m_entityIdManipulators.m_manipulators->SetBoundsDirty();
        }
    }

    void EditorTransformComponentSelection::ClearManipulatorTranslationOverride()
    {
        AZ_PROFILE_FUNCTION(AZ::Debug::ProfileCategory::AzToolsFramework);

        if (m_entityIdManipulators.m_manipulators)
        {
            ScopedUndoBatch undoBatch(s_resetManipulatorTranslationUndoRedoDesc);

            auto manipulatorCommand =
                AZStd::make_unique<EntityManipulatorCommand>(CreateManipulatorCommandStateFromSelf(), s_manipulatorUndoRedoName);

            m_pivotOverrideFrame.ResetPickedTranslation();
            m_pivotOverrideFrame.m_pickedEntityIdOverride.SetInvalid();

            m_entityIdManipulators.m_manipulators->SetLocalTransform(RecalculateAverageManipulatorTransform(
                m_entityIdManipulators.m_lookups, m_pivotOverrideFrame, m_pivotMode, m_referenceFrame));

            m_entityIdManipulators.m_manipulators->SetBoundsDirty();

            manipulatorCommand->SetManipulatorAfter(CreateManipulatorCommandStateFromSelf());

            manipulatorCommand->SetParent(undoBatch.GetUndoBatch());
            manipulatorCommand.release();
        }
    }

    void EditorTransformComponentSelection::ClearManipulatorOrientationOverride()
    {
        AZ_PROFILE_FUNCTION(AZ::Debug::ProfileCategory::AzToolsFramework);

        if (m_entityIdManipulators.m_manipulators)
        {
            ScopedUndoBatch undoBatch{ s_resetManipulatorOrientationUndoRedoDesc };

            auto manipulatorCommand =
                AZStd::make_unique<EntityManipulatorCommand>(CreateManipulatorCommandStateFromSelf(), s_manipulatorUndoRedoName);

            m_pivotOverrideFrame.ResetPickedOrientation();
            m_pivotOverrideFrame.m_pickedEntityIdOverride.SetInvalid();

            // parent reference frame is the default (when no modifiers are held)
            m_entityIdManipulators.m_manipulators->SetLocalTransform(AZ::Transform::CreateFromQuaternionAndTranslation(
                ETCS::CalculatePivotOrientationForEntityIds(m_entityIdManipulators.m_lookups, ReferenceFrame::Parent).m_worldOrientation,
                m_entityIdManipulators.m_manipulators->GetLocalTransform().GetTranslation()));

            m_entityIdManipulators.m_manipulators->SetBoundsDirty();

            manipulatorCommand->SetManipulatorAfter(CreateManipulatorCommandStateFromSelf());

            manipulatorCommand->SetParent(undoBatch.GetUndoBatch());
            manipulatorCommand.release();
        }
    }

    void EditorTransformComponentSelection::ToggleCenterPivotSelection()
    {
        AZ_PROFILE_FUNCTION(AZ::Debug::ProfileCategory::AzToolsFramework);
        m_pivotMode = TogglePivotMode(m_pivotMode);
        RefreshManipulators(RefreshType::Translation);
    }

    template<typename EntityIdMap>
    static bool ShouldUpdateEntityTransform(const AZ::EntityId entityId, const EntityIdMap& entityIdMap)
    {
        AZ_PROFILE_FUNCTION(AZ::Debug::ProfileCategory::AzToolsFramework);

        static_assert(AZStd::is_same<typename EntityIdMap::key_type, AZ::EntityId>::value, "Container key type is not an EntityId");

        AZ::EntityId parentId;
        AZ::TransformBus::EventResult(parentId, entityId, &AZ::TransformBus::Events::GetParentId);
        while (parentId.IsValid())
        {
            const auto parentIt = entityIdMap.find(parentId);
            if (parentIt != entityIdMap.end())
            {
                return false;
            }

            const AZ::EntityId currentParentId = parentId;
            parentId.SetInvalid();
            AZ::TransformBus::EventResult(parentId, currentParentId, &AZ::TransformBus::Events::GetParentId);
        }

        return true;
    }

    void EditorTransformComponentSelection::CopyTranslationToSelectedEntitiesGroup(const AZ::Vector3& translation)
    {
        AZ_PROFILE_FUNCTION(AZ::Debug::ProfileCategory::AzToolsFramework);

        if (m_mode != Mode::Translation)
        {
            return;
        }

        if (m_entityIdManipulators.m_manipulators)
        {
            ScopedUndoBatch undoBatch(s_dittoTranslationGroupUndoRedoDesc);

            // store previous translation manipulator position
            const AZ::Vector3 previousPivotTranslation = m_entityIdManipulators.m_manipulators->GetLocalTransform().GetTranslation();

            auto manipulatorCommand =
                AZStd::make_unique<EntityManipulatorCommand>(CreateManipulatorCommandStateFromSelf(), s_manipulatorUndoRedoName);

            // refresh the transform pivot override if it's set
            if (m_pivotOverrideFrame.m_translationOverride)
            {
                OverrideManipulatorTranslation(translation);
            }

            manipulatorCommand->SetManipulatorAfter(EntityManipulatorCommand::State(
                BuildPivotOverride(m_pivotOverrideFrame.HasTranslationOverride(), m_pivotOverrideFrame.HasOrientationOverride()),
                AZ::Transform::CreateFromQuaternionAndTranslation(
                    QuaternionFromTransformNoScaling(m_entityIdManipulators.m_manipulators->GetLocalTransform()), translation),
                m_pivotOverrideFrame.m_pickedEntityIdOverride));

            manipulatorCommand->SetParent(undoBatch.GetUndoBatch());
            manipulatorCommand.release();

            ManipulatorEntityIds manipulatorEntityIds;
            BuildSortedEntityIdVectorFromEntityIdMap(m_entityIdManipulators.m_lookups, manipulatorEntityIds.m_entityIds);

            for (AZ::EntityId entityId : manipulatorEntityIds.m_entityIds)
            {
                // do not update position of child if parent/ancestor is in selection
                if (!ShouldUpdateEntityTransform(entityId, m_entityIdManipulators.m_lookups))
                {
                    continue;
                }

                const AZ::Vector3 entityTranslation = GetWorldTranslation(entityId);

                SetEntityWorldTranslation(entityId, translation + (entityTranslation - previousPivotTranslation));
            }

            RefreshManipulators(RefreshType::Translation);

            RefreshUiAfterChange(manipulatorEntityIds.m_entityIds);
        }
    }

    void EditorTransformComponentSelection::CopyTranslationToSelectedEntitiesIndividual(const AZ::Vector3& translation)
    {
        AZ_PROFILE_FUNCTION(AZ::Debug::ProfileCategory::AzToolsFramework);

        if (m_mode != Mode::Translation)
        {
            return;
        }

        if (m_entityIdManipulators.m_manipulators)
        {
            ScopedUndoBatch undoBatch(s_dittoTranslationIndividualUndoRedoDesc);

            auto manipulatorCommand =
                AZStd::make_unique<EntityManipulatorCommand>(CreateManipulatorCommandStateFromSelf(), s_manipulatorUndoRedoName);

            // refresh the transform pivot override if it's set
            if (m_pivotOverrideFrame.m_translationOverride)
            {
                OverrideManipulatorTranslation(translation);
            }

            manipulatorCommand->SetManipulatorAfter(EntityManipulatorCommand::State(
                BuildPivotOverride(m_pivotOverrideFrame.HasTranslationOverride(), m_pivotOverrideFrame.HasOrientationOverride()),
                AZ::Transform::CreateFromQuaternionAndTranslation(
                    QuaternionFromTransformNoScaling(m_entityIdManipulators.m_manipulators->GetLocalTransform()), translation),
                m_pivotOverrideFrame.m_pickedEntityIdOverride));

            manipulatorCommand->SetParent(undoBatch.GetUndoBatch());
            manipulatorCommand.release();

            ManipulatorEntityIds manipulatorEntityIds;
            BuildSortedEntityIdVectorFromEntityIdMap(m_entityIdManipulators.m_lookups, manipulatorEntityIds.m_entityIds);

            for (AZ::EntityId entityId : manipulatorEntityIds.m_entityIds)
            {
                SetEntityWorldTranslation(entityId, translation);
            }

            RefreshManipulators(RefreshType::Translation);

            RefreshUiAfterChange(manipulatorEntityIds.m_entityIds);
        }
    }

    void EditorTransformComponentSelection::CopyScaleToSelectedEntitiesIndividualWorld(float scale)
    {
        AZ_PROFILE_FUNCTION(AZ::Debug::ProfileCategory::AzToolsFramework);

        ScopedUndoBatch undoBatch(s_dittoScaleIndividualWorldUndoRedoDesc);

        ManipulatorEntityIds manipulatorEntityIds;
        BuildSortedEntityIdVectorFromEntityIdMap(m_entityIdManipulators.m_lookups, manipulatorEntityIds.m_entityIds);

        // save initial transforms - this is necessary in cases where entities exist
        // in a hierarchy. We want to make sure a parent transform does not affect
        // a child transform (entities seeming to get the same transform applied twice)
        const auto transformsBefore = RecordTransformsBefore(manipulatorEntityIds.m_entityIds);

        // update scale relative to initial
        const AZ::Transform scaleTransform = AZ::Transform::CreateUniformScale(scale);
        for (AZ::EntityId entityId : manipulatorEntityIds.m_entityIds)
        {
            ScopedUndoBatch::MarkEntityDirty(entityId);

            const auto transformIt = transformsBefore.find(entityId);
            if (transformIt != transformsBefore.end())
            {
                AZ::Transform transformBefore = transformIt->second;
                transformBefore.ExtractUniformScale();
                AZ::Transform newWorldFromLocal = transformBefore * scaleTransform;

                SetEntityWorldTransform(entityId, newWorldFromLocal);
            }
        }

        RefreshUiAfterChange(manipulatorEntityIds.m_entityIds);
    }

    void EditorTransformComponentSelection::CopyScaleToSelectedEntitiesIndividualLocal(float scale)
    {
        AZ_PROFILE_FUNCTION(AZ::Debug::ProfileCategory::AzToolsFramework);

        ScopedUndoBatch undoBatch(s_dittoScaleIndividualLocalUndoRedoDesc);

        ManipulatorEntityIds manipulatorEntityIds;
        BuildSortedEntityIdVectorFromEntityIdMap(m_entityIdManipulators.m_lookups, manipulatorEntityIds.m_entityIds);

        // update scale relative to initial
        for (AZ::EntityId entityId : manipulatorEntityIds.m_entityIds)
        {
            ScopedUndoBatch::MarkEntityDirty(entityId);
            SetEntityLocalScale(entityId, scale);
        }

        RefreshUiAfterChange(manipulatorEntityIds.m_entityIds);
    }

    void EditorTransformComponentSelection::CopyOrientationToSelectedEntitiesIndividual(const AZ::Quaternion& orientation)
    {
        AZ_PROFILE_FUNCTION(AZ::Debug::ProfileCategory::AzToolsFramework);

        if (m_entityIdManipulators.m_manipulators)
        {
            ScopedUndoBatch undoBatch{ s_dittoEntityOrientationIndividualUndoRedoDesc };

            auto manipulatorCommand =
                AZStd::make_unique<EntityManipulatorCommand>(CreateManipulatorCommandStateFromSelf(), s_manipulatorUndoRedoName);

            ManipulatorEntityIds manipulatorEntityIds;
            BuildSortedEntityIdVectorFromEntityIdMap(m_entityIdManipulators.m_lookups, manipulatorEntityIds.m_entityIds);

            // save initial transforms
            const auto transformsBefore = RecordTransformsBefore(manipulatorEntityIds.m_entityIds);

            // update orientations relative to initial
            for (AZ::EntityId entityId : manipulatorEntityIds.m_entityIds)
            {
                ScopedUndoBatch::MarkEntityDirty(entityId);

                const auto transformIt = transformsBefore.find(entityId);
                if (transformIt != transformsBefore.end())
                {
                    AZ::Transform newWorldFromLocal = transformIt->second;
                    const float scale = newWorldFromLocal.GetUniformScale();
                    newWorldFromLocal.SetRotation(orientation);
                    newWorldFromLocal *= AZ::Transform::CreateUniformScale(scale);

                    SetEntityWorldTransform(entityId, newWorldFromLocal);
                }
            }

            OverrideManipulatorOrientation(orientation);

            manipulatorCommand->SetManipulatorAfter(CreateManipulatorCommandStateFromSelf());

            manipulatorCommand->SetParent(undoBatch.GetUndoBatch());
            manipulatorCommand.release();

            RefreshUiAfterChange(manipulatorEntityIds.m_entityIds);
        }
    }

    void EditorTransformComponentSelection::CopyOrientationToSelectedEntitiesGroup(const AZ::Quaternion& orientation)
    {
        AZ_PROFILE_FUNCTION(AZ::Debug::ProfileCategory::AzToolsFramework);

        if (m_entityIdManipulators.m_manipulators)
        {
            ScopedUndoBatch undoBatch(s_dittoEntityOrientationGroupUndoRedoDesc);

            auto manipulatorCommand =
                AZStd::make_unique<EntityManipulatorCommand>(CreateManipulatorCommandStateFromSelf(), s_manipulatorUndoRedoName);

            ManipulatorEntityIds manipulatorEntityIds;
            BuildSortedEntityIdVectorFromEntityIdMap(m_entityIdManipulators.m_lookups, manipulatorEntityIds.m_entityIds);

            // save initial transforms
            const auto transformsBefore = RecordTransformsBefore(manipulatorEntityIds.m_entityIds);

            const AZ::Transform currentTransform = m_entityIdManipulators.m_manipulators->GetLocalTransform();
            const AZ::Transform nextTransform = AZ::Transform::CreateFromQuaternionAndTranslation(
                orientation, m_entityIdManipulators.m_manipulators->GetLocalTransform().GetTranslation());

            for (AZ::EntityId entityId : manipulatorEntityIds.m_entityIds)
            {
                if (!ShouldUpdateEntityTransform(entityId, m_entityIdManipulators.m_lookups))
                {
                    continue;
                }

                const auto transformIt = transformsBefore.find(entityId);
                if (transformIt != transformsBefore.end())
                {
                    const AZ::Transform transformInPivotSpace = currentTransform.GetInverse() * transformIt->second;

                    SetEntityWorldTransform(entityId, nextTransform * transformInPivotSpace);
                }
            }

            OverrideManipulatorOrientation(orientation);

            manipulatorCommand->SetManipulatorAfter(CreateManipulatorCommandStateFromSelf());

            manipulatorCommand->SetParent(undoBatch.GetUndoBatch());
            manipulatorCommand.release();

            RefreshUiAfterChange(manipulatorEntityIds.m_entityIds);
        }
    }

    void EditorTransformComponentSelection::ResetOrientationForSelectedEntitiesLocal()
    {
        AZ_PROFILE_FUNCTION(AZ::Debug::ProfileCategory::AzToolsFramework);

        ScopedUndoBatch undoBatch(s_resetOrientationToParentUndoRedoDesc);
        for (const auto& entityIdLookup : m_entityIdManipulators.m_lookups)
        {
            ScopedUndoBatch::MarkEntityDirty(entityIdLookup.first);
            SetEntityLocalRotation(entityIdLookup.first, AZ::Vector3::CreateZero());
        }

        ManipulatorEntityIds manipulatorEntityIds;
        BuildSortedEntityIdVectorFromEntityIdMap(m_entityIdManipulators.m_lookups, manipulatorEntityIds.m_entityIds);

        RefreshUiAfterChange(manipulatorEntityIds.m_entityIds);

        ClearManipulatorOrientationOverride();
    }

    void EditorTransformComponentSelection::ResetTranslationForSelectedEntitiesLocal()
    {
        AZ_PROFILE_FUNCTION(AZ::Debug::ProfileCategory::AzToolsFramework);

        if (m_entityIdManipulators.m_manipulators)
        {
            ScopedUndoBatch undoBatch(s_resetTranslationToParentUndoRedoDesc);

            ManipulatorEntityIds manipulatorEntityIds;
            BuildSortedEntityIdVectorFromEntityIdMap(m_entityIdManipulators.m_lookups, manipulatorEntityIds.m_entityIds);

            for (AZ::EntityId entityId : manipulatorEntityIds.m_entityIds)
            {
                AZ::EntityId parentId;
                AZ::TransformBus::EventResult(parentId, entityId, &AZ::TransformBus::Events::GetParentId);

                if (parentId.IsValid())
                {
                    ScopedUndoBatch::MarkEntityDirty(entityId);
                    SetEntityLocalTranslation(entityId, AZ::Vector3::CreateZero());
                }
            }

            RefreshUiAfterChange(manipulatorEntityIds.m_entityIds);

            ClearManipulatorTranslationOverride();
        }
    }

    int EditorTransformComponentSelection::GetMenuPosition() const
    {
        return aznumeric_cast<int>(EditorContextMenuOrdering::BOTTOM);
    }

    AZStd::string EditorTransformComponentSelection::GetMenuIdentifier() const
    {
        return "Transform Component";
    }

    void EditorTransformComponentSelection::PopulateEditorGlobalContextMenu(
        QMenu* menu, [[maybe_unused]] const AZ::Vector2& point, [[maybe_unused]] int flags)
    {
        QAction* action = menu->addAction(QObject::tr(s_togglePivotTitleRightClick));
        QObject::connect(
            action, &QAction::triggered, action,
            [this]()
            {
                ToggleCenterPivotSelection();
            });
    }

    void EditorTransformComponentSelection::BeforeEntitySelectionChanged()
    {
        // EditorTransformComponentSelection was not responsible for the change in selection
        if (!m_didSetSelectedEntities)
        {
            if (!UndoRedoOperationInProgress())
            {
                // we know we will be tracking an undo step when selection changes so ensure
                // we also record the state of the manipulator before and after the change
                BeginRecordManipulatorCommand();

                // ensure we reset/refresh any pivot overrides when a selection
                // change originated outside EditorTransformComponentSelection
                m_pivotOverrideFrame.Reset();
            }
        }
    }

    void EditorTransformComponentSelection::AfterEntitySelectionChanged(
        [[maybe_unused]] const EntityIdList& newlySelectedEntities, [[maybe_unused]] const EntityIdList& newlyDeselectedEntities)
    {
        AZ_PROFILE_FUNCTION(AZ::Debug::ProfileCategory::AzToolsFramework);

        // EditorTransformComponentSelection was not responsible for the change in selection
        if (!m_didSetSelectedEntities)
        {
            if (!UndoRedoOperationInProgress())
            {
                EndRecordManipulatorCommand();
            }

            RefreshSelectedEntityIds();
        }
        else
        {
            // clear if we instigated the selection change after selection changes
            m_didSetSelectedEntities = false;
        }

        m_snappingCluster.TrySetVisible(m_viewportUiVisible && !m_selectedEntityIds.empty());

        RegenerateManipulators();
    }

    static void DrawPreviewAxis(
        AzFramework::DebugDisplayRequests& display,
        const AZ::Transform& transform,
        const float axisLength,
        const AzFramework::CameraState& cameraState)
    {
        AZ_PROFILE_FUNCTION(AZ::Debug::ProfileCategory::AzToolsFramework);

        const int prevState = display.GetState();

        display.DepthWriteOff();
        display.DepthTestOff();
        display.CullOff();

        display.SetLineWidth(4.0f);

        const auto axisFlip = [&transform, &cameraState](const AZ::Vector3& axis) -> float
        {
            return ShouldFlipCameraAxis(
                       AZ::Transform::CreateIdentity(), transform.GetTranslation(), TransformDirectionNoScaling(transform, axis),
                       cameraState)
                ? -1.0f
                : 1.0f;
        };

        display.SetColor(s_fadedXAxisColor);
        display.DrawLine(
            transform.GetTranslation(),
            transform.GetTranslation() + transform.GetBasisX().GetNormalizedSafe() * axisLength * axisFlip(AZ::Vector3::CreateAxisX()));
        display.SetColor(s_fadedYAxisColor);
        display.DrawLine(
            transform.GetTranslation(),
            transform.GetTranslation() + transform.GetBasisY().GetNormalizedSafe() * axisLength * axisFlip(AZ::Vector3::CreateAxisY()));
        display.SetColor(s_fadedZAxisColor);
        display.DrawLine(
            transform.GetTranslation(),
            transform.GetTranslation() + transform.GetBasisZ().GetNormalizedSafe() * axisLength * axisFlip(AZ::Vector3::CreateAxisZ()));

        display.DepthWriteOn();
        display.DepthTestOn();
        display.CullOn();
        display.SetLineWidth(1.0f);

        display.SetState(prevState);
    }

    static void DrawManipulatorGrid(
        AzFramework::DebugDisplayRequests& debugDisplay, const EntityIdManipulators& entityIdManipulators, const float gridSize)
    {
        const AZ::Matrix3x3 orientation = AZ::Matrix3x3::CreateFromTransform(entityIdManipulators.m_manipulators->GetLocalTransform());

        const AZ::Vector3 translation = entityIdManipulators.m_manipulators->GetLocalTransform().GetTranslation();

        DrawSnappingGrid(debugDisplay, AZ::Transform::CreateFromMatrix3x3AndTranslation(orientation, translation), gridSize);
    }

    void EditorTransformComponentSelection::DisplayViewportSelection(
        const AzFramework::ViewportInfo& viewportInfo, AzFramework::DebugDisplayRequests& debugDisplay)
    {
        AZ_PROFILE_FUNCTION(AZ::Debug::ProfileCategory::AzToolsFramework);

        CheckDirtyEntityIds();

        const auto modifiers =
            ViewportInteraction::KeyboardModifiers(ViewportInteraction::TranslateKeyboardModifiers(QApplication::queryKeyboardModifiers()));

        m_cursorState.Update();

        HandleAccents(
            !m_selectedEntityIds.empty(), m_cachedEntityIdUnderCursor, modifiers.Ctrl(), m_hoveredEntityId,
            ViewportInteraction::BuildMouseButtons(QGuiApplication::mouseButtons()), m_boxSelect.Active());

        const ReferenceFrame referenceFrame = m_spaceCluster.m_spaceLock.value_or(ReferenceFrameFromModifiers(modifiers));

        UpdateSpaceCluster(referenceFrame);

        bool refresh = false;
        if (referenceFrame != m_referenceFrame)
        {
            m_referenceFrame = referenceFrame;
            refresh = true;
        }

        refresh = refresh ||
            (m_triedToRefresh && m_entityIdManipulators.m_manipulators && !m_entityIdManipulators.m_manipulators->PerformingAction());

        // we've moved from parent to world space, parent to local space or vice versa by holding or
        // releasing shift and/or alt - make sure we update the manipulator orientation appropriately
        if (refresh)
        {
            RefreshManipulators(RefreshType::Orientation);
        }

        const AzFramework::CameraState cameraState = GetCameraState(viewportInfo.m_viewportId);

        const auto entityFilter = [this](AZ::EntityId entityId)
        {
            const bool entityHasManipulator = m_entityIdManipulators.m_lookups.find(entityId) != m_entityIdManipulators.m_lookups.end();

            return !entityHasManipulator;
        };

        m_editorHelpers->DisplayHelpers(viewportInfo, cameraState, debugDisplay, entityFilter);

        if (!m_selectedEntityIds.empty())
        {
            if (m_pivotOverrideFrame.m_pickedEntityIdOverride.IsValid())
            {
                const AZ::Transform pickedEntityWorldTransform = AZ::Transform::CreateFromQuaternionAndTranslation(
                    ETCS::CalculatePivotOrientation(m_pivotOverrideFrame.m_pickedEntityIdOverride, referenceFrame).m_worldOrientation,
                    CalculatePivotTranslation(m_pivotOverrideFrame.m_pickedEntityIdOverride, m_pivotMode));

                const float scaledSize =
                    s_pivotSize * CalculateScreenToWorldMultiplier(pickedEntityWorldTransform.GetTranslation(), cameraState);

                debugDisplay.DepthWriteOff();
                debugDisplay.DepthTestOff();
                debugDisplay.SetColor(s_pickedOrientationColor);

                debugDisplay.DrawWireSphere(pickedEntityWorldTransform.GetTranslation(), scaledSize);

                debugDisplay.DepthTestOn();
                debugDisplay.DepthWriteOn();
            }

            // check what pivot orientation we are in (based on if a modifier is
            // held to move us from parent to world space or parent to local space)
            // or if we set a pivot override
            const auto pivotResult =
                ETCS::CalculateSelectionPivotOrientation(m_entityIdManipulators.m_lookups, m_pivotOverrideFrame, m_referenceFrame);

            // if the reference frame was parent space and the selection does have a
            // valid parent, draw a preview axis at its position/orientation
            if (pivotResult.m_parentId.IsValid())
            {
                if (auto parentEntityIndex = m_entityDataCache->GetVisibleEntityIndexFromId(pivotResult.m_parentId))
                {
                    const AZ::Transform& worldFromLocal = m_entityDataCache->GetVisibleEntityTransform(*parentEntityIndex);

                    const float adjustedLineLength = CalculateScreenToWorldMultiplier(worldFromLocal.GetTranslation(), cameraState);

                    DrawPreviewAxis(debugDisplay, worldFromLocal, adjustedLineLength, cameraState);
                }
            }

            debugDisplay.DepthTestOff();
            debugDisplay.DepthWriteOff();

            for (AZ::EntityId entityId : m_selectedEntityIds)
            {
                if (auto entityIndex = m_entityDataCache->GetVisibleEntityIndexFromId(entityId))
                {
                    const AZ::Transform& worldFromLocal = m_entityDataCache->GetVisibleEntityTransform(*entityIndex);
                    const bool hidden = !m_entityDataCache->IsVisibleEntityVisible(*entityIndex);
                    const bool locked = m_entityDataCache->IsVisibleEntityLocked(*entityIndex);

                    const AZ::Vector3 boxPosition = worldFromLocal.TransformPoint(CalculateCenterOffset(entityId, m_pivotMode));

                    const AZ::Vector3 scaledSize =
                        AZ::Vector3(s_pivotSize) * CalculateScreenToWorldMultiplier(worldFromLocal.GetTranslation(), cameraState);

                    const AZ::Color hiddenNormal[] = { AzFramework::ViewportColors::SelectedColor,
                                                       AzFramework::ViewportColors::HiddenColor };
                    AZ::Color boxColor = hiddenNormal[hidden];
                    const AZ::Color lockedOther[] = { boxColor, AzFramework::ViewportColors::LockColor };
                    boxColor = lockedOther[locked];

                    debugDisplay.SetColor(boxColor);

                    // draw the pivot (origin) of the box
                    debugDisplay.DrawWireBox(boxPosition - scaledSize, boxPosition + scaledSize);
                }
            }

            debugDisplay.DepthWriteOn();
            debugDisplay.DepthTestOn();

            if (ShowingGrid(viewportInfo.m_viewportId) && m_mode == Mode::Translation && !ComponentModeFramework::InComponentMode())
            {
                const GridSnapParameters gridSnapParams = GridSnapSettings(viewportInfo.m_viewportId);
                if (gridSnapParams.m_gridSnap && m_entityIdManipulators.m_manipulators)
                {
                    DrawManipulatorGrid(debugDisplay, m_entityIdManipulators, gridSnapParams.m_gridSize);
                }
            }
        }

        // draw a preview axis of where the manipulator was when the action started
        // only do this while the manipulator is being interacted with
        if (m_entityIdManipulators.m_manipulators)
        {
            // if we have an active manipulator, ensure we refresh the view while drawing
            // in case it needs to be recalculated based on the current view position
            m_entityIdManipulators.m_manipulators->RefreshView(cameraState.m_position);

            if (m_entityIdManipulators.m_manipulators->PerformingAction())
            {
                const float adjustedLineLength = 2.0f * CalculateScreenToWorldMultiplier(m_axisPreview.m_translation, cameraState);

                DrawPreviewAxis(
                    debugDisplay,
                    AZ::Transform::CreateFromQuaternionAndTranslation(m_axisPreview.m_orientation, m_axisPreview.m_translation),
                    adjustedLineLength, cameraState);
            }
        }

        m_boxSelect.DisplayScene(viewportInfo, debugDisplay);
    }

    static void DrawAxisGizmo(const AzFramework::ViewportInfo& viewportInfo, AzFramework::DebugDisplayRequests& debugDisplay)
    {
        // get the editor cameras current orientation
        const int viewportId = viewportInfo.m_viewportId;
        const AzFramework::CameraState editorCameraState = GetCameraState(viewportId);
        const AZ::Matrix3x3& editorCameraOrientation = AZ::Matrix3x3::CreateFromMatrix4x4(AzFramework::CameraTransform(editorCameraState));

        // create a gizmo camera transform about the origin matching the orientation of the editor camera
        // (10 units back in the y axis to produce an orbit effect)
        const AZ::Transform gizmoCameraOffset = AZ::Transform::CreateTranslation(AZ::Vector3::CreateAxisY(10.0f));
        const AZ::Transform gizmoCameraTransform = AZ::Transform::CreateFromMatrix3x3(editorCameraOrientation) * gizmoCameraOffset;
        const AzFramework::CameraState gizmoCameraState =
            AzFramework::CreateDefaultCamera(gizmoCameraTransform, editorCameraState.m_viewportSize);

        // cache the gizmo camera view and projection for world-to-screen calculations
        const auto cameraView = AzFramework::CameraView(gizmoCameraState);
        const auto cameraProjection = AzFramework::CameraProjection(gizmoCameraState);

        // screen space offset to move the 2d gizmo around
        const AZ::Vector2 screenOffset = AZ::Vector2(cl_viewportGizmoAxisScreenPosition) - AZ::Vector2(0.5f, 0.5f);

        // map from a position in world space (relative to the the gizmo camera near the origin) to a position in
        // screen space
        const auto calculateGizmoAxis = [&cameraView, &cameraProjection, &screenOffset](const AZ::Vector3& axis)
        {
            auto result = AZ::Vector2(AzFramework::WorldToScreenNDC(axis, cameraView, cameraProjection));
            result.SetY(1.0f - result.GetY());
            return result + screenOffset;
        };

        // get all important axis positions in screen space
        const float lineLength = cl_viewportGizmoAxisLineLength;
        const auto gizmoStart = calculateGizmoAxis(AZ::Vector3::CreateZero());
        const auto gizmoEndAxisX = calculateGizmoAxis(-AZ::Vector3::CreateAxisX() * lineLength);
        const auto gizmoEndAxisY = calculateGizmoAxis(-AZ::Vector3::CreateAxisY() * lineLength);
        const auto gizmoEndAxisZ = calculateGizmoAxis(-AZ::Vector3::CreateAxisZ() * lineLength);

        const AZ::Vector2 gizmoAxisX = gizmoEndAxisX - gizmoStart;
        const AZ::Vector2 gizmoAxisY = gizmoEndAxisY - gizmoStart;
        const AZ::Vector2 gizmoAxisZ = gizmoEndAxisZ - gizmoStart;

        // draw the axes of the gizmo
        debugDisplay.SetLineWidth(cl_viewportGizmoAxisLineWidth);
        debugDisplay.SetColor(AZ::Colors::Red);
        debugDisplay.DrawLine2d(gizmoStart, gizmoEndAxisX, 1.0f);
        debugDisplay.SetColor(AZ::Colors::Lime);
        debugDisplay.DrawLine2d(gizmoStart, gizmoEndAxisY, 1.0f);
        debugDisplay.SetColor(AZ::Colors::Blue);
        debugDisplay.DrawLine2d(gizmoStart, gizmoEndAxisZ, 1.0f);
        debugDisplay.SetLineWidth(1.0f);

        const float labelOffset = cl_viewportGizmoAxisLabelOffset;
        const float screenScale = GetScreenDisplayScaling(viewportId);
        const auto labelXScreenPosition = (gizmoStart + (gizmoAxisX * labelOffset)) * editorCameraState.m_viewportSize * screenScale;
        const auto labelYScreenPosition = (gizmoStart + (gizmoAxisY * labelOffset)) * editorCameraState.m_viewportSize * screenScale;
        const auto labelZScreenPosition = (gizmoStart + (gizmoAxisZ * labelOffset)) * editorCameraState.m_viewportSize * screenScale;

        // draw the label of of each axis for the gizmo
        const float labelSize = cl_viewportGizmoAxisLabelSize;
        debugDisplay.SetColor(AZ::Colors::White);
        debugDisplay.Draw2dTextLabel(labelXScreenPosition.GetX(), labelXScreenPosition.GetY(), labelSize, "X", true);
        debugDisplay.Draw2dTextLabel(labelYScreenPosition.GetX(), labelYScreenPosition.GetY(), labelSize, "Y", true);
        debugDisplay.Draw2dTextLabel(labelZScreenPosition.GetX(), labelZScreenPosition.GetY(), labelSize, "Z", true);
    }

    void EditorTransformComponentSelection::DisplayViewportSelection2d(
        const AzFramework::ViewportInfo& viewportInfo, AzFramework::DebugDisplayRequests& debugDisplay)
    {
        AZ_PROFILE_FUNCTION(AZ::Debug::ProfileCategory::AzToolsFramework);

        DrawAxisGizmo(viewportInfo, debugDisplay);

        m_boxSelect.Display2d(viewportInfo, debugDisplay);
    }

    void EditorTransformComponentSelection::RefreshSelectedEntityIds()
    {
        AZ_PROFILE_FUNCTION(AZ::Debug::ProfileCategory::AzToolsFramework);

        // check what the 'authoritative' selected entity ids are after an undo/redo
        EntityIdList selectedEntityIds;
        ToolsApplicationRequests::Bus::BroadcastResult(selectedEntityIds, &ToolsApplicationRequests::GetSelectedEntities);

        RefreshSelectedEntityIds(selectedEntityIds);
    }

    void EditorTransformComponentSelection::RefreshSelectedEntityIds(const EntityIdList& selectedEntityIds)
    {
        AZ_PROFILE_FUNCTION(AZ::Debug::ProfileCategory::AzToolsFramework);

        AZ::TransformNotificationBus::MultiHandler::BusDisconnect();
        for (const AZ::EntityId& entityId : selectedEntityIds)
        {
            AZ::TransformNotificationBus::MultiHandler::BusConnect(entityId);
        }

        // update selected entityId set
        m_selectedEntityIds.clear();
        m_selectedEntityIds.reserve(selectedEntityIds.size());
        AZStd::copy(selectedEntityIds.begin(), selectedEntityIds.end(), AZStd::inserter(m_selectedEntityIds, m_selectedEntityIds.end()));
    }

    void EditorTransformComponentSelection::OnTransformChanged(
        [[maybe_unused]] const AZ::Transform& localTM, [[maybe_unused]] const AZ::Transform& worldTM)
    {
        AZ_PROFILE_FUNCTION(AZ::Debug::ProfileCategory::AzToolsFramework);

        if (!m_transformChangedInternally)
        {
            RefreshManipulators(RefreshType::All);
        }
    }

    void EditorTransformComponentSelection::OnViewportViewEntityChanged(const AZ::EntityId& newViewId)
    {
        AZ_PROFILE_FUNCTION(AZ::Debug::ProfileCategory::AzToolsFramework);

        // if a viewport view entity has been set (e.g. we have set EditorCameraComponent to
        // match the editor camera translation/orientation), record the entity id if we have
        // a manipulator tracking it (entity id exists in m_entityIdManipulator lookups)
        // and remove it when recreating manipulators (see InitializeManipulators)
        if (newViewId.IsValid())
        {
            const auto entityIdLookupIt = m_entityIdManipulators.m_lookups.find(newViewId);
            if (entityIdLookupIt != m_entityIdManipulators.m_lookups.end())
            {
                m_editorCameraComponentEntityId = newViewId;
                RegenerateManipulators();
            }
        }
        else
        {
            if (m_editorCameraComponentEntityId.IsValid())
            {
                const auto editorCameraEntityId = m_editorCameraComponentEntityId;
                m_editorCameraComponentEntityId.SetInvalid();

                if (m_entityIdManipulators.m_manipulators)
                {
                    if (IsEntitySelectedInternal(editorCameraEntityId, m_selectedEntityIds))
                    {
                        RegenerateManipulators();
                    }
                }
            }
        }
    }

    void EditorTransformComponentSelection::CheckDirtyEntityIds()
    {
        if (m_selectedEntityIdsAndManipulatorsDirty)
        {
            RefreshSelectedEntityIdsAndRegenerateManipulators();
            m_selectedEntityIdsAndManipulatorsDirty = false;
        }
    }

    void EditorTransformComponentSelection::RefreshSelectedEntityIdsAndRegenerateManipulators()
    {
        RefreshSelectedEntityIds();
        RegenerateManipulators();
    }

    void EditorTransformComponentSelection::OnEntityVisibilityChanged([[maybe_unused]] const bool visibility)
    {
        m_selectedEntityIdsAndManipulatorsDirty = true;
    }

    void EditorTransformComponentSelection::OnEntityLockChanged([[maybe_unused]] const bool locked)
    {
        m_selectedEntityIdsAndManipulatorsDirty = true;
    }

    void EditorTransformComponentSelection::EnteredComponentMode([[maybe_unused]] const AZStd::vector<AZ::Uuid>& componentModeTypes)
    {
        SetAllViewportUiVisible(false);

        EditorEntityLockComponentNotificationBus::Router::BusRouterDisconnect();
        EditorEntityVisibilityNotificationBus::Router::BusRouterDisconnect();
        ToolsApplicationNotificationBus::Handler::BusDisconnect();
    }

    void EditorTransformComponentSelection::LeftComponentMode([[maybe_unused]] const AZStd::vector<AZ::Uuid>& componentModeTypes)
    {
        SetAllViewportUiVisible(true);

        ToolsApplicationNotificationBus::Handler::BusConnect();
        EditorEntityVisibilityNotificationBus::Router::BusRouterConnect();
        EditorEntityLockComponentNotificationBus::Router::BusRouterConnect();
    }

    void EditorTransformComponentSelection::CreateEntityManipulatorDeselectCommand(ScopedUndoBatch& undoBatch)
    {
        if (m_entityIdManipulators.m_manipulators)
        {
            auto manipulatorCommand =
                AZStd::make_unique<EntityManipulatorCommand>(CreateManipulatorCommandStateFromSelf(), s_manipulatorUndoRedoName);

            manipulatorCommand->SetManipulatorAfter(EntityManipulatorCommand::State());

            manipulatorCommand->SetParent(undoBatch.GetUndoBatch());
            manipulatorCommand.release();
        }
    }

    AZStd::optional<AZ::Transform> EditorTransformComponentSelection::GetManipulatorTransform()
    {
        if (m_entityIdManipulators.m_manipulators)
        {
            return { m_entityIdManipulators.m_manipulators->GetLocalTransform() };
        }

        return {};
    }

    void EditorTransformComponentSelection::SetEntityWorldTranslation(const AZ::EntityId entityId, const AZ::Vector3& worldTranslation)
    {
        ETCS::SetEntityWorldTranslation(entityId, worldTranslation, m_transformChangedInternally);
    }

    void EditorTransformComponentSelection::SetEntityLocalTranslation(const AZ::EntityId entityId, const AZ::Vector3& localTranslation)
    {
        ETCS::SetEntityLocalTranslation(entityId, localTranslation, m_transformChangedInternally);
    }

    void EditorTransformComponentSelection::SetEntityWorldTransform(const AZ::EntityId entityId, const AZ::Transform& worldTransform)
    {
        ETCS::SetEntityWorldTransform(entityId, worldTransform, m_transformChangedInternally);
    }

    void EditorTransformComponentSelection::SetEntityLocalScale(const AZ::EntityId entityId, const float localScale)
    {
        ETCS::SetEntityLocalScale(entityId, localScale, m_transformChangedInternally);
    }

    void EditorTransformComponentSelection::SetEntityLocalRotation(const AZ::EntityId entityId, const AZ::Vector3& localRotation)
    {
        ETCS::SetEntityLocalRotation(entityId, localRotation, m_transformChangedInternally);
    }

    void EditorTransformComponentSelection::OnStartPlayInEditor()
    {
        SetAllViewportUiVisible(false);
    }

    void EditorTransformComponentSelection::OnStopPlayInEditor()
    {
        SetAllViewportUiVisible(true);
    }

<<<<<<< HEAD
    void EditorTransformComponentSelection::OnGridSnappingChanged([[maybe_unused]] const bool enabled)
    {
        m_snappingCluster.TrySetVisible(m_viewportUiVisible && !m_selectedEntityIds.empty());
    }

=======
>>>>>>> 1cf6e6dd
    namespace ETCS
    {
        // little raii wrapper to switch a value from true to false and back
        class ScopeSwitch
        {
        public:
            ScopeSwitch(bool& option)
                : m_option(option)
            {
                m_option = true;
            }

            ~ScopeSwitch()
            {
                m_option = false;
            }

        private:
            bool& m_option;
        };

        void SetEntityWorldTranslation(AZ::EntityId entityId, const AZ::Vector3& worldTranslation, bool& internal)
        {
            ScopeSwitch sw(internal);
            AZ::TransformBus::Event(entityId, &AZ::TransformBus::Events::SetWorldTranslation, worldTranslation);
        }

        void SetEntityLocalTranslation(AZ::EntityId entityId, const AZ::Vector3& localTranslation, bool& internal)
        {
            ScopeSwitch sw(internal);
            AZ::TransformBus::Event(entityId, &AZ::TransformBus::Events::SetLocalTranslation, localTranslation);
        }

        void SetEntityWorldTransform(AZ::EntityId entityId, const AZ::Transform& worldTransform, bool& internal)
        {
            ScopeSwitch sw(internal);
            AZ::TransformBus::Event(entityId, &AZ::TransformBus::Events::SetWorldTM, worldTransform);
        }

        void SetEntityLocalScale(AZ::EntityId entityId, float localScale, bool& internal)
        {
            ScopeSwitch sw(internal);
            AZ::TransformBus::Event(entityId, &AZ::TransformBus::Events::SetLocalUniformScale, localScale);
        }

        void SetEntityLocalRotation(AZ::EntityId entityId, const AZ::Vector3& localRotation, bool& internal)
        {
            ScopeSwitch sw(internal);
            AZ::TransformBus::Event(entityId, &AZ::TransformBus::Events::SetLocalRotation, localRotation);
        }
    } // namespace ETCS

    // explicit instantiations
    template ETCS::PivotOrientationResult ETCS::CalculatePivotOrientationForEntityIds<EntityIdManipulatorLookups>(
        const EntityIdManipulatorLookups&, ReferenceFrame);
    template ETCS::PivotOrientationResult ETCS::CalculateSelectionPivotOrientation<EntityIdManipulatorLookups>(
        const EntityIdManipulatorLookups&, const OptionalFrame&, const ReferenceFrame referenceFrame);
} // namespace AzToolsFramework<|MERGE_RESOLUTION|>--- conflicted
+++ resolved
@@ -508,12 +508,8 @@
     void EditorTransformComponentSelection::SetAllViewportUiVisible(const bool visible)
     {
         SetViewportUiClusterVisible(m_transformModeClusterId, visible);
-<<<<<<< HEAD
         SetViewportUiClusterVisible(m_spaceCluster.m_clusterId, visible);
         SetViewportUiClusterVisible(m_snappingCluster.m_clusterId, visible);
-=======
-        SetViewportUiClusterVisible(m_spaceCluster.m_spaceClusterId, visible);
->>>>>>> 1cf6e6dd
         m_viewportUiVisible = visible;
     }
 
@@ -3747,14 +3743,11 @@
         SetAllViewportUiVisible(true);
     }
 
-<<<<<<< HEAD
     void EditorTransformComponentSelection::OnGridSnappingChanged([[maybe_unused]] const bool enabled)
     {
         m_snappingCluster.TrySetVisible(m_viewportUiVisible && !m_selectedEntityIds.empty());
     }
 
-=======
->>>>>>> 1cf6e6dd
     namespace ETCS
     {
         // little raii wrapper to switch a value from true to false and back
