/*
* All or portions of this file Copyright (c) Amazon.com, Inc. or its affiliates or
* its licensors.
*
* For complete copyright and license terms please see the LICENSE at the root of this
* distribution (the "License"). All use of this software is governed by the License,
* or, if provided, by the license below or the license accompanying this file. Do not
* remove or modify any license notices. This file is distributed on an "AS IS" BASIS,
* WITHOUT WARRANTIES OR CONDITIONS OF ANY KIND, either express or implied.
*
*/

#include <AzToolsFramework/Prefab/PrefabPublicHandler.h>

#include <AzCore/Component/TransformBus.h>
#include <AzCore/JSON/stringbuffer.h>
#include <AzCore/JSON/writer.h>
#include <AzCore/Utils/TypeHash.h>

#include <AzToolsFramework/API/ToolsApplicationAPI.h>
#include <AzToolsFramework/Entity/EditorEntityContextBus.h>
#include <AzToolsFramework/Entity/EditorEntityHelpers.h>
#include <AzToolsFramework/Entity/EditorEntityInfoBus.h>
#include <AzToolsFramework/Entity/PrefabEditorEntityOwnershipInterface.h>
#include <AzToolsFramework/Prefab/Instance/Instance.h>
#include <AzToolsFramework/Prefab/Instance/InstanceEntityIdMapper.h>
#include <AzToolsFramework/Prefab/Instance/InstanceEntityMapperInterface.h>
#include <AzToolsFramework/Prefab/Instance/InstanceToTemplateInterface.h>
#include <AzToolsFramework/Prefab/PrefabDomUtils.h>
#include <AzToolsFramework/Prefab/PrefabLoaderInterface.h>
#include <AzToolsFramework/Prefab/PrefabSystemComponentInterface.h>
#include <AzToolsFramework/Prefab/PrefabUndo.h>
#include <AzToolsFramework/Prefab/PrefabUndoHelpers.h>
#include <AzToolsFramework/ToolsComponents/TransformComponent.h>

#include <QString>

namespace AzToolsFramework
{
    namespace Prefab
    {
        void PrefabPublicHandler::RegisterPrefabPublicHandlerInterface()
        {
            m_instanceEntityMapperInterface = AZ::Interface<InstanceEntityMapperInterface>::Get();
            AZ_Assert(m_instanceEntityMapperInterface, "PrefabPublicHandler - Could not retrieve instance of InstanceEntityMapperInterface");

            m_instanceToTemplateInterface = AZ::Interface<InstanceToTemplateInterface>::Get();
            AZ_Assert(m_instanceToTemplateInterface, "PrefabPublicHandler - Could not retrieve instance of InstanceToTemplateInterface");

            m_prefabLoaderInterface = AZ::Interface<PrefabLoaderInterface>::Get();
            AZ_Assert(m_prefabLoaderInterface, "Could not get PrefabLoaderInterface on PrefabPublicHandler construction.");

            m_prefabSystemComponentInterface = AZ::Interface<PrefabSystemComponentInterface>::Get();
            AZ_Assert(m_prefabSystemComponentInterface, "Could not get PrefabSystemComponentInterface on PrefabPublicHandler construction.");

            m_prefabUndoCache.Initialize();

            AZ::Interface<PrefabPublicInterface>::Register(this);
        }

        void PrefabPublicHandler::UnregisterPrefabPublicHandlerInterface()
        {
            AZ::Interface<PrefabPublicInterface>::Unregister(this);

            m_prefabUndoCache.Destroy();
        }

        PrefabOperationResult PrefabPublicHandler::CreatePrefab(const AZStd::vector<AZ::EntityId>& entityIds, AZ::IO::PathView filePath)
        {
            EntityList inputEntityList, topLevelEntities;
            AZ::EntityId commonRootEntityId;
            InstanceOptionalReference commonRootEntityOwningInstance;
            PrefabOperationResult findCommonRootOutcome = FindCommonRootOwningInstance(
                entityIds, inputEntityList, topLevelEntities, commonRootEntityId, commonRootEntityOwningInstance);
            if (!findCommonRootOutcome.IsSuccess())
            {
                return findCommonRootOutcome;
            }

            InstanceOptionalReference instanceToCreate;
            {
                // Initialize Undo Batch object
                ScopedUndoBatch undoBatch("Create Prefab");

                PrefabDom commonRootInstanceDomBeforeCreate;
                m_instanceToTemplateInterface->GenerateDomForInstance(
                    commonRootInstanceDomBeforeCreate, commonRootEntityOwningInstance->get());

                AZStd::vector<AZ::Entity*> entities;
<<<<<<< HEAD
                AZStd::vector<AZStd::unique_ptr<Instance>> instancePtrs;
                AZStd::vector<Instance*> instances;
=======
                AZStd::vector<AZStd::unique_ptr<Instance>> instances;
                AZStd::unordered_map<Instance*, PrefabDom> nestedInstanceLinkPatchesMap;
>>>>>>> c1819b64

                // Retrieve all entities affected and identify Instances
                if (!RetrieveAndSortPrefabEntitiesAndInstances(inputEntityList, commonRootEntityOwningInstance->get(), entities, instances))
                {
                    return AZ::Failure(
                        AZStd::string("Could not create a new prefab out of the entities provided - invalid selection."));
                }

                // Detach the retrieved entities
                for (AZ::Entity* entity : entities)
                {
                    commonRootEntityOwningInstance->get().DetachEntity(entity->GetId()).release();
                }

                // When we create a prefab with other prefab instances, we have to remove the existing links between the source and 
                // target templates of the other instances.
                for (auto& nestedInstance : instances)
                {
<<<<<<< HEAD
                    AZStd::unique_ptr<Instance> outInstance = commonRootEntityOwningInstance->get().DetachNestedInstance(nestedInstance->GetInstanceAlias());
                    instancePtrs.emplace_back(AZStd::move(outInstance));
                    RemoveLink(outInstance, commonRootEntityOwningInstance->get().GetTemplateId(), undoBatch.GetUndoBatch());
=======
                    auto linkRef = m_prefabSystemComponentInterface->FindLink(nestedInstance->GetLinkId());

                    if (linkRef.has_value())
                    {
                        PrefabDom oldLinkPatches;
                        oldLinkPatches.CopyFrom(linkRef->get().GetLinkDom(), oldLinkPatches.GetAllocator());

                        nestedInstanceLinkPatchesMap.emplace(nestedInstance.get(), AZStd::move(oldLinkPatches));
                    }
                    
                    RemoveLink(nestedInstance, commonRootEntityOwningInstance->get().GetTemplateId(), undoBatch.GetUndoBatch());
>>>>>>> c1819b64
                }

                PrefabUndoHelpers::UpdatePrefabInstance(
                    commonRootEntityOwningInstance->get(), "Update prefab instance", commonRootInstanceDomBeforeCreate,
                    undoBatch.GetUndoBatch());

                auto prefabEditorEntityOwnershipInterface = AZ::Interface<PrefabEditorEntityOwnershipInterface>::Get();
                if (!prefabEditorEntityOwnershipInterface)
                {
                    return AZ::Failure(AZStd::string("Could not create a new prefab out of the entities provided - internal error "
                                                     "(PrefabEditorEntityOwnershipInterface unavailable)."));
                }

                // Create the Prefab
                instanceToCreate = prefabEditorEntityOwnershipInterface->CreatePrefab(
                    entities, AZStd::move(instancePtrs), filePath, commonRootEntityOwningInstance);

                if (!instanceToCreate)
                {
                    return AZ::Failure(AZStd::string("Could not create a new prefab out of the entities provided - internal error "
                                                     "(A null instance is returned)."));
                }

                AZ::EntityId containerEntityId = instanceToCreate->get().GetContainerEntityId();

                // Apply the correct transform to the container for the new instance, and store the patch for use when creating the link.
                PrefabDom patch = ApplyContainerTransformAndGeneratePatch(containerEntityId, commonRootEntityId, topLevelEntities);

                // Parent the non-container top level entities to the container entity.
                // Parenting the top level container entities will be done during the creation of links.
                for (AZ::Entity* topLevelEntity : topLevelEntities)
                {
                    if (!IsInstanceContainerEntity(topLevelEntity->GetId()))
                    {
                        AZ::TransformBus::Event(topLevelEntity->GetId(), &AZ::TransformBus::Events::SetParent, containerEntityId);
                    }
                }

                // Update the template of the instance since the entities are modified since the template creation.
                Prefab::PrefabDom serializedInstance;
                if (Prefab::PrefabDomUtils::StoreInstanceInPrefabDom(instanceToCreate->get(), serializedInstance))
                {
                    m_prefabSystemComponentInterface->UpdatePrefabTemplate(instanceToCreate->get().GetTemplateId(), serializedInstance);
                }

                instanceToCreate->get().GetNestedInstances([&](AZStd::unique_ptr<Instance>& nestedInstance) {
                    AZ_Assert(nestedInstance, "Invalid nested instance found in the new prefab created.");

                    EntityOptionalReference nestedInstanceContainerEntity = nestedInstance->GetContainerEntity();
                    AZ_Assert(
                        nestedInstanceContainerEntity, "Invalid container entity found for the nested instance used in prefab creation.");

                    AZ::EntityId nestedInstanceContainerEntityId = nestedInstanceContainerEntity->get().GetId();
                    PrefabDom previousPatch;

                    // Retrieve the previous patch if it exists
                    if (nestedInstanceLinkPatchesMap.contains(nestedInstance.get()))
                    {
                        previousPatch = AZStd::move(nestedInstanceLinkPatchesMap[nestedInstance.get()]);
                    }

                    // These link creations shouldn't be undone because that would put the template in a non-usable state if a user
                    // chooses to instantiate the template after undoing the creation.
                    CreateLink(*nestedInstance, instanceToCreate->get().GetTemplateId(), undoBatch.GetUndoBatch(), AZStd::move(previousPatch), false);

                    // If this nested instance's container is a top level entity in the new prefab, re-parent it and apply the change.
                    if (AZStd::find(topLevelEntities.begin(), topLevelEntities.end(), &nestedInstanceContainerEntity->get()) != topLevelEntities.end())
                    {
                        Prefab::PrefabDom containerEntityDomBefore;
                        m_instanceToTemplateInterface->GenerateDomForEntity(containerEntityDomBefore, *nestedInstanceContainerEntity);

                        AZ::TransformBus::Event(nestedInstanceContainerEntityId, &AZ::TransformBus::Events::SetParent, containerEntityId);

                        PrefabDom containerEntityDomAfter;
                        m_instanceToTemplateInterface->GenerateDomForEntity(containerEntityDomAfter, *nestedInstanceContainerEntity);

                        PrefabDom reparentPatch;
                        m_instanceToTemplateInterface->GeneratePatch(reparentPatch, containerEntityDomBefore, containerEntityDomAfter);
                        m_instanceToTemplateInterface->AppendEntityAliasToPatchPaths(reparentPatch, nestedInstanceContainerEntityId);

                        // Update the cache - this prevents these changes from being stored in the regular undo/redo nodes as a separate step
                        m_prefabUndoCache.Store(nestedInstanceContainerEntityId, AZStd::move(containerEntityDomAfter));

                        // Save these changes as patches to the link
                        PrefabUndoLinkUpdate* linkUpdate = aznew PrefabUndoLinkUpdate(AZStd::to_string(static_cast<AZ::u64>(nestedInstanceContainerEntityId)));
                        linkUpdate->SetParent(undoBatch.GetUndoBatch());
                        linkUpdate->Capture(reparentPatch, nestedInstance->GetLinkId());

                        linkUpdate->Redo();
                    }
                });

                // Create a link between the templates of the newly created instance and the instance it's being parented under.
                CreateLink(
                    instanceToCreate->get(), commonRootEntityOwningInstance->get().GetTemplateId(), undoBatch.GetUndoBatch(),
                    AZStd::move(patch));

                for (AZ::Entity* topLevelEntity : topLevelEntities)
                {
                    AZ::EntityId topLevelEntityId = topLevelEntity->GetId();
                    if (topLevelEntityId.IsValid())
                    {
                        m_prefabUndoCache.UpdateCache(topLevelEntity->GetId());

                        // Parenting entities would mark entities as dirty. But we want to unmark the top level entities as dirty because
                        // if we don't, the template created would be updated and cause issues with undo operation followed by instantiation.
                        ToolsApplicationRequests::Bus::Broadcast(
                            &ToolsApplicationRequests::Bus::Events::RemoveDirtyEntity, topLevelEntity->GetId());
                    }
                }
                
                // Select Container Entity
                {
                    auto selectionUndo = aznew SelectionCommand({containerEntityId}, "Select Prefab Container Entity");
                    selectionUndo->SetParent(undoBatch.GetUndoBatch());
                    ToolsApplicationRequestBus::Broadcast(&ToolsApplicationRequestBus::Events::RunRedoSeparately, selectionUndo);
                }
            }

            // Save Template to file
            m_prefabLoaderInterface->SaveTemplate(instanceToCreate->get().GetTemplateId());
            
            return AZ::Success();
        }

        PrefabDom PrefabPublicHandler::ApplyContainerTransformAndGeneratePatch(AZ::EntityId containerEntityId, AZ::EntityId parentEntityId, const EntityList& childEntities)
        {
            AZ::Entity* containerEntity = GetEntityById(containerEntityId);
            AZ_Assert(containerEntity, "Invalid container entity passed to ApplyContainerTransformAndGeneratePatch.");

            // Generate the transform for the container entity out of the top level entities, and set it
            // This step needs to be done before anything is parented to the container, else children position will be wrong
            Prefab::PrefabDom containerEntityDomBefore;
            m_instanceToTemplateInterface->GenerateDomForEntity(containerEntityDomBefore, *containerEntity);

            AZ::Vector3 containerEntityTranslation(AZ::Vector3::CreateZero());
            AZ::Quaternion containerEntityRotation(AZ::Quaternion::CreateZero());

            // Set container entity to be child of common root
            AZ::TransformBus::Event(containerEntityId, &AZ::TransformBus::Events::SetParent, parentEntityId);

            // Set the transform (translation, rotation) of the container entity
            GenerateContainerEntityTransform(childEntities, containerEntityTranslation, containerEntityRotation);
            AZ::TransformBus::Event(containerEntityId, &AZ::TransformBus::Events::SetLocalTranslation, containerEntityTranslation);
            AZ::TransformBus::Event(containerEntityId, &AZ::TransformBus::Events::SetLocalRotationQuaternion, containerEntityRotation);

            PrefabDom containerEntityDomAfter;
            m_instanceToTemplateInterface->GenerateDomForEntity(containerEntityDomAfter, *containerEntity);

            PrefabDom patch;
            m_instanceToTemplateInterface->GeneratePatch(patch, containerEntityDomBefore, containerEntityDomAfter);
            m_instanceToTemplateInterface->AppendEntityAliasToPatchPaths(patch, containerEntityId);

            // Update the cache - this prevents these changes from being stored in the regular undo/redo nodes
            m_prefabUndoCache.Store(containerEntityId, AZStd::move(containerEntityDomAfter));

            return AZStd::move(patch);
        }

        PrefabOperationResult PrefabPublicHandler::InstantiatePrefab(
            AZStd::string_view filePath, AZ::EntityId parent, const AZ::Vector3& position)
        {
            auto prefabEditorEntityOwnershipInterface = AZ::Interface<PrefabEditorEntityOwnershipInterface>::Get();
            if (!prefabEditorEntityOwnershipInterface)
            {
                return AZ::Failure(AZStd::string("Could not instantiate prefab - internal error "
                                                 "(PrefabEditorEntityOwnershipInterface unavailable)."));
            }

            InstanceOptionalReference instanceToParentUnder;

            // Get parent entity and owning instance
            if (parent.IsValid())
            {
                instanceToParentUnder = m_instanceEntityMapperInterface->FindOwningInstance(parent);
            }

            if (!instanceToParentUnder.has_value())
            {
                instanceToParentUnder = prefabEditorEntityOwnershipInterface->GetRootPrefabInstance();
                parent = instanceToParentUnder->get().GetContainerEntityId();
            }

            //Detect whether this instantiation would produce a cyclical dependency
            auto relativePath = m_prefabLoaderInterface->GetRelativePathToProject(filePath);
            Prefab::TemplateId templateId = m_prefabSystemComponentInterface->GetTemplateIdFromFilePath(relativePath);

            if (templateId == InvalidTemplateId)
            {
                // Load the template from the file
                templateId = m_prefabLoaderInterface->LoadTemplateFromFile(filePath);
                AZ_Assert(templateId != InvalidTemplateId, "Template with source path %s couldn't be loaded correctly.", filePath);
            }

            const PrefabDom& templateDom = m_prefabSystemComponentInterface->FindTemplateDom(templateId);
            AZStd::unordered_set<AZ::IO::Path> templatePaths;
            PrefabDomUtils::GetTemplateSourcePaths(templateDom, templatePaths);

            if (IsCyclicalDependencyFound(instanceToParentUnder->get(), templatePaths))
            {
                return AZ::Failure(AZStd::string::format(
                    "Instantiate Prefab operation aborted - Cyclical dependency detected\n(%s depends on %s).",
                    relativePath.Native().c_str(), instanceToParentUnder->get().GetTemplateSourcePath().Native().c_str()));
            }

            {
                // Initialize Undo Batch object
                ScopedUndoBatch undoBatch("Instantiate Prefab");

                // Instantiate the Prefab
                PrefabDom instanceToParentUnderDomBeforeCreate;
                m_instanceToTemplateInterface->GenerateDomForInstance(instanceToParentUnderDomBeforeCreate, instanceToParentUnder->get());

                auto instanceToCreate = prefabEditorEntityOwnershipInterface->InstantiatePrefab(relativePath, instanceToParentUnder);

                if (!instanceToCreate)
                {
                    return AZ::Failure(AZStd::string("Could not instantiate the prefab provided - internal error "
                                                     "(A null instance is returned)."));
                }

                PrefabUndoHelpers::UpdatePrefabInstance(
                    instanceToParentUnder->get(), "Update prefab instance", instanceToParentUnderDomBeforeCreate, undoBatch.GetUndoBatch());

                // Create Link with correct container patches
                AZ::EntityId containerEntityId = instanceToCreate->get().GetContainerEntityId();
                AZ::Entity* containerEntity = GetEntityById(containerEntityId);
                AZ_Assert(containerEntity, "Invalid container entity detected in InstantiatePrefab.");

                Prefab::PrefabDom containerEntityDomBefore;
                m_instanceToTemplateInterface->GenerateDomForEntity(containerEntityDomBefore, *containerEntity);

                // Set container entity's parent
                AZ::TransformBus::Event(containerEntityId, &AZ::TransformBus::Events::SetParent, parent);

                // Set the position of the container entity
                AZ::TransformBus::Event(containerEntityId, &AZ::TransformBus::Events::SetWorldTranslation, position);

                PrefabDom containerEntityDomAfter;
                m_instanceToTemplateInterface->GenerateDomForEntity(containerEntityDomAfter, *containerEntity);

                // Generate patch to be stored in the link
                PrefabDom patch;
                m_instanceToTemplateInterface->GeneratePatch(patch, containerEntityDomBefore, containerEntityDomAfter);
                m_instanceToTemplateInterface->AppendEntityAliasToPatchPaths(patch, containerEntityId);

                CreateLink(instanceToCreate->get(), instanceToParentUnder->get().GetTemplateId(), undoBatch.GetUndoBatch(), AZStd::move(patch));

                // Update the cache - this prevents these changes from being stored in the regular undo/redo nodes
                m_prefabUndoCache.Store(containerEntityId, AZStd::move(containerEntityDomAfter));
            }

            return AZ::Success();
        }

        PrefabOperationResult PrefabPublicHandler::FindCommonRootOwningInstance(
            const AZStd::vector<AZ::EntityId>& entityIds, EntityList& inputEntityList, EntityList& topLevelEntities,
            AZ::EntityId& commonRootEntityId, InstanceOptionalReference& commonRootEntityOwningInstance)
        {
            // Retrieve entityList from entityIds
            inputEntityList = EntityIdListToEntityList(entityIds);

            // Remove Level Container Entity if it's part of the list
            AZ::EntityId levelEntityId = GetLevelInstanceContainerEntityId();
            if (levelEntityId.IsValid())
            {
                AZ::Entity* levelEntity = GetEntityById(levelEntityId);
                if (levelEntity)
                {
                    auto levelEntityIter = AZStd::find(inputEntityList.begin(), inputEntityList.end(), levelEntity);
                    if (levelEntityIter != inputEntityList.end())
                    {
                        inputEntityList.erase(levelEntityIter);
                    }
                }
            }

            // Find common root and top level entities
            bool entitiesHaveCommonRoot = false;

            AzToolsFramework::ToolsApplicationRequestBus::BroadcastResult(
                entitiesHaveCommonRoot, &AzToolsFramework::ToolsApplicationRequests::FindCommonRootInactive, inputEntityList,
                commonRootEntityId, &topLevelEntities);

            // Bail if entities don't share a common root
            if (!entitiesHaveCommonRoot)
            {
                return AZ::Failure(AZStd::string("Failed to create a prefab: Provided entities do not share a common root."));
            }

            // Retrieve the owning instance of the common root entity, which will be our new instance's parent instance.
            commonRootEntityOwningInstance = GetOwnerInstanceByEntityId(commonRootEntityId);
            AZ_Assert(
                commonRootEntityOwningInstance.has_value(),
                "Failed to create prefab : Couldn't get a valid owning instance for the common root entity of the enities provided");
            return AZ::Success();
        }

        bool PrefabPublicHandler::IsCyclicalDependencyFound(
            InstanceOptionalConstReference instance, const AZStd::unordered_set<AZ::IO::Path>& templateSourcePaths)
        {
            InstanceOptionalConstReference currentInstance = instance;

            while (currentInstance.has_value())
            {
                if (templateSourcePaths.contains(currentInstance->get().GetTemplateSourcePath()))
                {
                    return true;
                }
                currentInstance = currentInstance->get().GetParentInstance();
            }

            return false;
        }

        void PrefabPublicHandler::CreateLink(
            Instance& sourceInstance, TemplateId targetTemplateId,
            UndoSystem::URSequencePoint* undoBatch, PrefabDom patch, const bool isUndoRedoSupportNeeded)
        {
            LinkId linkId;
            if (isUndoRedoSupportNeeded)
            {
                linkId = PrefabUndoHelpers::CreateLink(
                    sourceInstance.GetTemplateId(), targetTemplateId, AZStd::move(patch), sourceInstance.GetInstanceAlias(), undoBatch);
            }
            else
            {
                linkId = m_prefabSystemComponentInterface->CreateLink(
                    targetTemplateId, sourceInstance.GetTemplateId(), sourceInstance.GetInstanceAlias(), patch,
                    InvalidLinkId);
                m_prefabSystemComponentInterface->PropagateTemplateChanges(targetTemplateId);
            }

            sourceInstance.SetLinkId(linkId);
        }

        void PrefabPublicHandler::RemoveLink(
            AZStd::unique_ptr<Instance>& sourceInstance, TemplateId targetTemplateId, UndoSystem::URSequencePoint* undoBatch)
        {
            LinkReference nestedInstanceLink = m_prefabSystemComponentInterface->FindLink(sourceInstance->GetLinkId());
            AZ_Assert(
                nestedInstanceLink.has_value(),
                "A valid link was not found for one of the instances provided as input for the CreatePrefab operation.");    

            PrefabDomReference nestedInstanceLinkDom = nestedInstanceLink->get().GetLinkDom();
            AZ_Assert(
                nestedInstanceLinkDom.has_value(),
                "A valid DOM was not found for the link corresponding to one of the instances provided as input for the "
                "CreatePrefab operation.");

            PrefabDomValueReference nestedInstanceLinkPatches =
                PrefabDomUtils::FindPrefabDomValue(nestedInstanceLinkDom->get(), PrefabDomUtils::PatchesName);
            AZ_Assert(
                nestedInstanceLinkPatches.has_value(),
                "A valid DOM for patches was not found for the link corresponding to one of the instances provided as input for the "
                "CreatePrefab operation.");

            PrefabDom patchesCopyForUndoSupport;
            patchesCopyForUndoSupport.CopyFrom(nestedInstanceLinkPatches->get(), patchesCopyForUndoSupport.GetAllocator());
            PrefabUndoHelpers::RemoveLink(
                sourceInstance->GetTemplateId(), targetTemplateId, sourceInstance->GetInstanceAlias(), sourceInstance->GetLinkId(),
                AZStd::move(patchesCopyForUndoSupport), undoBatch);
        }

        PrefabOperationResult PrefabPublicHandler::SavePrefab(AZ::IO::Path filePath)
        {
            auto templateId = m_prefabSystemComponentInterface->GetTemplateIdFromFilePath(filePath.c_str());

            if (templateId == InvalidTemplateId)
            {
                return AZ::Failure(
                    AZStd::string("SavePrefab - Path error. Path could be invalid, or the prefab may not be loaded in this level."));
            }

            if (!m_prefabLoaderInterface->SaveTemplate(templateId))
            {
                return AZ::Failure(AZStd::string("Could not save prefab - internal error (Json write operation failure)."));
            }

            return AZ::Success();
        }

        PrefabEntityResult PrefabPublicHandler::CreateEntity(AZ::EntityId parentId, const AZ::Vector3& position)
        {
            InstanceOptionalReference owningInstanceOfParentEntity = GetOwnerInstanceByEntityId(parentId);
            if (!owningInstanceOfParentEntity)
            {
                return AZ::Failure(AZStd::string::format(
                    "Cannot add entity because the owning instance of parent entity with id '%llu' could not be found.",
                    static_cast<AZ::u64>(parentId)));
            }
            
            EntityAlias entityAlias = Instance::GenerateEntityAlias();

            AliasPath absoluteEntityPath = owningInstanceOfParentEntity->get().GetAbsoluteInstanceAliasPath();
            absoluteEntityPath.Append(entityAlias);

            AZ::EntityId entityId = InstanceEntityIdMapper::GenerateEntityIdForAliasPath(absoluteEntityPath);
            AZStd::string entityName = AZStd::string::format("Entity%llu", static_cast<AZ::u64>(m_newEntityCounter++));

            AZ::Entity* entity = aznew AZ::Entity(entityId, entityName.c_str());
            
            Instance& entityOwningInstance = owningInstanceOfParentEntity->get();

            PrefabDom instanceDomBeforeUpdate;
            m_instanceToTemplateInterface->GenerateDomForInstance(instanceDomBeforeUpdate, entityOwningInstance);

            ScopedUndoBatch undoBatch("Add Entity");

            entityOwningInstance.AddEntity(*entity, entityAlias);

            EditorEntityContextRequestBus::Broadcast(&EditorEntityContextRequestBus::Events::HandleEntitiesAdded, EntityList{entity});

            AZ::Transform transform = AZ::Transform::CreateIdentity();
            transform.SetTranslation(position);

            EntityOptionalReference owningInstanceContainerEntity = entityOwningInstance.GetContainerEntity();
            if (owningInstanceContainerEntity && !parentId.IsValid())
            {
                parentId = owningInstanceContainerEntity->get().GetId();
            }

            if (parentId.IsValid())
            {
                AZ::TransformBus::Event(entityId, &AZ::TransformInterface::SetParent, parentId);
                AZ::TransformBus::Event(entityId, &AZ::TransformInterface::SetLocalTM, transform);
            }
            else
            {
                AZ::TransformBus::Event(entityId, &AZ::TransformInterface::SetWorldTM, transform);
            }
            

            // Select the new entity (and deselect others).
            AzToolsFramework::EntityIdList selection = {entityId};

            SelectionCommand* selectionCommand = aznew SelectionCommand(selection, "");
            selectionCommand->SetParent(undoBatch.GetUndoBatch());

            ToolsApplicationRequests::Bus::Broadcast(&ToolsApplicationRequests::SetSelectedEntities, selection);

            PrefabUndoHelpers::UpdatePrefabInstance(
                entityOwningInstance, "Undo adding entity", instanceDomBeforeUpdate, undoBatch.GetUndoBatch());

            return AZ::Success(entityId);
        }

        void PrefabPublicHandler::GenerateUndoNodesForEntityChangeAndUpdateCache(
            AZ::EntityId entityId, UndoSystem::URSequencePoint* parentUndoBatch)
        {
            // Create Undo node on entities if they belong to an instance
            InstanceOptionalReference owningInstance = m_instanceEntityMapperInterface->FindOwningInstance(entityId);

            if (owningInstance.has_value())
            {
                PrefabDom afterState;
                AZ::Entity* entity = GetEntityById(entityId);
                if (entity)
                {
                    PrefabDom beforeState;
                    m_prefabUndoCache.Retrieve(entityId, beforeState);

                    m_instanceToTemplateInterface->GenerateDomForEntity(afterState, *entity);

                    PrefabDom patch;
                    m_instanceToTemplateInterface->GeneratePatch(patch, beforeState, afterState);

                    if (patch.IsArray() && !patch.Empty() && beforeState.IsObject())
                    {
                        if (IsInstanceContainerEntity(entityId) && !IsLevelInstanceContainerEntity(entityId))
                        {
                            m_instanceToTemplateInterface->AppendEntityAliasToPatchPaths(patch, entityId);

                            // Save these changes as patches to the link
                            PrefabUndoLinkUpdate* linkUpdate =
                                aznew PrefabUndoLinkUpdate(AZStd::to_string(static_cast<AZ::u64>(entityId)));
                            linkUpdate->SetParent(parentUndoBatch);
                            linkUpdate->Capture(patch, owningInstance->get().GetLinkId());

                            linkUpdate->Redo();
                        }
                        else
                        {
                            // Update the state of the entity
                            PrefabUndoEntityUpdate* state = aznew PrefabUndoEntityUpdate(AZStd::to_string(static_cast<AZ::u64>(entityId)));
                            state->SetParent(parentUndoBatch);
                            state->Capture(beforeState, afterState, entityId);

                            state->Redo();
                        }
                    }

                    // Update the cache
                    m_prefabUndoCache.Store(entityId, AZStd::move(afterState));
                }
                else
                {
                    m_prefabUndoCache.PurgeCache(entityId);
                }
            }
        }

        bool PrefabPublicHandler::IsInstanceContainerEntity(AZ::EntityId entityId) const
        {
            InstanceOptionalReference owningInstance = m_instanceEntityMapperInterface->FindOwningInstance(entityId);
            return owningInstance && (owningInstance->get().GetContainerEntityId() == entityId);
        }

        bool PrefabPublicHandler::IsLevelInstanceContainerEntity(AZ::EntityId entityId) const
        {
            // Get owning instance
            InstanceOptionalReference owningInstance = m_instanceEntityMapperInterface->FindOwningInstance(entityId);

            // Get level root instance
            auto prefabEditorEntityOwnershipInterface = AZ::Interface<PrefabEditorEntityOwnershipInterface>::Get();
            if (!prefabEditorEntityOwnershipInterface)
            {
                AZ_Assert(
                    false,
                    "Could not get owning instance of common root entity :"
                    "PrefabEditorEntityOwnershipInterface unavailable.");
            }
            InstanceOptionalReference levelInstance = prefabEditorEntityOwnershipInterface->GetRootPrefabInstance();
            
            return owningInstance
                && levelInstance
                && (&owningInstance->get() == &levelInstance->get())
                && (owningInstance->get().GetContainerEntityId() == entityId);
        }

        AZ::EntityId PrefabPublicHandler::GetInstanceContainerEntityId(AZ::EntityId entityId) const
        {
            AZ::Entity* entity = GetEntityById(entityId);
            if (entity)
            {
                InstanceOptionalReference owningInstance = m_instanceEntityMapperInterface->FindOwningInstance(entity->GetId());
                if (owningInstance)
                {
                    return owningInstance->get().GetContainerEntityId();
                }
            }

            return AZ::EntityId();
        }

        AZ::EntityId PrefabPublicHandler::GetLevelInstanceContainerEntityId() const
        {
            auto prefabEditorEntityOwnershipInterface = AZ::Interface<PrefabEditorEntityOwnershipInterface>::Get();
            if (!prefabEditorEntityOwnershipInterface)
            {
                AZ_Assert(
                    false,
                    "Could not get owning instance of common root entity :"
                    "PrefabEditorEntityOwnershipInterface unavailable.");
                return AZ::EntityId();
            }

            auto rootInstance = prefabEditorEntityOwnershipInterface->GetRootPrefabInstance();

            if (!rootInstance.has_value())
            {
                return AZ::EntityId();
            }

            return rootInstance->get().GetContainerEntityId();
        }

        AZ::IO::Path PrefabPublicHandler::GetOwningInstancePrefabPath(AZ::EntityId entityId) const
        {
            AZ::IO::Path path;
            InstanceOptionalReference instance = GetOwnerInstanceByEntityId(entityId);

            if (instance.has_value())
            {
                path = instance->get().GetTemplateSourcePath();
            }

            return path;
        }

        PrefabRequestResult PrefabPublicHandler::HasUnsavedChanges(AZ::IO::Path prefabFilePath) const
        {
            auto templateId = m_prefabSystemComponentInterface->GetTemplateIdFromFilePath(prefabFilePath.c_str());

            if (templateId == InvalidTemplateId)
            {
                return AZ::Failure(AZStd::string("HasUnsavedChanges - Path error. Path could be invalid, or the prefab may not be loaded in this level."));
            }

            return AZ::Success(m_prefabSystemComponentInterface->IsTemplateDirty(templateId));
        }

        PrefabOperationResult PrefabPublicHandler::DeleteEntitiesInInstance(const EntityIdList& entityIds)
        {
            return DeleteFromInstance(entityIds, false);
        }

        PrefabOperationResult PrefabPublicHandler::DeleteEntitiesAndAllDescendantsInInstance(const EntityIdList& entityIds)
        {
            return DeleteFromInstance(entityIds, true);
        }

        PrefabOperationResult PrefabPublicHandler::DuplicateEntitiesInInstance(const EntityIdList& entityIds)
        {
            if (entityIds.empty())
            {
                return AZ::Failure(AZStd::string("No entities to duplicate."));
            }

            if (!EntitiesBelongToSameInstance(entityIds))
            {
                return AZ::Failure(AZStd::string("Cannot duplicate multiple "
                    "entities belonging to different instances with one operation."));
            }

            // We've already verified the entities are all owned by the same instance,
            // so we can just retrieve our instance from the first entity in the list.
            InstanceOptionalReference commonEntityOwningInstance = GetOwnerInstanceByEntityId(entityIds[0]);
            AZ_Assert(
                commonEntityOwningInstance.has_value(),
                "Failed to duplicate : Couldn't get a valid owning instance for the common root entity of the entities provided");

            // This will cull out any entities that have ancestors in the list, since we will end up duplicating
            // the full nested hierarchy with what is returned from RetrieveAndSortPrefabEntitiesAndInstances
            AzToolsFramework::EntityIdSet duplicationSet = AzToolsFramework::GetCulledEntityHierarchy(entityIds);

            AZ_PROFILE_FUNCTION(AZ::Debug::ProfileCategory::AzToolsFramework);

            ScopedUndoBatch undoBatch("Duplicate Entities");

            {
                AZ_PROFILE_SCOPE(AZ::Debug::ProfileCategory::AzToolsFramework, "DuplicateEntitiesInInstance::UndoCaptureAndDuplicateEntities");

                // Take a snapshot of the instance DOM before we manipulate it
                Prefab::PrefabDom instanceDomBefore;
                m_instanceToTemplateInterface->GenerateDomForInstance(instanceDomBefore, commonEntityOwningInstance->get());

                AZStd::vector<AZ::Entity*> entities;
                AZStd::vector<Instance*> instances;

                // Gather all entities/instances in the hierarchy, but don't detach them because we are duplicating not deleting.
                EntityList inputEntityList = EntityIdSetToEntityList(duplicationSet);
                bool success = RetrieveAndSortPrefabEntitiesAndInstances(inputEntityList, commonEntityOwningInstance->get(), entities, instances);

                if (!success)
                {
                    return AZ::Failure(AZStd::string("Cannot duplicate multiple entities belonging to different instances with one operation"));
                }

                // Make a copy of our before instance DOM where we will add our duplicated entities
                Prefab::PrefabDom instanceDomAfter;
                instanceDomAfter.CopyFrom(instanceDomBefore, instanceDomAfter.GetAllocator());

                AZStd::unordered_map<EntityAlias, EntityAlias> oldAliasToNewAliasMap;
                AZStd::unordered_map<EntityAlias, QString> aliasToEntityDomMap;

                for (AZ::Entity* entity : entities)
                {
                    EntityAliasOptionalReference oldAliasRef = commonEntityOwningInstance->get().GetEntityAlias(entity->GetId());
                    AZ_Assert(oldAliasRef.has_value(), "No alias found for Entity in the DOM");
                    EntityAlias oldAlias = oldAliasRef.value();

                    // Give this the outer allocator so that the memory reference will be valid when
                    // it gets used for AddMember
                    Prefab::PrefabDom entityDomBefore(&instanceDomAfter.GetAllocator());
                    m_instanceToTemplateInterface->GenerateDomForEntity(entityDomBefore, *entity);

                    // Keep track of the old alias <-> new alias mapping for this duplicated entity
                    // so we can fixup references later
                    EntityAlias newEntityAlias = Instance::GenerateEntityAlias();
                    oldAliasToNewAliasMap.insert(AZStd::make_pair(oldAlias, newEntityAlias));

                    // Update the Entity Id in the Entity DOM for the duplicated Entity
                    auto entityIdIter = entityDomBefore.FindMember(PrefabDomUtils::EntityIdName);
                    AZ_Assert(entityIdIter != entityDomBefore.MemberEnd(), "Entity DOM missing Id.");
                    entityIdIter->value.SetString(newEntityAlias.c_str(), newEntityAlias.length(), entityDomBefore.GetAllocator());

                    rapidjson::StringBuffer buffer;
                    rapidjson::Writer<rapidjson::StringBuffer> writer(buffer);
                    entityDomBefore.Accept(writer);

                    // Store our duplicated Entity DOM with its new alias as a string
                    // so that we can fixup entity alias references before adding it
                    // to the Entities member of our instance DOM
                    QString entityDomString(buffer.GetString());
                    aliasToEntityDomMap.insert(AZStd::make_pair(newEntityAlias, entityDomString));
                }

                auto entitiesIter = instanceDomAfter.FindMember(PrefabDomUtils::EntitiesName);
                AZ_Assert(entitiesIter != instanceDomAfter.MemberEnd(), "Instance DOM missing the Entities member.");

                // Now that all the duplicated Entity DOMs have been created, we need to iterate
                // through them and replace any previous EntityAlias references with the new ones.
                // These are more than just parent entity references for nested entities, this will
                // also cover any EntityId references that were made in the components between them.
                for (auto aliasEntityPair : aliasToEntityDomMap)
                {
                    EntityAlias newEntityAlias = aliasEntityPair.first;
                    QString newEntityDomString = aliasEntityPair.second;

                    // Replace all of the old alias references with the new ones
                    for (auto aliasMapIter : oldAliasToNewAliasMap)
                    {
                        newEntityDomString.replace(aliasMapIter.first.c_str(), aliasMapIter.second.c_str());
                    }

                    // Create the new Entity DOM from parsing the JSON string
                    Prefab::PrefabDom entityDomAfter(&instanceDomAfter.GetAllocator());
                    entityDomAfter.Parse(newEntityDomString.toUtf8().constData());

                    // Add the new Entity DOM to the Entities member of the instance
                    rapidjson::Value aliasName(newEntityAlias.c_str(), newEntityAlias.length(), instanceDomAfter.GetAllocator());
                    entitiesIter->value.AddMember(AZStd::move(aliasName), entityDomAfter, instanceDomAfter.GetAllocator());
                }

                PrefabUndoInstance* command = aznew PrefabUndoInstance("Entity duplication");
                command->SetParent(undoBatch.GetUndoBatch());
                command->Capture(instanceDomBefore, instanceDomAfter, commonEntityOwningInstance->get().GetTemplateId());
                command->RunRedo();

                EntityIdList duplicatedEntityIds;
                for (auto aliasMapIter : oldAliasToNewAliasMap)
                {
                    EntityAlias newEntityAlias = aliasMapIter.second;

                    AliasPath absoluteEntityPath = commonEntityOwningInstance->get().GetAbsoluteInstanceAliasPath();
                    absoluteEntityPath.Append(newEntityAlias);

                    AZ::EntityId newEntityId = InstanceEntityIdMapper::GenerateEntityIdForAliasPath(absoluteEntityPath);
                    duplicatedEntityIds.push_back(newEntityId);
                }

                // Select the duplicated entities
                auto selectionUndo = aznew SelectionCommand(duplicatedEntityIds, "Select Duplicated Entities");
                selectionUndo->SetParent(undoBatch.GetUndoBatch());
                ToolsApplicationRequestBus::Broadcast(&ToolsApplicationRequestBus::Events::RunRedoSeparately, selectionUndo);
            }

            return AZ::Success();
        }

        PrefabOperationResult PrefabPublicHandler::DeleteFromInstance(const EntityIdList& entityIds, bool deleteDescendants)
        {
            if (entityIds.empty())
            {
                return AZ::Success();
            }

            if (!EntitiesBelongToSameInstance(entityIds))
            {
                return AZ::Failure(AZStd::string("Cannot delete multiple entities belonging to different instances with one operation."));
            }

            AZ::EntityId firstEntityIdToDelete = entityIds[0];
            InstanceOptionalReference commonOwningInstance = GetOwnerInstanceByEntityId(firstEntityIdToDelete);

            // If the first entity id is a container entity id, then we need to mark its parent as the common owning instance because you
            // cannot delete an instance from itself.
            if (commonOwningInstance->get().GetContainerEntityId() == firstEntityIdToDelete)
            {
                commonOwningInstance = commonOwningInstance->get().GetParentInstance();
            }

            // Retrieve entityList from entityIds
            EntityList inputEntityList = EntityIdListToEntityList(entityIds);

            AZ_PROFILE_FUNCTION(AZ::Debug::ProfileCategory::AzToolsFramework);

            ScopedUndoBatch undoBatch("Delete Selected");

            // In order to undo DeleteSelected, we have to create a selection command which selects the current selection
            // and then add the deletion as children.
            // Commands always execute themselves first and then their children (when going forwards)
            // and do the opposite when going backwards.
            EntityIdList selectedEntities;
            ToolsApplicationRequestBus::BroadcastResult(selectedEntities, &ToolsApplicationRequests::GetSelectedEntities);
            SelectionCommand* selCommand = aznew SelectionCommand(selectedEntities, "Delete Entities");

            // We insert a "deselect all" command before we delete the entities. This ensures the delete operations aren't changing
            // selection state, which triggers expensive UI updates. By deselecting up front, we are able to do those expensive
            // UI updates once at the start instead of once for each entity.
            {
                EntityIdList deselection;
                SelectionCommand* deselectAllCommand = aznew SelectionCommand(deselection, "Deselect Entities");
                deselectAllCommand->SetParent(selCommand);
            }

            {
                AZ_PROFILE_SCOPE(AZ::Debug::ProfileCategory::AzToolsFramework, "Internal::DeleteEntities:UndoCaptureAndPurgeEntities");

                Prefab::PrefabDom instanceDomBefore;
                m_instanceToTemplateInterface->GenerateDomForInstance(instanceDomBefore, commonOwningInstance->get());

                if (deleteDescendants)
                {
                    AZStd::vector<AZ::Entity*> entities;
                    AZStd::vector<Instance*> instances;

                    bool success = RetrieveAndSortPrefabEntitiesAndInstances(inputEntityList, commonOwningInstance->get(), entities, instances);

                    if (!success)
                    {
                        return AZ::Failure(AZStd::string("DeleteEntitiesAndAllDescendantsInInstance"));
                    }

                    for (AZ::Entity* entity : entities)
                    {
                        commonOwningInstance->get().DetachEntity(entity->GetId()).release();
                        AZ::ComponentApplicationBus::Broadcast(&AZ::ComponentApplicationRequests::DeleteEntity, entity->GetId());
                    }

                    for (auto& nestedInstance : instances)
                    {
                        AZStd::unique_ptr<Instance> outInstance = commonOwningInstance->get().DetachNestedInstance(nestedInstance->GetInstanceAlias());
                        RemoveLink(outInstance, commonOwningInstance->get().GetTemplateId(), undoBatch.GetUndoBatch());
                        outInstance.reset();
                    }
                }
                else
                {
                    for (AZ::EntityId entityId : entityIds)
                    {
                        InstanceOptionalReference owningInstance = m_instanceEntityMapperInterface->FindOwningInstance(entityId);
                        // If this is the container entity, it actually represents the instance so get its owner
                        if (owningInstance->get().GetContainerEntityId() == entityId)
                        {
                            auto instancePtr = commonOwningInstance->get().DetachNestedInstance(owningInstance->get().GetInstanceAlias());
                            RemoveLink(instancePtr, commonOwningInstance->get().GetTemplateId(), undoBatch.GetUndoBatch());
                        }
                        else
                        {
                            commonOwningInstance->get().DetachEntity(entityId);
                            AZ::ComponentApplicationBus::Broadcast(&AZ::ComponentApplicationRequests::DeleteEntity, entityId);
                        }
                    }
                }

                Prefab::PrefabDom instanceDomAfter;
                m_instanceToTemplateInterface->GenerateDomForInstance(instanceDomAfter, commonOwningInstance->get());

                PrefabUndoInstance* command = aznew PrefabUndoInstance("Instance deletion");
                command->Capture(instanceDomBefore, instanceDomAfter, commonOwningInstance->get().GetTemplateId());
                command->SetParent(selCommand);
            }

            selCommand->SetParent(undoBatch.GetUndoBatch());
            {
                AZ_PROFILE_SCOPE(AZ::Debug::ProfileCategory::AzToolsFramework, "Internal::DeleteEntities:RunRedo");
                selCommand->RunRedo();
            }

            return AZ::Success();
        }

        void PrefabPublicHandler::GenerateContainerEntityTransform(const EntityList& topLevelEntities,
            AZ::Vector3& translation, AZ::Quaternion& rotation)
        {
            // --- Multiple top level entities
            // Translation is the average of all translations, with the minimum Z value.
            // Rotation is set to zero.
            if (topLevelEntities.size() > 1)
            {
                AZ::Vector3 translationSum = AZ::Vector3::CreateZero();
                float minZ = AZStd::numeric_limits<float>::max();
                int transformCount = 0;

                for (AZ::Entity* topLevelEntity : topLevelEntities)
                {
                    if (topLevelEntity != nullptr)
                    {
                        AzToolsFramework::Components::TransformComponent* transformComponent =
                            topLevelEntity->FindComponent<AzToolsFramework::Components::TransformComponent>();

                        if (transformComponent != nullptr)
                        {
                            ++transformCount;

                            auto currentTranslation = transformComponent->GetLocalTranslation();
                            translationSum += currentTranslation;
                            minZ = AZ::GetMin<float>(minZ, currentTranslation.GetZ());
                        }
                    }
                }

                if (transformCount > 0)
                {
                    translation = translationSum / aznumeric_cast<float>(transformCount);
                    translation.SetZ(minZ);

                    rotation = AZ::Quaternion::CreateZero();
                }

            }
            // --- Single top level entity
            // World Translation and Rotation are inherited, unchanged.
            else if (topLevelEntities.size() == 1)
            {
                AZ::Entity* topLevelEntity = topLevelEntities[0];
                if (topLevelEntity)
                {
                    AzToolsFramework::Components::TransformComponent* transformComponent =
                        topLevelEntity->FindComponent<AzToolsFramework::Components::TransformComponent>();

                    if (transformComponent)
                    {
                        translation = transformComponent->GetLocalTranslation();

                        rotation = transformComponent->GetLocalRotationQuaternion();
                    }
                }
            }
        }

        InstanceOptionalReference PrefabPublicHandler::GetOwnerInstanceByEntityId(AZ::EntityId entityId) const
        {
            if (entityId.IsValid())
            {
                return m_instanceEntityMapperInterface->FindOwningInstance(entityId);
            }

            // If the entityId is invalid, then the owning instance would be the root prefab instance of the
            // PrefabEditorEntityOwnershipService.
            auto prefabEditorEntityOwnershipInterface = AZ::Interface<PrefabEditorEntityOwnershipInterface>::Get();
            if (!prefabEditorEntityOwnershipInterface)
            {
                AZ_Assert(false, "Could not get owning instance of common root entity :"
                    "PrefabEditorEntityOwnershipInterface unavailable.");
            }
            return prefabEditorEntityOwnershipInterface->GetRootPrefabInstance();
        }

        Instance* PrefabPublicHandler::GetParentInstance(Instance* instance)
        {
            auto instanceRef = instance->GetParentInstance();

            if (instanceRef != AZStd::nullopt)
            {
                return &instanceRef->get();
            }

            return nullptr;
        }

        Instance* PrefabPublicHandler::GetAncestorOfInstanceThatIsChildOfRoot(const Instance* root, Instance* instance)
        {
            while (instance != nullptr)
            {
                Instance* parent = GetParentInstance(instance);

                if (parent == root)
                {
                    return instance;
                }

                instance = parent;
            }

            return nullptr;
        }

        bool PrefabPublicHandler::RetrieveAndSortPrefabEntitiesAndInstances(
            const EntityList& inputEntities, Instance& commonRootEntityOwningInstance,
            EntityList& outEntities, AZStd::vector<Instance*>& outInstances) const
        {
            if (inputEntities.size() == 0)
            {
                return false;
            }

            AZStd::queue<AZ::Entity*> entityQueue;

            for (auto inputEntity : inputEntities)
            {
                if (inputEntity && !IsLevelInstanceContainerEntity(inputEntity->GetId()))
                {
                    entityQueue.push(inputEntity);
                }
            }

            // Support sets to easily identify if we're processing the same entity multiple times.
            AZStd::unordered_set<AZ::Entity*> entities;
            AZStd::unordered_set<Instance*> instances;

            while (!entityQueue.empty())
            {
                AZ::Entity* entity = entityQueue.front();
                entityQueue.pop();

                // Get this entity's owning instance.
                InstanceOptionalReference owningInstance = m_instanceEntityMapperInterface->FindOwningInstance(entity->GetId());
                AZ_Assert(
                    owningInstance.has_value(),
                    "An error occurred while retrieving entities and prefab instances : "
                    "Owning instance of entity with id '%llu' couldn't be found",
                    entity->GetId());

                // Check if this entity is owned by the same instance owning the root.
                if (&owningInstance->get() == &commonRootEntityOwningInstance)
                {
                    // If it's the same instance, we can add this entity to the new instance entities.
                    int priorEntitiesSize = entities.size();
                    
                    entities.insert(entity);

                    // If the size of entities increased, then it wasn't added before.
                    // In that case, add the children of this entity to the queue.
                    if (entities.size() > priorEntitiesSize)
                    {
                        EntityIdList childrenIds;
                        EditorEntityInfoRequestBus::EventResult(
                            childrenIds,
                            entity->GetId(),
                            &EditorEntityInfoRequests::GetChildren
                        );

                        for (AZ::EntityId childId : childrenIds)
                        {
                            AZ::Entity* child = GetEntityById(childId);
                            entityQueue.push(child);
                        }
                    }
                }
                else
                {
                    // The instances differ, so we should add the instance to the instances set,
                    // but only if it's a direct descendant of the root instance!
                    Instance* childInstance = GetAncestorOfInstanceThatIsChildOfRoot(&commonRootEntityOwningInstance, &owningInstance->get());

                    if (childInstance != nullptr)
                    {
                        instances.insert(childInstance);
                    }
                    else
                    {
                        // This can only happen if one entity does not share the common root!
                        return false;
                    }
                }
            }

            // Store results
            outEntities.clear();
            outEntities.reserve(entities.size());

            for (AZ::Entity* entity : entities)
            {
                outEntities.emplace_back(entity);
            }

            outInstances.clear();
            outInstances.reserve(instances.size());
            for (Instance* instancePtr : instances)
            {
                outInstances.push_back(instancePtr);
            }

            return (outEntities.size() + outInstances.size()) > 0;
        }

        bool PrefabPublicHandler::EntitiesBelongToSameInstance(const EntityIdList& entityIds) const
        {
            if (entityIds.size() <= 1)
            {
                return true;
            }

            InstanceOptionalReference sharedInstance = AZStd::nullopt;

            for (AZ::EntityId entityId : entityIds)
            {
                InstanceOptionalReference owningInstance = m_instanceEntityMapperInterface->FindOwningInstance(entityId);

                if (!owningInstance.has_value())
                {
                    AZ_Assert(
                        false,
                        "An error occurred in function EntitiesBelongToSameInstance: "
                        "Owning instance of entity with id '%llu' couldn't be found",
                        entityId);
                    return false;
                }

                // If this is a container entity, it actually represents a child instance so get its owner.
                // The only exception in the level root instance. We leave it as is to streamline operations.
                if (owningInstance->get().GetContainerEntityId() == entityId && !IsLevelInstanceContainerEntity(entityId))
                {
                    owningInstance = owningInstance->get().GetParentInstance();
                }

                if (!sharedInstance.has_value())
                {
                    sharedInstance = owningInstance;
                }
                else
                {
                    if (&sharedInstance->get() != &owningInstance->get())
                    {
                        return false;
                    }
                }
            }

            return true;
        }
    } // namespace Prefab
} // namespace AzToolsFramework<|MERGE_RESOLUTION|>--- conflicted
+++ resolved
@@ -87,13 +87,9 @@
                     commonRootInstanceDomBeforeCreate, commonRootEntityOwningInstance->get());
 
                 AZStd::vector<AZ::Entity*> entities;
-<<<<<<< HEAD
                 AZStd::vector<AZStd::unique_ptr<Instance>> instancePtrs;
                 AZStd::vector<Instance*> instances;
-=======
-                AZStd::vector<AZStd::unique_ptr<Instance>> instances;
                 AZStd::unordered_map<Instance*, PrefabDom> nestedInstanceLinkPatchesMap;
->>>>>>> c1819b64
 
                 // Retrieve all entities affected and identify Instances
                 if (!RetrieveAndSortPrefabEntitiesAndInstances(inputEntityList, commonRootEntityOwningInstance->get(), entities, instances))
@@ -112,11 +108,9 @@
                 // target templates of the other instances.
                 for (auto& nestedInstance : instances)
                 {
-<<<<<<< HEAD
                     AZStd::unique_ptr<Instance> outInstance = commonRootEntityOwningInstance->get().DetachNestedInstance(nestedInstance->GetInstanceAlias());
                     instancePtrs.emplace_back(AZStd::move(outInstance));
-                    RemoveLink(outInstance, commonRootEntityOwningInstance->get().GetTemplateId(), undoBatch.GetUndoBatch());
-=======
+
                     auto linkRef = m_prefabSystemComponentInterface->FindLink(nestedInstance->GetLinkId());
 
                     if (linkRef.has_value())
@@ -124,11 +118,10 @@
                         PrefabDom oldLinkPatches;
                         oldLinkPatches.CopyFrom(linkRef->get().GetLinkDom(), oldLinkPatches.GetAllocator());
 
-                        nestedInstanceLinkPatchesMap.emplace(nestedInstance.get(), AZStd::move(oldLinkPatches));
+                        nestedInstanceLinkPatchesMap.emplace(nestedInstance, AZStd::move(oldLinkPatches));
                     }
                     
-                    RemoveLink(nestedInstance, commonRootEntityOwningInstance->get().GetTemplateId(), undoBatch.GetUndoBatch());
->>>>>>> c1819b64
+                    RemoveLink(outInstance, commonRootEntityOwningInstance->get().GetTemplateId(), undoBatch.GetUndoBatch());
                 }
 
                 PrefabUndoHelpers::UpdatePrefabInstance(
