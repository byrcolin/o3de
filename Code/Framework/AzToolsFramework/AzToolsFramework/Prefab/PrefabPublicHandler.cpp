/*
 * Copyright (c) Contributors to the Open 3D Engine Project.
 * For complete copyright and license terms please see the LICENSE at the root of this distribution.
 *
 * SPDX-License-Identifier: Apache-2.0 OR MIT
 *
 */

#include <AzCore/Component/TransformBus.h>
#include <AzCore/JSON/stringbuffer.h>
#include <AzCore/JSON/writer.h>
#include <AzCore/Serialization/Json/JsonSerialization.h>
#include <AzCore/Utils/TypeHash.h>
#include <AzCore/std/sort.h>

#include <AzToolsFramework/API/ToolsApplicationAPI.h>
#include <AzToolsFramework/ContainerEntity/ContainerEntityInterface.h>
#include <AzToolsFramework/Entity/EditorEntityContextBus.h>
#include <AzToolsFramework/Entity/EditorEntityHelpers.h>
#include <AzToolsFramework/Entity/EditorEntityInfoBus.h>
#include <AzToolsFramework/Entity/PrefabEditorEntityOwnershipInterface.h>
#include <AzToolsFramework/Entity/ReadOnly/ReadOnlyEntityInterface.h>
#include <AzToolsFramework/Prefab/EditorPrefabComponent.h>
#include <AzToolsFramework/Prefab/Instance/Instance.h>
#include <AzToolsFramework/Prefab/Instance/InstanceEntityIdMapper.h>
#include <AzToolsFramework/Prefab/Instance/InstanceEntityMapperInterface.h>
#include <AzToolsFramework/Prefab/Instance/InstanceToTemplateInterface.h>
#include <AzToolsFramework/Prefab/Instance/InstanceDomGeneratorInterface.h>
#include <AzToolsFramework/Prefab/PrefabDomUtils.h>
#include <AzToolsFramework/Prefab/PrefabLoaderInterface.h>
#include <AzToolsFramework/Prefab/PrefabPublicHandler.h>
#include <AzToolsFramework/Prefab/PrefabSystemComponentInterface.h>
#include <AzToolsFramework/Prefab/PrefabUndo.h>
#include <AzToolsFramework/Prefab/PrefabUndoHelpers.h>
#include <AzToolsFramework/ToolsComponents/TransformComponent.h>
#include <AzToolsFramework/Entity/EditorEntitySortComponent.h>

#include <QString>

namespace AzToolsFramework
{
    namespace Prefab
    {
        void PrefabPublicHandler::RegisterPrefabPublicHandlerInterface()
        {
            m_prefabFocusHandler.RegisterPrefabFocusInterface();

            m_instanceEntityMapperInterface = AZ::Interface<InstanceEntityMapperInterface>::Get();
            AZ_Assert(m_instanceEntityMapperInterface, "PrefabPublicHandler - Could not get InstanceEntityMapperInterface.");

            m_instanceToTemplateInterface = AZ::Interface<InstanceToTemplateInterface>::Get();
            AZ_Assert(m_instanceToTemplateInterface, "PrefabPublicHandler - Could not get InstanceToTemplateInterface.");

            m_instanceDomGeneratorInterface = AZ::Interface<InstanceDomGeneratorInterface>::Get();
            AZ_Assert(m_instanceDomGeneratorInterface, "PrefabPublicHandler - Could not get InstanceDomGeneratorInterface.");

            m_prefabLoaderInterface = AZ::Interface<PrefabLoaderInterface>::Get();
            AZ_Assert(m_prefabLoaderInterface, "PrefabPublicHandler - Could not get PrefabLoaderInterface.");

            m_prefabFocusInterface = AZ::Interface<PrefabFocusInterface>::Get();
            AZ_Assert(m_prefabFocusInterface, "PrefabPublicHandler - Could not get PrefabFocusInterface.");

            m_prefabFocusPublicInterface = AZ::Interface<PrefabFocusPublicInterface>::Get();
            AZ_Assert(m_prefabFocusPublicInterface, "PrefabPublicHandler - Could not get PrefabFocusPublicInterface.");

            m_prefabSystemComponentInterface = AZ::Interface<PrefabSystemComponentInterface>::Get();
            AZ_Assert(m_prefabSystemComponentInterface, "PrefabPublicHandler - Could not get PrefabSystemComponentInterface.");

            m_prefabUndoCache.Initialize();

            AZ::Interface<PrefabPublicInterface>::Register(this);
        }

        void PrefabPublicHandler::UnregisterPrefabPublicHandlerInterface()
        {
            AZ::Interface<PrefabPublicInterface>::Unregister(this);

            m_prefabUndoCache.Destroy();

            m_prefabSystemComponentInterface = nullptr;
            m_prefabFocusPublicInterface = nullptr;
            m_prefabFocusInterface = nullptr;
            m_prefabLoaderInterface = nullptr;
            m_instanceDomGeneratorInterface = nullptr;
            m_instanceToTemplateInterface = nullptr;
            m_instanceEntityMapperInterface = nullptr;

            m_prefabFocusHandler.UnregisterPrefabFocusInterface();
        }

        CreatePrefabResult PrefabPublicHandler::CreatePrefabInMemory(const EntityIdList& entityIds, AZ::IO::PathView filePath)
        {
            EntityList inputEntityList, topLevelEntities;
            AZ::EntityId commonRootEntityId;
            InstanceOptionalReference commonRootEntityOwningInstance;
            PrefabOperationResult findCommonRootOutcome = FindCommonRootOwningInstance(
                entityIds, inputEntityList, topLevelEntities, commonRootEntityId, commonRootEntityOwningInstance);
            if (!findCommonRootOutcome.IsSuccess())
            {
                return AZ::Failure(findCommonRootOutcome.TakeError());
            }

            // order entities by their respective position within Entity Outliner
            EditorEntitySortRequestBus::Event(
                commonRootEntityId,
                [&topLevelEntities](EditorEntitySortRequestBus::Events* sortRequests)
                {
                    AZStd::sort(
                        topLevelEntities.begin(), topLevelEntities.end(),
                        [&sortRequests](AZ::Entity* entity1, AZ::Entity* entity2)
                        {
                            return sortRequests->GetChildEntityIndex(entity1->GetId()) <
                                sortRequests->GetChildEntityIndex(entity2->GetId());
                        });
                });

            AZ::EntityId containerEntityId;

            InstanceOptionalReference instanceToCreate;
            {
                // Initialize Undo Batch object
                ScopedUndoBatch undoBatch("Create Prefab");

                PrefabDom commonRootInstanceDomBeforeCreate;
                m_instanceToTemplateInterface->GenerateDomForInstance(
                    commonRootInstanceDomBeforeCreate, commonRootEntityOwningInstance->get());

                AZStd::vector<AZ::Entity*> entities;
                AZStd::vector<AZStd::unique_ptr<Instance>> instancePtrs;
                AZStd::vector<Instance*> instances;
                AZStd::unordered_map<Instance*, PrefabDom> nestedInstanceLinkPatchesMap;

                // Retrieve all entities affected and identify Instances
                PrefabOperationResult retrieveEntitiesAndInstancesOutcome = RetrieveAndSortPrefabEntitiesAndInstances(
                    inputEntityList, commonRootEntityOwningInstance->get(), entities, instances);
                if (!retrieveEntitiesAndInstancesOutcome.IsSuccess())
                {
                    return AZ::Failure(retrieveEntitiesAndInstancesOutcome.TakeError());
                }

                AZStd::unordered_map<AZ::EntityId, AZStd::string> oldEntityAliases;

                // Calculate new transform data before updating the direct top level entities.
                AZ::Vector3 containerEntityTranslation(AZ::Vector3::CreateZero());
                AZ::Quaternion containerEntityRotation(AZ::Quaternion::CreateZero());
                GenerateContainerEntityTransform(topLevelEntities, containerEntityTranslation, containerEntityRotation);

                // Set the parent of top level entities to null, so the parent entity's child entity order array does not include the entities.
                // This is needed before doing serialization on the parent entity to avoid referring to the detached entities.
                for (AZ::Entity* topLevelEntity : topLevelEntities)
                {
                    AZ::TransformBus::Event(topLevelEntity->GetId(), &AZ::TransformBus::Events::SetParent, AZ::EntityId());
                }

                // Detach the retrieved entities. This includes the top level entities.
                for (AZ::Entity* entity : entities)
                {
                    AZ::EntityId entityId = entity->GetId();
                    oldEntityAliases.emplace(entityId, commonRootEntityOwningInstance->get().GetEntityAlias(entityId)->get());
                    commonRootEntityOwningInstance->get().DetachEntity(entity->GetId()).release();
                }

                PrefabUndoHelpers::UpdatePrefabInstance(
                    commonRootEntityOwningInstance->get(), "Update prefab instance", commonRootInstanceDomBeforeCreate,
                    undoBatch.GetUndoBatch());

                // When we create a prefab with other prefab instances, we have to remove the existing links between the source and 
                // target templates of the other instances.
                for (auto& nestedInstance : instances)
                {
                    AZStd::unique_ptr<Instance> outInstance = commonRootEntityOwningInstance->get().DetachNestedInstance(nestedInstance->GetInstanceAlias());

                    LinkId detachingInstanceLinkId = nestedInstance->GetLinkId();
                    auto linkRef = m_prefabSystemComponentInterface->FindLink(detachingInstanceLinkId);
                    AZ_Assert(linkRef.has_value(), "Unable to find link with id '%llu' during prefab creation.", detachingInstanceLinkId);

                    PrefabDomValueReference linkPatches = linkRef->get().GetLinkPatches();
                    AZ_Assert(
                        linkPatches.has_value(), "Unable to get patches on link with id '%llu' during prefab creation.",
                        detachingInstanceLinkId);

                    PrefabDom linkPatchesCopy;
                    linkPatchesCopy.CopyFrom(linkPatches->get(), linkPatchesCopy.GetAllocator());
                    nestedInstanceLinkPatchesMap.emplace(nestedInstance, AZStd::move(linkPatchesCopy));

                    RemoveLink(outInstance, commonRootEntityOwningInstance->get().GetTemplateId(), undoBatch.GetUndoBatch());

                    instancePtrs.emplace_back(AZStd::move(outInstance));
                }

                auto prefabEditorEntityOwnershipInterface = AZ::Interface<PrefabEditorEntityOwnershipInterface>::Get();
                if (!prefabEditorEntityOwnershipInterface)
                {
                    return AZ::Failure(AZStd::string("Could not create a new prefab out of the entities provided - internal error "
                        "(PrefabEditorEntityOwnershipInterface unavailable)."));
                }

                // Create the Prefab
                instanceToCreate = prefabEditorEntityOwnershipInterface->CreatePrefab(
                    entities, AZStd::move(instancePtrs), m_prefabLoaderInterface->GenerateRelativePath(filePath),
                    commonRootEntityOwningInstance);

                if (!instanceToCreate)
                {
                    return AZ::Failure(AZStd::string("Could not create a new prefab out of the entities provided - internal error "
                        "(A null instance is returned)."));
                }

                containerEntityId = instanceToCreate->get().GetContainerEntityId();

                // Apply the correct transform to the container for the new instance, and store the patch for use when creating the link.
                PrefabDom patch = ApplyContainerTransformAndGeneratePatch(containerEntityId, commonRootEntityId,
                    containerEntityTranslation, containerEntityRotation);

                // Update the cache - this prevents these changes from being stored in the regular undo/redo nodes
                m_prefabUndoCache.UpdateCache(containerEntityId);

                // Parent the non-container top level entities to the container entity.
                // Parenting the top level container entities will be done during the creation of links.
                EditorEntityContextNotificationBus::Broadcast(&EditorEntityContextNotification::SetForceAddEntitiesToBackFlag, true);
                for (AZ::Entity* topLevelEntity : topLevelEntities)
                {
                    if (!IsInstanceContainerEntity(topLevelEntity->GetId()))
                    {
                        AZ::TransformBus::Event(topLevelEntity->GetId(), &AZ::TransformBus::Events::SetParent, containerEntityId);
                    }
                }
                EditorEntityContextNotificationBus::Broadcast(&EditorEntityContextNotification::SetForceAddEntitiesToBackFlag, false);

                // Update the template of the instance since the entities are modified since the template creation.
                Prefab::PrefabDom serializedInstance;
                if (m_instanceToTemplateInterface->GenerateDomForInstance(serializedInstance, instanceToCreate->get()))
                {
                    m_prefabSystemComponentInterface->UpdatePrefabTemplate(instanceToCreate->get().GetTemplateId(), serializedInstance);
                }

                // Set up links between the created prefab instance and its nested instances.
                instanceToCreate->get().GetNestedInstances([&](AZStd::unique_ptr<Instance>& nestedInstance) {
                    AZ_Assert(nestedInstance, "Invalid nested instance found in the new prefab created.");

                    EntityOptionalReference nestedInstanceContainerEntity = nestedInstance->GetContainerEntity();
                    AZ_Assert(
                        nestedInstanceContainerEntity, "Invalid container entity found for the nested instance used in prefab creation.");

                    AZ::EntityId nestedInstanceContainerEntityId = nestedInstanceContainerEntity->get().GetId();
                    PrefabDom previousPatch;

                    // Retrieve the previous patch if it exists
                    if (nestedInstanceLinkPatchesMap.contains(nestedInstance.get()))
                    {
                        previousPatch = AZStd::move(nestedInstanceLinkPatchesMap[nestedInstance.get()]);
                        UpdateLinkPatchesWithNewEntityAliases(previousPatch, oldEntityAliases, instanceToCreate->get());
                    }

                    // These link creations shouldn't be undone because that would put the template in a non-usable state if a user
                    // chooses to instantiate the template after undoing the creation.
                    CreateLink(*nestedInstance, instanceToCreate->get().GetTemplateId(), undoBatch.GetUndoBatch(), AZStd::move(previousPatch), false);

                    // If this nested instance's container is a top level entity in the new prefab, re-parent it and apply the change.
                    if (AZStd::find(topLevelEntities.begin(), topLevelEntities.end(), &nestedInstanceContainerEntity->get()) != topLevelEntities.end())
                    {
                        Prefab::PrefabDom containerEntityDomBefore;
                        m_instanceToTemplateInterface->GenerateDomForEntity(containerEntityDomBefore, *nestedInstanceContainerEntity);

                        AZ::TransformBus::Event(nestedInstanceContainerEntityId, &AZ::TransformBus::Events::SetParent, containerEntityId);

                        PrefabDom containerEntityDomAfter;
                        m_instanceToTemplateInterface->GenerateDomForEntity(containerEntityDomAfter, *nestedInstanceContainerEntity);

                        PrefabDom reparentPatch;
                        m_instanceToTemplateInterface->GeneratePatch(reparentPatch, containerEntityDomBefore, containerEntityDomAfter);
                        m_instanceToTemplateInterface->AppendEntityAliasToPatchPaths(reparentPatch, nestedInstanceContainerEntityId);

                        // We won't parent this undo node to the undo batch so that the newly created template and link will remain
                        // unaffected by undo actions. This is needed so that any future instantiations of the template will work.
                        PrefabUndoLinkUpdate linkUpdate = PrefabUndoLinkUpdate(AZStd::to_string(static_cast<AZ::u64>(nestedInstanceContainerEntityId)));
                        linkUpdate.Capture(reparentPatch, nestedInstance->GetLinkId());
                        linkUpdate.Redo();
                    }
                });

                // Create a link between the templates of the newly created instance and the instance it's being parented under.
                CreateLink(
                    instanceToCreate->get(), commonRootEntityOwningInstance->get().GetTemplateId(), undoBatch.GetUndoBatch(),
                    AZStd::move(patch));

                // Reset the transform of the container entity so that the new values aren't saved in the new prefab's dom.
                // The new values were saved in the link, so propagation will apply them correctly.
                {
                    AZ::Entity* containerEntity = GetEntityById(containerEntityId);

                    PrefabDom containerBeforeReset;
                    m_instanceToTemplateInterface->GenerateDomForEntity(containerBeforeReset, *containerEntity);

                    AZ::TransformBus::Event(containerEntityId, &AZ::TransformBus::Events::SetParent, AZ::EntityId());
                    AZ::TransformBus::Event(containerEntityId, &AZ::TransformBus::Events::SetLocalTM, AZ::Transform::CreateIdentity());

                    PrefabDom containerAfterReset;
                    m_instanceToTemplateInterface->GenerateDomForEntity(containerAfterReset, *containerEntity);

                    // Update the state of the entity
                    auto templateId = instanceToCreate->get().GetTemplateId();

                    PrefabDom transformPatch;
                    m_instanceToTemplateInterface->GeneratePatch(transformPatch, containerBeforeReset, containerAfterReset);
                    m_instanceToTemplateInterface->AppendEntityAliasToPatchPaths(transformPatch, containerEntityId);

                    m_instanceToTemplateInterface->PatchTemplate(transformPatch, templateId);
                }

                // This clears any entities marked as dirty due to reparenting of entities during the process of creating a prefab.
                // We are doing this so that the changes in those entities are not queued up twice for propagation.
                AzToolsFramework::ToolsApplicationRequestBus::Broadcast(
                    &AzToolsFramework::ToolsApplicationRequestBus::Events::ClearDirtyEntities);

                // Select Container Entity
                {
                    const EntityIdList selectedEntities = EntityIdList{ containerEntityId };
                    auto selectionUndo = aznew SelectionCommand(selectedEntities, "Select Prefab Container Entity");
                    selectionUndo->SetParent(undoBatch.GetUndoBatch());
                    ToolsApplicationRequestBus::Broadcast(&ToolsApplicationRequestBus::Events::SetSelectedEntities, selectedEntities);
                }
            }

            return AZ::Success(containerEntityId);
        }

        CreatePrefabResult PrefabPublicHandler::CreatePrefabInDisk(const EntityIdList& entityIds, AZ::IO::PathView filePath)
        {
            AZ_Assert(filePath.IsAbsolute(), "CreatePrefabInDisk requires an absolute file path.");

            auto result = CreatePrefabInMemory(entityIds, filePath);
            if (result.IsSuccess())
            {
                // Save Template to file
                auto relativePath = m_prefabLoaderInterface->GenerateRelativePath(filePath);
                Prefab::TemplateId templateId = m_prefabSystemComponentInterface->GetTemplateIdFromFilePath(relativePath);
                if (!m_prefabLoaderInterface->SaveTemplateToFile(templateId, filePath))
                {
                    AZStd::string_view filePathString(filePath);
                    return AZ::Failure(AZStd::string::format(
                        "Could not save the newly created prefab to file path %.*s - internal error ",
                        AZ_STRING_ARG(filePathString)));
                }
            }
            
            return result;
        }

        PrefabDom PrefabPublicHandler::ApplyContainerTransformAndGeneratePatch(
            AZ::EntityId containerEntityId, AZ::EntityId parentEntityId, const AZ::Vector3& translation, const AZ::Quaternion& rotation)
        {
            AZ::Entity* containerEntity = GetEntityById(containerEntityId);
            AZ_Assert(containerEntity, "Invalid container entity passed to ApplyContainerTransformAndGeneratePatch.");

            // Generate the transform for the container entity out of the top level entities, and set it
            // This step needs to be done before anything is parented to the container, else children position will be wrong
            Prefab::PrefabDom containerEntityDomBefore;
            m_instanceToTemplateInterface->GenerateDomForEntity(containerEntityDomBefore, *containerEntity);

            // Set container entity to be child of common root
            AZ::TransformBus::Event(containerEntityId, &AZ::TransformBus::Events::SetParent, parentEntityId);

            // Set the transform (translation, rotation) of the container entity
            AZ::TransformBus::Event(containerEntityId, &AZ::TransformBus::Events::SetLocalTranslation, translation);
            AZ::TransformBus::Event(containerEntityId, &AZ::TransformBus::Events::SetLocalRotationQuaternion, rotation);

            PrefabDom containerEntityDomAfter;
            m_instanceToTemplateInterface->GenerateDomForEntity(containerEntityDomAfter, *containerEntity);

            PrefabDom patch;
            m_instanceToTemplateInterface->GeneratePatch(patch, containerEntityDomBefore, containerEntityDomAfter);
            m_instanceToTemplateInterface->AppendEntityAliasToPatchPaths(patch, containerEntityId);

<<<<<<< HEAD
            // Update the cache - this prevents these changes from being stored in the regular undo/redo nodes
            m_prefabUndoCache.Store(containerEntityId, parentEntityId);

=======
>>>>>>> 9aa46f11
            return AZStd::move(patch);
        }

        InstantiatePrefabResult PrefabPublicHandler::InstantiatePrefab(
            AZStd::string_view filePath, AZ::EntityId parentId, const AZ::Vector3& position)
        {
            auto prefabEditorEntityOwnershipInterface = AZ::Interface<PrefabEditorEntityOwnershipInterface>::Get();
            if (!prefabEditorEntityOwnershipInterface)
            {
                return AZ::Failure(AZStd::string("Could not instantiate prefab - internal error "
                                                 "(PrefabEditorEntityOwnershipInterface unavailable)."));
            }
            if (!prefabEditorEntityOwnershipInterface->IsRootPrefabAssigned())
            {
                return AZ::Failure(AZStd::string("Could not instantiate prefab - no root prefab assigned. "
                "Currently, prefabs can only be instantiated inside a level"));
            }

            InstanceOptionalReference instanceToParentUnder;

            // Get parent entity's owning instance
            if (parentId.IsValid())
            {
                instanceToParentUnder = m_instanceEntityMapperInterface->FindOwningInstance(parentId);
            }

            if (!instanceToParentUnder.has_value())
            {
                AzFramework::EntityContextId editorEntityContextId = AzToolsFramework::GetEntityContextId();
                instanceToParentUnder = m_prefabFocusInterface->GetFocusedPrefabInstance(editorEntityContextId);
                parentId = instanceToParentUnder->get().GetContainerEntityId();
            }

            //Detect whether this instantiation would produce a cyclical dependency
            auto relativePath = m_prefabLoaderInterface->GenerateRelativePath(filePath);
            Prefab::TemplateId templateId = m_prefabSystemComponentInterface->GetTemplateIdFromFilePath(relativePath);

            if (templateId == InvalidTemplateId)
            {
                // Load the template from the file
                templateId = m_prefabLoaderInterface->LoadTemplateFromFile(filePath);
                AZ_Assert(templateId != InvalidTemplateId, "Template with source path %.*s couldn't be loaded correctly.", AZ_STRING_ARG(filePath));
            }

            const PrefabDom& templateDom = m_prefabSystemComponentInterface->FindTemplateDom(templateId);
            AZStd::unordered_set<AZ::IO::Path> templatePaths;
            PrefabDomUtils::GetTemplateSourcePaths(templateDom, templatePaths);

            if (IsCyclicalDependencyFound(instanceToParentUnder->get(), templatePaths))
            {
                return AZ::Failure(AZStd::string::format(
                    "Instantiate Prefab operation aborted - Cyclical dependency detected\n(%s depends on %s).",
                    relativePath.Native().c_str(), instanceToParentUnder->get().GetTemplateSourcePath().Native().c_str()));
            }

            AZ::EntityId containerEntityId;
            {
                // Initialize Undo Batch object
                ScopedUndoBatch undoBatch("Instantiate Prefab");

                // Instantiate the Prefab
                PrefabDom instanceToParentUnderDomBeforeCreate;
                m_instanceToTemplateInterface->GenerateDomForInstance(instanceToParentUnderDomBeforeCreate, instanceToParentUnder->get());

                auto instanceToCreate = prefabEditorEntityOwnershipInterface->InstantiatePrefab(relativePath, instanceToParentUnder);

                if (!instanceToCreate)
                {
                    return AZ::Failure(AZStd::string("Could not instantiate the prefab provided - internal error "
                                                     "(A null instance is returned)."));
                }

                // Create Link with correct container patches
                containerEntityId = instanceToCreate->get().GetContainerEntityId();
                AZ::Entity* containerEntity = GetEntityById(containerEntityId);
                AZ_Assert(containerEntity, "Invalid container entity detected in InstantiatePrefab.");

                Prefab::PrefabDom containerEntityDomBefore;
                m_instanceToTemplateInterface->GenerateDomForEntity(containerEntityDomBefore, *containerEntity);

                // Capture parent entity DOM before adding the nested prefab instance
                AZ::Entity* parentEntity = GetEntityById(parentId);

                if (!parentEntity)
                {
                    return AZ::Failure<AZStd::string>("Parent entity cannot be found while instantiating a prefab.");
                }

                PrefabDom parentEntityDomBeforeAdding;
                m_instanceToTemplateInterface->GenerateDomForEntity(parentEntityDomBeforeAdding, *parentEntity);

                // Set container entity's parent
                AZ::TransformBus::Event(containerEntityId, &AZ::TransformBus::Events::SetParent, parentId);

                // Set the position of the container entity
                AZ::TransformBus::Event(containerEntityId, &AZ::TransformBus::Events::SetWorldTranslation, position);

                PrefabDom containerEntityDomAfter;
                m_instanceToTemplateInterface->GenerateDomForEntity(containerEntityDomAfter, *containerEntity);

                // Generate patch to be stored in the link
                PrefabDom patch;
                m_instanceToTemplateInterface->GeneratePatch(patch, containerEntityDomBefore, containerEntityDomAfter);
                m_instanceToTemplateInterface->AppendEntityAliasToPatchPaths(patch, containerEntityId);

                CreateLink(instanceToCreate->get(), instanceToParentUnder->get().GetTemplateId(), undoBatch.GetUndoBatch(), AZStd::move(patch));

                // Update parent entity DOM
                PrefabDom parentEntityDomAfterAdding;
                m_instanceToTemplateInterface->GenerateDomForEntity(parentEntityDomAfterAdding, *parentEntity);
                PrefabUndoHelpers::UpdateEntity(parentEntityDomBeforeAdding, parentEntityDomAfterAdding, parentId, undoBatch.GetUndoBatch());

                m_prefabUndoCache.UpdateCache(containerEntityId);
                m_prefabUndoCache.UpdateCache(parentId);

                AzToolsFramework::ToolsApplicationRequestBus::Broadcast(
                    &AzToolsFramework::ToolsApplicationRequestBus::Events::ClearDirtyEntities);
            }

            return AZ::Success(containerEntityId);
        }

        PrefabOperationResult PrefabPublicHandler::FindCommonRootOwningInstance(
            const AZStd::vector<AZ::EntityId>& entityIds, EntityList& inputEntityList, EntityList& topLevelEntities,
            AZ::EntityId& commonRootEntityId, InstanceOptionalReference& commonRootEntityOwningInstance)
        {
            // Retrieve entityList from entityIds
            inputEntityList = EntityIdListToEntityList(entityIds);

            // Remove Level Container Entity if it's part of the list
            AZ::EntityId levelEntityId = GetLevelInstanceContainerEntityId();
            if (levelEntityId.IsValid())
            {
                AZ::Entity* levelEntity = GetEntityById(levelEntityId);
                if (levelEntity)
                {
                    auto levelEntityIter = AZStd::find(inputEntityList.begin(), inputEntityList.end(), levelEntity);
                    if (levelEntityIter != inputEntityList.end())
                    {
                        inputEntityList.erase(levelEntityIter);
                    }
                }
            }

            // Find common root and top level entities
            bool entitiesHaveCommonRoot = false;

            AzToolsFramework::ToolsApplicationRequestBus::BroadcastResult(
                entitiesHaveCommonRoot, &AzToolsFramework::ToolsApplicationRequests::FindCommonRootInactive, inputEntityList,
                commonRootEntityId, &topLevelEntities);

            // Bail if entities don't share a common root
            if (!entitiesHaveCommonRoot)
            {
                return AZ::Failure(AZStd::string("Failed to create a prefab: Provided entities do not share a common root."));
            }

            // Retrieve the owning instance of the common root entity, which will be our new instance's parent instance.
            commonRootEntityOwningInstance = GetOwnerInstanceByEntityId(commonRootEntityId);
            AZ_Assert(
                commonRootEntityOwningInstance.has_value(),
                "Failed to create prefab : Couldn't get a valid owning instance for the common root entity of the enities provided");
            return AZ::Success();
        }

        bool PrefabPublicHandler::IsCyclicalDependencyFound(
            InstanceOptionalConstReference instance, const AZStd::unordered_set<AZ::IO::Path>& templateSourcePaths)
        {
            InstanceOptionalConstReference currentInstance = instance;

            while (currentInstance.has_value())
            {
                if (templateSourcePaths.contains(currentInstance->get().GetTemplateSourcePath()))
                {
                    return true;
                }
                currentInstance = currentInstance->get().GetParentInstance();
            }

            return false;
        }

        void PrefabPublicHandler::CreateLink(
            Instance& sourceInstance, TemplateId targetTemplateId,
            UndoSystem::URSequencePoint* undoBatch, PrefabDom patch, const bool isUndoRedoSupportNeeded)
        {
            LinkId linkId;
            if (isUndoRedoSupportNeeded)
            {
                linkId = PrefabUndoHelpers::CreateLink(
                    sourceInstance.GetTemplateId(), targetTemplateId, AZStd::move(patch), sourceInstance.GetInstanceAlias(), undoBatch);
            }
            else
            {
                linkId = m_prefabSystemComponentInterface->CreateLink(
                    targetTemplateId, sourceInstance.GetTemplateId(), sourceInstance.GetInstanceAlias(), patch,
                    InvalidLinkId);
                m_prefabSystemComponentInterface->PropagateTemplateChanges(targetTemplateId);
            }

            sourceInstance.SetLinkId(linkId);
        }

        void PrefabPublicHandler::RemoveLink(
            AZStd::unique_ptr<Instance>& sourceInstance, TemplateId targetTemplateId, UndoSystem::URSequencePoint* undoBatch)
        {
            LinkReference nestedInstanceLink = m_prefabSystemComponentInterface->FindLink(sourceInstance->GetLinkId());
            AZ_Assert(
                nestedInstanceLink.has_value(),
                "A valid link was not found for one of the instances provided as input for the CreatePrefab operation.");    

            PrefabDom patchesCopyForUndoSupport;
            PrefabDomReference nestedInstanceLinkDom = nestedInstanceLink->get().GetLinkDom();
            if (nestedInstanceLinkDom.has_value())
            {
                PrefabDomValueReference nestedInstanceLinkPatches =
                    PrefabDomUtils::FindPrefabDomValue(nestedInstanceLinkDom->get(), PrefabDomUtils::PatchesName);
                if (nestedInstanceLinkPatches.has_value())
                {
                    patchesCopyForUndoSupport.CopyFrom(nestedInstanceLinkPatches->get(), patchesCopyForUndoSupport.GetAllocator());
                }
            }

            PrefabUndoHelpers::RemoveLink(
                sourceInstance->GetTemplateId(), targetTemplateId, sourceInstance->GetInstanceAlias(), sourceInstance->GetLinkId(),
                AZStd::move(patchesCopyForUndoSupport), undoBatch);
        }

        PrefabOperationResult PrefabPublicHandler::SavePrefab(AZ::IO::Path filePath)
        {
            auto templateId = m_prefabSystemComponentInterface->GetTemplateIdFromFilePath(filePath.c_str());

            if (templateId == InvalidTemplateId)
            {
                return AZ::Failure(
                    AZStd::string("SavePrefab - Path error. Path could be invalid, or the prefab may not be loaded in this level."));
            }

            if (!m_prefabLoaderInterface->SaveTemplate(templateId))
            {
                return AZ::Failure(AZStd::string("Could not save prefab - internal error (Json write operation failure)."));
            }

            return AZ::Success();
        }

        PrefabEntityResult PrefabPublicHandler::CreateEntity(AZ::EntityId parentId, const AZ::Vector3& position)
        {
            // If the parent is invalid, parent to the container of the currently focused prefab.
            if (!parentId.IsValid())
            {
                AzFramework::EntityContextId editorEntityContextId = AzToolsFramework::GetEntityContextId();
                parentId = m_prefabFocusPublicInterface->GetFocusedPrefabContainerEntityId(editorEntityContextId);
            }

            // If the parent entity isn't owned by a prefab instance, bail.
            InstanceOptionalReference owningInstanceOfParentEntity = GetOwnerInstanceByEntityId(parentId);
            if (!owningInstanceOfParentEntity)
            {
                return AZ::Failure(AZStd::string::format(
                    "Cannot add entity because the owning instance of parent entity with id '%llu' could not be found.",
                    static_cast<AZ::u64>(parentId)));
            }

            // If the parent entity is a closed container, bail.
            if (auto containerEntityInterface = AZ::Interface<ContainerEntityInterface>::Get(); !containerEntityInterface->IsContainerOpen(parentId))
            {
                return AZ::Failure(AZStd::string::format(
                    "Cannot add entity because the parent entity (id '%llu') is a closed container entity.",
                    static_cast<AZ::u64>(parentId)));
            }

            // If the parent entity is marked as read only, bail.
            if (auto readOnlyEntityPublicInterface = AZ::Interface<ReadOnlyEntityPublicInterface>::Get(); readOnlyEntityPublicInterface->IsReadOnly(parentId))
            {
                return AZ::Failure(AZStd::string::format(
                    "Cannot add entity because the parent entity (id '%llu') is marked as read only.",
                    static_cast<AZ::u64>(parentId)));
            }

            EntityAlias entityAlias = Instance::GenerateEntityAlias();

            AliasPath absoluteEntityPath = owningInstanceOfParentEntity->get().GetAbsoluteInstanceAliasPath();
            absoluteEntityPath.Append(entityAlias);

            AZ::EntityId entityId = InstanceEntityIdMapper::GenerateEntityIdForAliasPath(absoluteEntityPath);
            AZStd::string entityName = AZStd::string::format("Entity%llu", static_cast<AZ::u64>(m_newEntityCounter++));

            AZ::Entity* entity = aznew AZ::Entity(entityId, entityName.c_str());
            
            Instance& entityOwningInstance = owningInstanceOfParentEntity->get();

            ScopedUndoBatch undoBatch("Add Entity");

            entityOwningInstance.AddEntity(*entity, entityAlias);

            EditorEntityContextRequestBus::Broadcast(&EditorEntityContextRequestBus::Events::HandleEntitiesAdded, EntityList{entity});
            EditorEntityContextRequestBus::Broadcast(&EditorEntityContextRequestBus::Events::FinalizeEditorEntity, entity);

            AZ::Transform transform = AZ::Transform::CreateIdentity();
            transform.SetTranslation(position);

            EntityOptionalReference owningInstanceContainerEntity = entityOwningInstance.GetContainerEntity();
            if (owningInstanceContainerEntity && !parentId.IsValid())
            {
                parentId = owningInstanceContainerEntity->get().GetId();
            }

            if (parentId.IsValid())
            {
                AZ::TransformBus::Event(entityId, &AZ::TransformInterface::SetParent, parentId);
                AZ::TransformBus::Event(entityId, &AZ::TransformInterface::SetLocalTM, transform);
            }
            else
            {
                AZ::TransformBus::Event(entityId, &AZ::TransformInterface::SetWorldTM, transform);
            }

            m_prefabUndoCache.UpdateCache(entityId);
            m_prefabUndoCache.UpdateCache(parentId);

            // Get the alias of the parent entity in the owning template's DOM.
            AZStd::string parentEntityAliasPath = m_instanceToTemplateInterface->GenerateEntityAliasPath(parentId);
            PrefabDomPath entityPathInOwningTemplate(parentEntityAliasPath.c_str());
            
            PrefabDom& owningTemplateDom =
                m_prefabSystemComponentInterface->FindTemplateDom(owningInstanceOfParentEntity->get().GetTemplateId());
            const PrefabDomValue* parentEntityDomInOwningTemplate = entityPathInOwningTemplate.Get(owningTemplateDom);
            if (!parentEntityDomInOwningTemplate)
            {
                return AZ::Failure<AZStd::string>("Could not load entity DOM from the owning template's DOM.");
            }

            const PrefabDomValue& parentEntityDomBeforeAddingEntity = *parentEntityDomInOwningTemplate;

            PrefabDom parentEntityDomAfterAddingEntity;
            AZ::Entity* parentEntity = GetEntityById(parentId);

            if (!parentEntity)
            {
                return AZ::Failure<AZStd::string>("Parent entity cannot be found while adding an entity.");
            }

            m_instanceToTemplateInterface->GenerateDomForEntity(parentEntityDomAfterAddingEntity, *parentEntity);

            // Select the new entity (and deselect others).
            AzToolsFramework::EntityIdList selection = {entityId};

            SelectionCommand* selectionCommand = aznew SelectionCommand(selection, "");
            selectionCommand->SetParent(undoBatch.GetUndoBatch());

            ToolsApplicationRequests::Bus::Broadcast(&ToolsApplicationRequests::SetSelectedEntities, selection);

            PrefabDom newEntityDom;
            m_instanceToTemplateInterface->GenerateDomForEntity(newEntityDom, *entity);

            PrefabUndoHelpers::AddEntity(newEntityDom, entityId, entityOwningInstance.GetTemplateId(), undoBatch.GetUndoBatch());

            // Create undo node to account for changes to parent entity due to adding a new entity under it. Currently only the
            // EditorEntitySortComponent get modified on the parent but more things can change in the future too.
            PrefabUndoHelpers::UpdateEntity(parentEntityDomBeforeAddingEntity, parentEntityDomAfterAddingEntity, parentId,
                undoBatch.GetUndoBatch());
                
            AzToolsFramework::ToolsApplicationRequestBus::Broadcast(
                &AzToolsFramework::ToolsApplicationRequestBus::Events::ClearDirtyEntities);

            return AZ::Success(entityId);
        }

        PrefabOperationResult PrefabPublicHandler::GenerateUndoNodesForEntityChangeAndUpdateCache(
            AZ::EntityId entityId, UndoSystem::URSequencePoint* parentUndoBatch)
        {
            // Create Undo node on entities if they belong to an instance
            InstanceOptionalReference owningInstance = m_instanceEntityMapperInterface->FindOwningInstance(entityId);
            if (!owningInstance.has_value())
            {
                return AZ::Success();
            }

            AZ::Entity* entity = GetEntityById(entityId);
            if (!entity)
            {
                m_prefabUndoCache.PurgeCache(entityId);
                return AZ::Success();
            }

            PrefabDom beforeState;
            m_instanceDomGeneratorInterface->GenerateEntityDom(beforeState, *entity);
            AZ::EntityId beforeParentId;
            m_prefabUndoCache.Retrieve(entityId, beforeParentId);

            PrefabDom afterState;
            AZ::EntityId afterParentId;
            AZ::TransformBus::EventResult(afterParentId, entityId, &AZ::TransformBus::Events::GetParentId);
            m_instanceToTemplateInterface->GenerateDomForEntity(afterState, *entity);

            PrefabDom patch;
            m_instanceToTemplateInterface->GeneratePatch(patch, beforeState, afterState);
            m_instanceToTemplateInterface->AppendEntityAliasToPatchPaths(patch, entityId);

            if (patch.IsArray() && !patch.Empty() && beforeState.IsObject())
            {
                bool isNewParentOwnedByDifferentInstance = false;

                // Reparenting of entities happens before they are associated with their owning instances. So the owning instance
                // of the entity can be stale. Therefore, check whether the parent entity is in the focus tree instead.
                bool isInFocusTree = m_prefabFocusPublicInterface->IsOwningPrefabInFocusHierarchy(afterParentId);
                bool isOwnedByFocusedPrefabInstance = m_prefabFocusPublicInterface->IsOwningPrefabBeingFocused(entityId);

                if (beforeParentId != afterParentId)
                {
                    // If the entity parent changed, verify if the owning instance changed too
                    InstanceOptionalReference beforeOwningInstance = m_instanceEntityMapperInterface->FindOwningInstance(beforeParentId);
                    InstanceOptionalReference afterOwningInstance = m_instanceEntityMapperInterface->FindOwningInstance(afterParentId);

                    if (beforeOwningInstance.has_value() && afterOwningInstance.has_value() &&
                        (&beforeOwningInstance->get() != &afterOwningInstance->get()))
                    {
                        isNewParentOwnedByDifferentInstance = true;

                        // Detect loops. Assert if an instance has been reparented in such a way to generate circular dependencies.
                        AZStd::vector<Instance*> instancesInvolved;

                        if (isInFocusTree && !isOwnedByFocusedPrefabInstance)
                        {
                            instancesInvolved.push_back(&owningInstance->get());
                        }
                        else
                        {
                            // Retrieve all nested instances that are part of the subtree under the current entity.
                            EntityList entities;
                            PrefabOperationResult retrieveEntitiesAndInstancesOutcome = RetrieveAndSortPrefabEntitiesAndInstances(
                                { entity }, beforeOwningInstance->get(), entities, instancesInvolved);
                            if (!retrieveEntitiesAndInstancesOutcome.IsSuccess())
                            {
                                return retrieveEntitiesAndInstancesOutcome;
                            }
                        }

                        for (Instance* instance : instancesInvolved)
                        {
                            const PrefabDom& templateDom =
                                m_prefabSystemComponentInterface->FindTemplateDom(instance->GetTemplateId());
                            AZStd::unordered_set<AZ::IO::Path> templatePaths;
                            PrefabDomUtils::GetTemplateSourcePaths(templateDom, templatePaths);

                            if (IsCyclicalDependencyFound(afterOwningInstance->get(), templatePaths))
                            {
                                // Cancel the operation by restoring the previous parent
                                AZ::TransformBus::Event(entityId, &AZ::TransformBus::Events::SetParent, beforeParentId);
                                m_prefabUndoCache.UpdateCache(entityId);

                                // Skip the creation of an undo node
                                return AZ::Failure(AZStd::string::format(
                                    "Reparent Prefab operation aborted - Cyclical dependency detected\n(%s depends on %s).",
                                    instance->GetTemplateSourcePath().Native().c_str(),
                                    afterOwningInstance->get().GetTemplateSourcePath().Native().c_str()));
                            }
                        }
                    }
                }

                if (isInFocusTree && !isOwnedByFocusedPrefabInstance)
                {
                    if (isNewParentOwnedByDifferentInstance)
                    {
                        Internal_HandleInstanceChange(parentUndoBatch, entity, beforeParentId, afterParentId);

                        PrefabDom afterStateafterReparenting;
                        m_instanceToTemplateInterface->GenerateDomForEntity(afterStateafterReparenting, *entity);

                        PrefabDom newPatch;
                        m_instanceToTemplateInterface->GeneratePatch(newPatch, afterState, afterStateafterReparenting);
                        m_instanceToTemplateInterface->AppendEntityAliasToPatchPaths(newPatch, entityId);

                        InstanceOptionalReference owningInstanceAfterReparenting =
                            m_instanceEntityMapperInterface->FindOwningInstance(entityId);

                        Internal_HandleContainerOverride(
                            parentUndoBatch, entityId, newPatch, owningInstanceAfterReparenting->get().GetLinkId());
                    }
                    else
                    {
                        PrefabDom newPatch;
                        m_instanceToTemplateInterface->GeneratePatch(newPatch, beforeState, afterState);
                        LinkId linkId = m_prefabFocusInterface->AppendPathFromFocusedInstanceToPatchPaths(newPatch, entityId);

                        Internal_HandleContainerOverride(parentUndoBatch, entityId, newPatch, linkId);
                    }
                }
                else
                {
                    Internal_HandleEntityChange(parentUndoBatch, entityId, beforeState, afterState);

                    if (isNewParentOwnedByDifferentInstance)
                    {
                        Internal_HandleInstanceChange(parentUndoBatch, entity, beforeParentId, afterParentId);
                    }
                }
            }

            m_prefabUndoCache.UpdateCache(entityId);

            return AZ::Success();
        }

        void PrefabPublicHandler::Internal_HandleContainerOverride(
            UndoSystem::URSequencePoint* undoBatch, AZ::EntityId entityId, const PrefabDom& patch, const LinkId linkId)
        {
            // Save these changes as patches to the link
            PrefabUndoLinkUpdate* linkUpdate = aznew PrefabUndoLinkUpdate(AZStd::to_string(static_cast<AZ::u64>(entityId)));
            linkUpdate->SetParent(undoBatch);
            linkUpdate->Capture(patch, linkId);
            linkUpdate->Redo();
        }

        void PrefabPublicHandler::Internal_HandleEntityChange(
            UndoSystem::URSequencePoint* undoBatch, AZ::EntityId entityId, PrefabDom& beforeState,
            PrefabDom& afterState)
        {
            // Update the state of the entity
            PrefabUndoHelpers::UpdateEntity(beforeState, afterState,
                entityId, undoBatch);
        }

        void PrefabPublicHandler::Internal_HandleInstanceChange(
            UndoSystem::URSequencePoint* undoBatch, AZ::Entity* entity, AZ::EntityId beforeParentId, AZ::EntityId afterParentId)
        {
            // If the entity parent changed, verify if the owning instance changed too
            InstanceOptionalReference beforeOwningInstance = m_instanceEntityMapperInterface->FindOwningInstance(beforeParentId);
            InstanceOptionalReference afterOwningInstance = m_instanceEntityMapperInterface->FindOwningInstance(afterParentId);

            EntityList entities;
            AZStd::vector<Instance*> instances;

            // Retrieve all descendant entities and instances of this entity that belonged to the same owning instance.
            PrefabOperationResult retrieveEntitiesAndInstancesOutcome = RetrieveAndSortPrefabEntitiesAndInstances(
                { entity }, beforeOwningInstance->get(), entities, instances);
            AZ_Error("Prefab", retrieveEntitiesAndInstancesOutcome.IsSuccess(), retrieveEntitiesAndInstancesOutcome.GetError().data());

            AZStd::vector<AZStd::unique_ptr<Instance>> instanceUniquePtrs;
            AZStd::vector<AZStd::pair<Instance*, PrefabDom>> instancePatches;

            // Remove Entities and Instances from the prior instance
            {
                // Remove Instances
                for (Instance* nestedInstance : instances)
                {
                    auto linkRef = m_prefabSystemComponentInterface->FindLink(nestedInstance->GetLinkId());

                    PrefabDom oldLinkPatches;

                    if (linkRef.has_value())
                    {
                        auto patches = linkRef->get().GetLinkPatches();
                        if (patches.has_value())
                        {
                            oldLinkPatches.CopyFrom(patches->get(), oldLinkPatches.GetAllocator());
                        }
                    }

                    auto nestedInstanceUniquePtr = beforeOwningInstance->get().DetachNestedInstance(nestedInstance->GetInstanceAlias());
                    RemoveLink(nestedInstanceUniquePtr, beforeOwningInstance->get().GetTemplateId(), undoBatch);

                    instancePatches.emplace_back(AZStd::make_pair(nestedInstanceUniquePtr.get(), AZStd::move(oldLinkPatches)));
                    instanceUniquePtrs.emplace_back(AZStd::move(nestedInstanceUniquePtr));
                }

                // Get the previous state of the prior instance for undo/redo purposes
                PrefabDom beforeInstanceDomBeforeRemoval;
                m_instanceToTemplateInterface->GenerateDomForInstance(beforeInstanceDomBeforeRemoval, beforeOwningInstance->get());

                // Remove Entities
                for (AZ::Entity* nestedEntity : entities)
                {
                    beforeOwningInstance->get().DetachEntity(nestedEntity->GetId()).release();
                }

                // Create the Update node for the prior owning instance
                // Instance removal will be taken care of from the RemoveLink function for undo/redo purposes
                PrefabUndoHelpers::UpdatePrefabInstance(
                    beforeOwningInstance->get(), "Update prior prefab instance", beforeInstanceDomBeforeRemoval, undoBatch);
            }

            // Add Entities and Instances to new instance
            {
                // Add Instances
                for (auto& instanceUniquePtr : instanceUniquePtrs)
                {
                    afterOwningInstance->get().AddInstance(AZStd::move(instanceUniquePtr));
                }

                // Create Links
                for (auto& instanceInfo : instancePatches)
                {
                    // Add a new link with the old dom
                    CreateLink(
                        *instanceInfo.first, afterOwningInstance->get().GetTemplateId(), undoBatch,
                        AZStd::move(instanceInfo.second));
                }

                // Get the previous state of the new instance for undo/redo purposes
                PrefabDom afterInstanceDomBeforeAdd;
                m_instanceToTemplateInterface->GenerateDomForInstance(afterInstanceDomBeforeAdd, afterOwningInstance->get());

                // Add Entities
                for (AZ::Entity* nestedEntity : entities)
                {
                    afterOwningInstance->get().AddEntity(*nestedEntity);
                }

                // Create the Update node for the new owning instance
                PrefabUndoHelpers::UpdatePrefabInstance(
                    afterOwningInstance->get(), "Update new prefab instance", afterInstanceDomBeforeAdd, undoBatch);
            }
        }

        bool PrefabPublicHandler::IsOwnedByProceduralPrefabInstance(AZ::EntityId entityId) const
        {
            if (InstanceOptionalReference instanceReference = m_instanceEntityMapperInterface->FindOwningInstance(entityId);
                instanceReference.has_value())
            {
                TemplateReference templateReference = m_prefabSystemComponentInterface->FindTemplate(instanceReference->get().GetTemplateId());
                return (templateReference.has_value()) && (templateReference->get().IsProcedural());
            }

            return false;
        }

        bool PrefabPublicHandler::IsInstanceContainerEntity(AZ::EntityId entityId) const
        {
            InstanceOptionalReference owningInstance = m_instanceEntityMapperInterface->FindOwningInstance(entityId);
            return owningInstance && (owningInstance->get().GetContainerEntityId() == entityId);
        }

        bool PrefabPublicHandler::IsLevelInstanceContainerEntity(AZ::EntityId entityId) const
        {
            // Get owning instance
            InstanceOptionalReference owningInstance = m_instanceEntityMapperInterface->FindOwningInstance(entityId);

            // Get level root instance
            auto prefabEditorEntityOwnershipInterface = AZ::Interface<PrefabEditorEntityOwnershipInterface>::Get();
            if (!prefabEditorEntityOwnershipInterface)
            {
                AZ_Assert(
                    false,
                    "Could not get owning instance of common root entity :"
                    "PrefabEditorEntityOwnershipInterface unavailable.");
            }
            InstanceOptionalReference levelInstance = prefabEditorEntityOwnershipInterface->GetRootPrefabInstance();
            
            return owningInstance
                && levelInstance
                && (&owningInstance->get() == &levelInstance->get())
                && (owningInstance->get().GetContainerEntityId() == entityId);
        }

        AZ::EntityId PrefabPublicHandler::GetInstanceContainerEntityId(AZ::EntityId entityId) const
        {
            AZ::Entity* entity = GetEntityById(entityId);
            if (entity)
            {
                InstanceOptionalReference owningInstance = m_instanceEntityMapperInterface->FindOwningInstance(entity->GetId());
                if (owningInstance)
                {
                    return owningInstance->get().GetContainerEntityId();
                }
            }

            return AZ::EntityId();
        }

        AZ::EntityId PrefabPublicHandler::GetLevelInstanceContainerEntityId() const
        {
            auto prefabEditorEntityOwnershipInterface = AZ::Interface<PrefabEditorEntityOwnershipInterface>::Get();
            if (!prefabEditorEntityOwnershipInterface)
            {
                AZ_Assert(
                    false,
                    "Could not get owning instance of common root entity :"
                    "PrefabEditorEntityOwnershipInterface unavailable.");
                return AZ::EntityId();
            }

            auto rootInstance = prefabEditorEntityOwnershipInterface->GetRootPrefabInstance();

            if (!rootInstance.has_value())
            {
                return AZ::EntityId();
            }

            return rootInstance->get().GetContainerEntityId();
        }

        AZ::IO::Path PrefabPublicHandler::GetOwningInstancePrefabPath(AZ::EntityId entityId) const
        {
            AZ::IO::Path path;
            InstanceOptionalReference instance = GetOwnerInstanceByEntityId(entityId);

            if (instance.has_value())
            {
                path = instance->get().GetTemplateSourcePath();
            }

            return path;
        }

        PrefabRequestResult PrefabPublicHandler::HasUnsavedChanges(AZ::IO::Path prefabFilePath) const
        {
            auto templateId = m_prefabSystemComponentInterface->GetTemplateIdFromFilePath(prefabFilePath.c_str());

            if (templateId == InvalidTemplateId)
            {
                return AZ::Failure(AZStd::string("HasUnsavedChanges - Path error. Path could be invalid, or the prefab may not be loaded in this level."));
            }

            return AZ::Success(m_prefabSystemComponentInterface->IsTemplateDirty(templateId));
        }

        PrefabOperationResult PrefabPublicHandler::DeleteEntitiesAndAllDescendantsInInstance(const EntityIdList& entityIds)
        {
            return DeleteFromInstance(entityIds);
        }

        DuplicatePrefabResult PrefabPublicHandler::DuplicateEntitiesInInstance(const EntityIdList& entityIds)
        {
            if (entityIds.empty())
            {
                return AZ::Failure(AZStd::string("No entities to duplicate."));
            }

            const EntityIdList entityIdsNoFocusContainer = SanitizeEntityIdList(entityIds);
            if (entityIdsNoFocusContainer.empty())
            {
                return AZ::Failure(AZStd::string("No entities to duplicate because only instance selected is the container entity of the focused instance."));
            }

            if (!EntitiesBelongToSameInstance(entityIdsNoFocusContainer))
            {
                return AZ::Failure(AZStd::string("Cannot duplicate multiple entities belonging to different instances with one operation."
                    "Change your selection to contain entities in the same instance."));
            }

            // We've already verified the entities are all owned by the same instance,
            // so we can just retrieve our instance from the first entity in the list.
            AZ::EntityId firstEntityIdToDuplicate = entityIdsNoFocusContainer[0];
            InstanceOptionalReference commonOwningInstance = GetOwnerInstanceByEntityId(firstEntityIdToDuplicate);
            if (!commonOwningInstance.has_value())
            {
                return AZ::Failure(AZStd::string("Failed to duplicate : Couldn't get a valid owning instance for the common root entity of the entities provided."));
            }

            // If the first entity id is a container entity id, then we need to mark its parent as the common owning instance
            // This is because containers, despite representing the nested instance in the parent, are owned by the child.
            if (commonOwningInstance->get().GetContainerEntityId() == firstEntityIdToDuplicate)
            {
                commonOwningInstance = commonOwningInstance->get().GetParentInstance();
            }
            if (!commonOwningInstance.has_value())
            {
                return AZ::Failure(AZStd::string("Failed to duplicate : Couldn't get a valid owning instance for the common root entity of the entities provided."));
            }

            // This will cull out any entities that have ancestors in the list, since we will end up duplicating
            // the full nested hierarchy with what is returned from RetrieveAndSortPrefabEntitiesAndInstances
            AzToolsFramework::EntityIdSet duplicationSet = AzToolsFramework::GetCulledEntityHierarchy(entityIdsNoFocusContainer);

            AZ_PROFILE_FUNCTION(AzToolsFramework);

            ScopedUndoBatch undoBatch("Duplicate Entities");

            EntityIdList duplicatedEntityAndInstanceIds;
            {
                AZ_PROFILE_SCOPE(AzToolsFramework, "DuplicateEntitiesInInstance::UndoCaptureAndDuplicateEntities");

                AZStd::vector<AZ::Entity*> entities;
                AZStd::vector<Instance*> instances;

                EntityList inputEntityList = EntityIdSetToEntityList(duplicationSet);
                PrefabOperationResult retrieveEntitiesAndInstancesOutcome =
                    RetrieveAndSortPrefabEntitiesAndInstances(inputEntityList, commonOwningInstance->get(), entities, instances);

                if (!retrieveEntitiesAndInstancesOutcome.IsSuccess())
                {
                    return AZ::Failure(retrieveEntitiesAndInstancesOutcome.TakeError());
                }

                // Take a snapshot of the instance DOM before we manipulate it
                PrefabDom instanceDomBefore;
                m_instanceToTemplateInterface->GenerateDomForInstance(instanceDomBefore, commonOwningInstance->get());

                // Make a copy of our before instance DOM where we will add our duplicated entities and/or instances
                PrefabDom instanceDomAfter;
                instanceDomAfter.CopyFrom(instanceDomBefore, instanceDomAfter.GetAllocator());

                // Duplicate any nested entities and instances as requested
                AZStd::unordered_map<InstanceAlias, Instance*> newInstanceAliasToOldInstanceMap;
                AZStd::unordered_map<EntityAlias, EntityAlias> duplicateEntityAliasMap;
                DuplicateNestedEntitiesInInstance(commonOwningInstance->get(),
                    entities, instanceDomAfter, duplicatedEntityAndInstanceIds, duplicateEntityAliasMap);

                PrefabUndoInstance* command = aznew PrefabUndoInstance("Entity/Instance duplication");
                command->SetParent(undoBatch.GetUndoBatch());
                command->Capture(instanceDomBefore, instanceDomAfter, commonOwningInstance->get().GetTemplateId());
                command->Redo();

                DuplicateNestedInstancesInInstance(commonOwningInstance->get(),
                    instances, instanceDomAfter, duplicatedEntityAndInstanceIds, newInstanceAliasToOldInstanceMap);

                // Create links for our duplicated instances (if any were duplicated)
                for (auto [newInstanceAlias, oldInstance] : newInstanceAliasToOldInstanceMap)
                {
                    LinkId oldLinkId = oldInstance->GetLinkId();
                    auto linkRef = m_prefabSystemComponentInterface->FindLink(oldLinkId);
                    AZ_Assert(
                        linkRef.has_value(), "Unable to find link with id '%llu' during instance duplication.",
                        oldLinkId);

                    PrefabDomValueReference linkPatches = linkRef->get().GetLinkPatches();
                    AZ_Assert(
                        linkPatches.has_value(), "Link with id '%llu' is missing patches.",
                        oldLinkId);

                    PrefabDom linkPatchesCopy;
                    linkPatchesCopy.CopyFrom(linkPatches->get(), linkPatchesCopy.GetAllocator());

                    // If the instance was duplicated as part of an ancestor's nested hierarchy, the container's parent patch
                    // will need to be refreshed to point to the new duplicated parent entity
                    auto oldInstanceContainerEntityId = oldInstance->GetContainerEntityId();
                    AZ_Assert(oldInstanceContainerEntityId.IsValid(), "Instance returned invalid Container Entity Id");

                    AZ::EntityId previousParentEntityId;
                    AZ::TransformBus::EventResult(previousParentEntityId, oldInstanceContainerEntityId, &AZ::TransformBus::Events::GetParentId);

                    if (previousParentEntityId.IsValid() && AZStd::find(duplicatedEntityAndInstanceIds.begin(), duplicatedEntityAndInstanceIds.end(), previousParentEntityId))
                    {
                        auto oldParentAlias = commonOwningInstance->get().GetEntityAlias(previousParentEntityId);
                        if (oldParentAlias.has_value() && duplicateEntityAliasMap.contains(oldParentAlias->get()))
                        {
                            // Get the dom into a QString for search/replace purposes
                            rapidjson::StringBuffer buffer;
                            rapidjson::Writer<rapidjson::StringBuffer> writer(buffer);
                            linkPatchesCopy.Accept(writer);

                            QString linkPatchesString(buffer.GetString());

                            ReplaceOldAliases(linkPatchesString, oldParentAlias->get(), duplicateEntityAliasMap[oldParentAlias->get()]);

                            linkPatchesCopy.Parse(linkPatchesString.toUtf8().constData());
                        }
                    }

                    PrefabUndoHelpers::CreateLink(
                        oldInstance->GetTemplateId(), commonOwningInstance->get().GetTemplateId(),
                        AZStd::move(linkPatchesCopy), newInstanceAlias, undoBatch.GetUndoBatch());
                }

                // Select the duplicated entities/instances
                auto selectionUndo = aznew SelectionCommand(duplicatedEntityAndInstanceIds, "Select Duplicated Entities/Instances");
                selectionUndo->SetParent(undoBatch.GetUndoBatch());
                ToolsApplicationRequestBus::Broadcast(
                    &ToolsApplicationRequestBus::Events::SetSelectedEntities, duplicatedEntityAndInstanceIds);
            }

            return AZ::Success(AZStd::move(duplicatedEntityAndInstanceIds));
        }

        PrefabOperationResult PrefabPublicHandler::DeleteFromInstance(const EntityIdList& entityIds)
        {
            // Remove the container entity of the focused prefab from the list, if it is included.
            const EntityIdList entityIdsNoFocusContainer = SanitizeEntityIdList(entityIds);

            if (entityIdsNoFocusContainer.empty())
            {
                return AZ::Success();
            }

            // All entities in this list need to belong to the same prefab instance for the operation to be valid.
            if (!EntitiesBelongToSameInstance(entityIdsNoFocusContainer))
            {
                return AZ::Failure(AZStd::string("Cannot delete multiple entities belonging to different instances with one operation."));
            }

            AZ::EntityId firstEntityIdToDelete = entityIdsNoFocusContainer[0];
            InstanceOptionalReference commonOwningInstance = GetOwnerInstanceByEntityId(firstEntityIdToDelete);
            if (!commonOwningInstance.has_value())
            {
                return AZ::Failure(AZStd::string("Cannot delete entities belonging to an invalid instance"));
            }

            // If the first entity id is a container entity id, then we need to mark its parent as the common owning instance because you
            // cannot delete an instance from itself.
            if (commonOwningInstance->get().GetContainerEntityId() == firstEntityIdToDelete)
            {
                commonOwningInstance = commonOwningInstance->get().GetParentInstance();
            }

            // We only allow explicit deletions for entities inside the currently focused prefab.
            AzFramework::EntityContextId editorEntityContextId = AzToolsFramework::GetEntityContextId();
            if (&m_prefabFocusInterface->GetFocusedPrefabInstance(editorEntityContextId)->get() != &commonOwningInstance->get())
            {
                return AZ::Failure(AZStd::string("Cannot delete entities belonging to an instance that is not being edited."));
            }

            // Retrieve entityList from entityIds
            EntityList inputEntityList = EntityIdListToEntityList(entityIdsNoFocusContainer);

            AZ_PROFILE_FUNCTION(AzToolsFramework);

            ScopedUndoBatch undoBatch("Delete Selected");

            AZ_PROFILE_SCOPE(AzToolsFramework, "Internal::DeleteEntities:UndoCaptureAndPurgeEntities");

            AZStd::vector<AZ::Entity*> entityList;
            AZStd::vector<Instance*> instanceList;

            PrefabOperationResult retrieveEntitiesAndInstancesOutcome =
                RetrieveAndSortPrefabEntitiesAndInstances(inputEntityList, commonOwningInstance->get(), entityList, instanceList);

            if (!retrieveEntitiesAndInstancesOutcome.IsSuccess())
            {
                return AZStd::move(retrieveEntitiesAndInstancesOutcome);
            }

            // Gets selected entities.
            EntityIdList selectedEntities;
            ToolsApplicationRequestBus::BroadcastResult(selectedEntities, &ToolsApplicationRequests::GetSelectedEntities);
            SelectionCommand* selCommand = aznew SelectionCommand(selectedEntities, "Delete Entities");
            selCommand->SetParent(undoBatch.GetUndoBatch());
            AZ_PROFILE_SCOPE(AzToolsFramework, "Internal::DeleteEntities:RunRedo");
            selCommand->RunRedo();

            // We insert a "deselect all" command before we delete the entities. This ensures the delete operations aren't changing
            // selection state, which triggers expensive UI updates. By deselecting up front, we are able to do those expensive
            // UI updates once at the start instead of once for each entity.
            EntityIdList deselection;
            SelectionCommand* deselectAllCommand = aznew SelectionCommand(deselection, "Deselect Entities");
            deselectAllCommand->SetParent(undoBatch.GetUndoBatch());

            const TemplateId commonOwningTemplateId = commonOwningInstance->get().GetTemplateId();
            PrefabDom& commonOwningTemplateDom = m_prefabSystemComponentInterface->FindTemplateDom(commonOwningTemplateId);

            // Removing instances and entities...

            // Map for capturing the initial DOM state before parent entities get updated.
            AZStd::unordered_map<AZ::EntityId, PrefabDom> parentEntityDomBeforeRemovalMap;

            // Step 1 - Removes instances.
            for (const Instance* nestedInstance : instanceList)
            {
                // Gets the container entity id for the instance.
                const AZ::EntityId nestedContainerEntityId = nestedInstance->GetContainerEntityId();

                // Captures the parent DOM if it is first seen in map.
                AZ::EntityId parentEntityId;
                AZ::TransformBus::EventResult(parentEntityId, nestedContainerEntityId, &AZ::TransformBus::Events::GetParentId);
                CaptureInitialEntityDomFromOwningTemplate(parentEntityDomBeforeRemovalMap, parentEntityId, commonOwningTemplateDom);

                // Detaches the instance, removes the link and instance DOM in template.
                AZStd::unique_ptr<Instance> outInstance =
                    commonOwningInstance->get().DetachNestedInstance(nestedInstance->GetInstanceAlias());
                RemoveLink(outInstance, commonOwningTemplateId, undoBatch.GetUndoBatch());
                outInstance.reset();
            }

            // Step 2 - Removes entities.
            AZStd::vector<AZStd::pair<const PrefabDomValue*, AZStd::string>> removedEntityDomAndPathList;
            AZStd::unordered_set<AZ::EntityId> entitiesThatGotRemoved;

            for (const AZ::Entity* entity : entityList)
            {
                const AZ::EntityId entityId = entity->GetId();
                const AZStd::string entityAliasPath = m_instanceToTemplateInterface->GenerateEntityAliasPath(entityId); // retrieve before detaching

                // Captures the parent DOM if it is first seen in map.
                AZ::EntityId parentEntityId;
                AZ::TransformBus::EventResult(parentEntityId, entityId, &AZ::TransformBus::Events::GetParentId);
                CaptureInitialEntityDomFromOwningTemplate(parentEntityDomBeforeRemovalMap, parentEntityId, commonOwningTemplateDom);

                // Detaches the entity.
                commonOwningInstance->get().DetachEntity(entityId).release();
                AZ::ComponentApplicationBus::Broadcast(&AZ::ComponentApplicationRequests::DeleteEntity, entityId);

                // Captures the entity DOM from the owning template DOM for undo purpose and puts the entity DOM into a list
                // for batch processing.
                PrefabDomPath entityDomInOwningTemplatePath(entityAliasPath.c_str());
                const PrefabDomValue* removedEntityDomPtr = entityDomInOwningTemplatePath.Get(commonOwningTemplateDom);
                removedEntityDomAndPathList.emplace_back(removedEntityDomPtr, AZStd::move(entityAliasPath));

                entitiesThatGotRemoved.insert(entityId);
            }

            PrefabUndoHelpers::RemoveEntities(removedEntityDomAndPathList, commonOwningTemplateId, undoBatch.GetUndoBatch());

            // Step 3 - Updates parent entity DOMs with new children information.
            for (const auto& [parentEntityId, parentEntityDomBefore] : parentEntityDomBeforeRemovalMap)
            {
                // Skips if the parent entity was already deleted.
                if (entitiesThatGotRemoved.find(parentEntityId) != entitiesThatGotRemoved.end())
                {
                    continue;
                }

                const AZ::Entity* parentEntity = GetEntityById(parentEntityId);
                if (parentEntity)
                {
                    PrefabDom parentEntityDomAfter;
                    m_instanceToTemplateInterface->GenerateDomForEntity(parentEntityDomAfter, *parentEntity);

                    PrefabUndoHelpers::UpdateEntity(parentEntityDomBefore, parentEntityDomAfter,
                        parentEntityId, undoBatch.GetUndoBatch());

                    m_prefabUndoCache.UpdateCache(parentEntityId);
                }
            }

            AzToolsFramework::ToolsApplicationRequestBus::Broadcast(
                &AzToolsFramework::ToolsApplicationRequestBus::Events::ClearDirtyEntities);
            
            return AZ::Success();
        }

        PrefabOperationResult PrefabPublicHandler::DetachPrefab(const AZ::EntityId& containerEntityId)
        {
            if (!containerEntityId.IsValid())
            {
                return AZ::Failure(AZStd::string("Cannot detach Prefab Instance with invalid container entity."));
            }

            auto editorEntityContextId = AzFramework::EntityContextId::CreateNull();
            EditorEntityContextRequestBus::BroadcastResult(editorEntityContextId, &EditorEntityContextRequests::GetEditorEntityContextId);

            if (containerEntityId == m_prefabFocusPublicInterface->GetFocusedPrefabContainerEntityId(editorEntityContextId))
            {
                return AZ::Failure(AZStd::string("Cannot detach focused Prefab Instance."));
            }

            InstanceOptionalReference owningInstance = GetOwnerInstanceByEntityId(containerEntityId);
            if (owningInstance->get().GetContainerEntityId() != containerEntityId)
            {
                return AZ::Failure(AZStd::string("Input entity should be its owning Instance's container entity."));
            }

            AZ_PROFILE_FUNCTION(AzToolsFramework);

            {
                AZ_PROFILE_SCOPE(AzToolsFramework, "Internal::DetachPrefab:UndoCapture");

                ScopedUndoBatch undoBatch("Detach Prefab");

                InstanceOptionalReference getParentInstanceResult = owningInstance->get().GetParentInstance();
                AZ_Assert(getParentInstanceResult.has_value(), "Can't get parent Instance from Instance of given container entity.");

                auto& parentInstance = getParentInstanceResult->get();
                const auto parentTemplateId = parentInstance.GetTemplateId();

                {
                    auto instancePtr = parentInstance.DetachNestedInstance(owningInstance->get().GetInstanceAlias());
                    AZ_Assert(instancePtr, "Can't detach selected Instance from its parent Instance.");

                    RemoveLink(instancePtr, parentTemplateId, undoBatch.GetUndoBatch());

                    Prefab::PrefabDom instanceDomBefore;
                    m_instanceToTemplateInterface->GenerateDomForInstance(instanceDomBefore, parentInstance);

                    AZStd::unordered_map<AZ::EntityId, AZStd::string> oldEntityAliases;
                    oldEntityAliases.emplace(containerEntityId, instancePtr->GetEntityAlias(containerEntityId)->get());

                    auto containerEntityPtr = instancePtr->DetachContainerEntity();
                    auto& containerEntity = *containerEntityPtr.release();
                    auto editorPrefabComponent = containerEntity.FindComponent<EditorPrefabComponent>();
                    containerEntity.Deactivate();
                    [[maybe_unused]] const bool editorPrefabComponentRemoved = containerEntity.RemoveComponent(editorPrefabComponent);
                    AZ_Assert(editorPrefabComponentRemoved, "Remove EditorPrefabComponent failed.");
                    delete editorPrefabComponent;
                    containerEntity.Activate();

                    [[maybe_unused]] const bool containerEntityAdded = parentInstance.AddEntity(containerEntity);
                    AZ_Assert(containerEntityAdded, "Add target Instance's container entity to its parent Instance failed.");

                    EntityIdList entityIds;
                    entityIds.emplace_back(containerEntity.GetId());

                    instancePtr->GetEntities(
                        [&](AZStd::unique_ptr<AZ::Entity>& entityPtr)
                    {
                        oldEntityAliases.emplace(entityPtr->GetId(), instancePtr->GetEntityAlias(entityPtr->GetId())->get());
                        return true;
                    });

                    instancePtr->DetachEntities(
                        [&](AZStd::unique_ptr<AZ::Entity> entityPtr)
                    {
                        auto& entity = *entityPtr.release();
                        [[maybe_unused]] const bool entityAdded = parentInstance.AddEntity(entity);
                        AZ_Assert(entityAdded, "Add target Instance's entity to its parent Instance failed.");

                        entityIds.emplace_back(entity.GetId());
                    });

                    Prefab::PrefabDom instanceDomAfter;
                    m_instanceToTemplateInterface->GenerateDomForInstance(instanceDomAfter, parentInstance);

                    PrefabUndoInstance* command = aznew PrefabUndoInstance("Instance detachment");
                    command->Capture(instanceDomBefore, instanceDomAfter, parentTemplateId);
                    command->SetParent(undoBatch.GetUndoBatch());
                    {
                        AZ_PROFILE_SCOPE(AzToolsFramework, "Internal::DetachPrefab:RunRedo");
                        command->Redo();
                    }

                    instancePtr->DetachNestedInstances(
                        [&](AZStd::unique_ptr<Instance> detachedNestedInstance)
                    {
                        PrefabDom& nestedInstanceTemplateDom =
                            m_prefabSystemComponentInterface->FindTemplateDom(detachedNestedInstance->GetTemplateId());

                        Instance& nestedInstanceUnderNewParent = parentInstance.AddInstance(AZStd::move(detachedNestedInstance));
                        
                        PrefabDom nestedInstanceDomUnderNewParent;
                        m_instanceToTemplateInterface->GenerateDomForInstance(
                            nestedInstanceDomUnderNewParent, nestedInstanceUnderNewParent);
                        PrefabDom reparentPatch;
                        m_instanceToTemplateInterface->GeneratePatch(
                            reparentPatch, nestedInstanceTemplateDom, nestedInstanceDomUnderNewParent);
                        
                        CreateLink(nestedInstanceUnderNewParent, parentTemplateId, undoBatch.GetUndoBatch(), AZStd::move(reparentPatch), true);
                    });
                }

                AzToolsFramework::ToolsApplicationRequestBus::Broadcast(
                    &AzToolsFramework::ToolsApplicationRequestBus::Events::ClearDirtyEntities);
            }

            return AZ::Success();
        }

        void PrefabPublicHandler::GenerateContainerEntityTransform(const EntityList& topLevelEntities,
            AZ::Vector3& translation, AZ::Quaternion& rotation)
        {
            // --- Multiple top level entities
            // Translation is the average of all translations, with the minimum Z value.
            // Rotation is set to zero.
            if (topLevelEntities.size() > 1)
            {
                AZ::Vector3 translationSum = AZ::Vector3::CreateZero();
                float minZ = AZStd::numeric_limits<float>::max();
                int transformCount = 0;

                for (AZ::Entity* topLevelEntity : topLevelEntities)
                {
                    if (topLevelEntity != nullptr)
                    {
                        AzToolsFramework::Components::TransformComponent* transformComponent =
                            topLevelEntity->FindComponent<AzToolsFramework::Components::TransformComponent>();

                        if (transformComponent != nullptr)
                        {
                            ++transformCount;

                            auto currentTranslation = transformComponent->GetLocalTranslation();
                            translationSum += currentTranslation;
                            minZ = AZ::GetMin<float>(minZ, currentTranslation.GetZ());
                        }
                    }
                }

                if (transformCount > 0)
                {
                    translation = translationSum / aznumeric_cast<float>(transformCount);
                    translation.SetZ(minZ);

                    rotation = AZ::Quaternion::CreateZero();
                }

            }
            // --- Single top level entity
            // World Translation and Rotation are inherited, unchanged.
            else if (topLevelEntities.size() == 1)
            {
                AZ::Entity* topLevelEntity = topLevelEntities[0];
                if (topLevelEntity)
                {
                    AzToolsFramework::Components::TransformComponent* transformComponent =
                        topLevelEntity->FindComponent<AzToolsFramework::Components::TransformComponent>();

                    if (transformComponent)
                    {
                        translation = transformComponent->GetLocalTranslation();

                        rotation = transformComponent->GetLocalRotationQuaternion();
                    }
                }
            }
        }

        InstanceOptionalReference PrefabPublicHandler::GetOwnerInstanceByEntityId(AZ::EntityId entityId) const
        {
            if (entityId.IsValid())
            {
                return m_instanceEntityMapperInterface->FindOwningInstance(entityId);
            }

            // If the entityId is invalid, then the owning instance would be the root prefab instance of the
            // PrefabEditorEntityOwnershipService.
            auto prefabEditorEntityOwnershipInterface = AZ::Interface<PrefabEditorEntityOwnershipInterface>::Get();
            if (!prefabEditorEntityOwnershipInterface)
            {
                AZ_Assert(false, "Could not get owning instance of common root entity :"
                    "PrefabEditorEntityOwnershipInterface unavailable.");
            }
            return prefabEditorEntityOwnershipInterface->GetRootPrefabInstance();
        }

        Instance* PrefabPublicHandler::GetParentInstance(Instance* instance)
        {
            auto instanceRef = instance->GetParentInstance();

            if (instanceRef != AZStd::nullopt)
            {
                return &instanceRef->get();
            }

            return nullptr;
        }

        Instance* PrefabPublicHandler::GetAncestorOfInstanceThatIsChildOfRoot(const Instance* root, Instance* instance)
        {
            while (instance != nullptr)
            {
                Instance* parent = GetParentInstance(instance);

                if (parent == root)
                {
                    return instance;
                }

                instance = parent;
            }

            return nullptr;
        }

        PrefabOperationResult PrefabPublicHandler::RetrieveAndSortPrefabEntitiesAndInstances(
            const EntityList& inputEntities,
            Instance& commonRootEntityOwningInstance,
            EntityList& outEntities,
            AZStd::vector<Instance*>& outInstances) const
        {
            if (inputEntities.size() == 0)
            {
                return AZ::Failure(
                    AZStd::string("An empty list of input entities is provided to retrieve the prefab entities and instances."));
            }

            AZStd::queue<AZ::Entity*> entityQueue;

            auto editorEntityContextId = AzFramework::EntityContextId::CreateNull();
            EditorEntityContextRequestBus::BroadcastResult(editorEntityContextId, &EditorEntityContextRequests::GetEditorEntityContextId);

            AZ::EntityId focusedPrefabContainerEntityId =
                m_prefabFocusPublicInterface->GetFocusedPrefabContainerEntityId(editorEntityContextId);
            for (auto inputEntity : inputEntities)
            {
                if (inputEntity && inputEntity->GetId() != focusedPrefabContainerEntityId)
                {
                    entityQueue.push(inputEntity);
                }
            }

            // Support sets to easily identify if we're processing the same entity multiple times.
            AZStd::unordered_set<AZ::Entity*> entities;
            AZStd::unordered_set<Instance*> instances;

            while (!entityQueue.empty())
            {
                AZ::Entity* entity = entityQueue.front();
                entityQueue.pop();

                // Get this entity's owning instance.
                InstanceOptionalReference owningInstance = m_instanceEntityMapperInterface->FindOwningInstance(entity->GetId());
                AZ_Assert(
                    owningInstance.has_value(),
                    "An error occurred while retrieving entities and prefab instances : "
                    "Owning instance of entity with name '%s' and id '%llu' couldn't be found",
                    entity->GetName().c_str(), static_cast<AZ::u64>(entity->GetId()));

                // Check if this entity is owned by the same instance owning the root.
                if (&owningInstance->get() == &commonRootEntityOwningInstance)
                {
                    // If it's the same instance, we can add this entity to the new instance entities.
                    size_t priorEntitiesSize = entities.size();
                    
                    entities.insert(entity);

                    // If the size of entities increased, then it wasn't added before.
                    // In that case, add the children of this entity to the queue.
                    if (entities.size() > priorEntitiesSize)
                    {
                        EntityIdList childrenIds;
                        EditorEntityInfoRequestBus::EventResult(
                            childrenIds,
                            entity->GetId(),
                            &EditorEntityInfoRequests::GetChildren
                        );

                        for (AZ::EntityId childId : childrenIds)
                        {
                            AZ::Entity* child = GetEntityById(childId);
                            entityQueue.push(child);
                        }
                    }
                }
                else
                {
                    // The instances differ, so we should add the instance to the instances set,
                    // but only if it's a direct descendant of the root instance!
                    Instance* childInstance = GetAncestorOfInstanceThatIsChildOfRoot(&commonRootEntityOwningInstance, &owningInstance->get());

                    if (childInstance != nullptr)
                    {
                        instances.insert(childInstance);
                    }
                    else
                    {
                        // This can only happen if one entity does not share the common root!
                        return AZ::Failure(AZStd::string::format(
                            "Entity with name '%s' and id '%llu' has an owning instance that doesn't belong to the instance "
                            "hierarchy of the selected entities.",
                            entity->GetName().c_str(), static_cast<AZ::u64>(entity->GetId())));
                    }
                }
            }

            // Store results
            outEntities.clear();
            outEntities.reserve(entities.size());

            for (AZ::Entity* entity : entities)
            {
                outEntities.emplace_back(entity);
            }

            outInstances.clear();
            outInstances.reserve(instances.size());
            for (Instance* instancePtr : instances)
            {
                outInstances.push_back(instancePtr);
            }

            if ((outEntities.size() + outInstances.size()) == 0)
            {
                return AZ::Failure(
                    AZStd::string("An empty list of entities and prefab instances were retrieved from the selected entities"));
            }
            return AZ::Success();
        }

        EntityIdList PrefabPublicHandler::SanitizeEntityIdList(const EntityIdList& entityIds) const
        {
            EntityIdList outEntityIds;

            if (auto readOnlyEntityPublicInterface = AZ::Interface<ReadOnlyEntityPublicInterface>::Get())
            {
                std::copy_if(
                    entityIds.begin(), entityIds.end(), AZStd::back_inserter(outEntityIds),
                    [readOnlyEntityPublicInterface](const AZ::EntityId& entityId)
                    {
                        return !readOnlyEntityPublicInterface->IsReadOnly(entityId);
                    }
                );
            }
            else
            {
                outEntityIds = entityIds;
            }

            AzFramework::EntityContextId editorEntityContextId = AzToolsFramework::GetEntityContextId();
            AZ::EntityId focusedInstanceContainerEntityId = m_prefabFocusPublicInterface->GetFocusedPrefabContainerEntityId(editorEntityContextId);

            if (auto iter = AZStd::find(outEntityIds.begin(), outEntityIds.end(), focusedInstanceContainerEntityId); iter != outEntityIds.end())
            {
                outEntityIds.erase(iter);
            }
            
            return outEntityIds;
        }

        void PrefabPublicHandler::CaptureInitialEntityDomFromOwningTemplate(
            AZStd::unordered_map<AZ::EntityId, PrefabDom>& entityIdDomMap,
            const AZ::EntityId entityId,
            const PrefabDom& owningTemplateDom) const
        {
            if (entityId.IsValid() && entityIdDomMap.find(entityId) == entityIdDomMap.end())
            {
                const AZStd::string& entityAliasPath = m_instanceToTemplateInterface->GenerateEntityAliasPath(entityId);
                PrefabDomPath entityAliasDomPath(entityAliasPath.c_str());
                const PrefabDomValue* entityDomPtr = entityAliasDomPath.Get(owningTemplateDom);
                if (entityDomPtr)
                {
                    // Deep copy is needed to cache the current DOM state.
                    PrefabDom initialEntityDom;
                    initialEntityDom.CopyFrom(*entityDomPtr, initialEntityDom.GetAllocator());
                    entityIdDomMap[entityId] = AZStd::move(initialEntityDom);
                }
            }
        }

        bool PrefabPublicHandler::EntitiesBelongToSameInstance(const EntityIdList& entityIds) const
        {
            if (entityIds.size() <= 1)
            {
                return true;
            }

            InstanceOptionalReference sharedInstance = AZStd::nullopt;

            for (AZ::EntityId entityId : entityIds)
            {
                InstanceOptionalReference owningInstance = m_instanceEntityMapperInterface->FindOwningInstance(entityId);

                if (!owningInstance.has_value())
                {
                    AZ_Assert(
                        false,
                        "An error occurred in function EntitiesBelongToSameInstance: "
                        "Owning instance of entity with id '%llu' couldn't be found",
                        entityId);
                    return false;
                }

                // If this is a container entity, it actually represents a child instance so get its owner.
                // The only exception in the level root instance. We leave it as is to streamline operations.
                if (owningInstance->get().GetContainerEntityId() == entityId && !IsLevelInstanceContainerEntity(entityId))
                {
                    owningInstance = owningInstance->get().GetParentInstance();
                }

                if (!sharedInstance.has_value())
                {
                    sharedInstance = owningInstance;
                }
                else
                {
                    if (&sharedInstance->get() != &owningInstance->get())
                    {
                        return false;
                    }
                }
            }

            return true;
        }

        void PrefabPublicHandler::AddNewEntityToSortOrder(
            Instance& owningInstance,
            PrefabDom& domToAddEntityUnder,
            const EntityAlias& parentEntityAlias,
            const EntityAlias& entityToAddAlias)
        {
            // Find the parent entity to get its sort order component
            auto findParentEntity = [&]() -> rapidjson::Value*
            {
                if (auto containerEntityIter = domToAddEntityUnder.FindMember(PrefabDomUtils::ContainerEntityName);
                    containerEntityIter != domToAddEntityUnder.MemberEnd())
                {
                    if (parentEntityAlias == containerEntityIter->value[PrefabDomUtils::EntityIdName].GetString())
                    {
                        return &containerEntityIter->value;
                    }
                }

                if (auto entitiesIter = domToAddEntityUnder.FindMember(PrefabDomUtils::EntitiesName);
                    entitiesIter != domToAddEntityUnder.MemberEnd())
                {
                    for (auto entityIter = entitiesIter->value.MemberBegin(); entityIter != entitiesIter->value.MemberEnd(); ++entityIter)
                    {
                        if (parentEntityAlias == entityIter->value[PrefabDomUtils::EntityIdName].GetString())
                        {
                            return &entityIter->value;
                        }
                    }
                }

                return nullptr;
            };

            rapidjson::Value* parentEntityValue = findParentEntity();
            if (parentEntityValue == nullptr)
            {
                return;
            }

            // Get the list of selected entities, we'll insert our duplicated entities after the last selected
            // sibling in their parent's list, e.g. for:
            // - Entity1
            // - Entity2 (selected)
            // - Entity3
            // - Entity4 (selected)
            // - Entity5
            // Our duplicate selection command would create duplicate Entity2 and Entity4 and insert them after Entity4:
            // - Entity1
            // - Entity2
            // - Entity3
            // - Entity4
            // - Entity2 (new, selected after duplicate)
            // - Entity4 (new, selected after duplicate)
            // - Entity5
            AzToolsFramework::EntityIdList selectedEntities;
            AzToolsFramework::ToolsApplicationRequestBus::BroadcastResult(
                selectedEntities, &AzToolsFramework::ToolsApplicationRequests::GetSelectedEntities);

            // Find the EditorEntitySortComponent DOM
            auto componentsIter = parentEntityValue->FindMember(PrefabDomUtils::ComponentsName);
            if (componentsIter == parentEntityValue->MemberEnd())
            {
                return;
            }

            for (auto componentIter = componentsIter->value.MemberBegin(); componentIter != componentIter->value.MemberEnd();
                 ++componentIter)
            {
                // Check the component type
                auto typeFieldIter = componentIter->value.FindMember(PrefabDomUtils::TypeName);
                if (typeFieldIter == componentIter->value.MemberEnd())
                {
                    continue;
                }

                AZ::JsonDeserializerSettings jsonDeserializerSettings;
                AZ::Uuid typeId = AZ::Uuid::CreateNull();
                AZ::JsonSerialization::LoadTypeId(typeId, typeFieldIter->value);

                if (typeId != azrtti_typeid<Components::EditorEntitySortComponent>())
                {
                    continue;
                }

                // Check for the entity order field
                auto orderMembersIter = componentIter->value.FindMember(PrefabDomUtils::EntityOrderName);
                if (orderMembersIter == componentIter->value.MemberEnd() || !orderMembersIter->value.IsArray())
                {
                    continue;
                }

                // Scan for the last selected entity in the list (if any) to determine where to add our entries
                rapidjson::Value newOrder(rapidjson::kArrayType);
                auto insertValuesAfter = orderMembersIter->value.End();
                for (auto orderMemberIter = orderMembersIter->value.Begin(); orderMemberIter != orderMembersIter->value.End();
                     ++orderMemberIter)
                {
                    if (!orderMemberIter->IsString())
                    {
                        continue;
                    }
                    const char* value = orderMemberIter->GetString();
                    for (AZ::EntityId selectedEntity : selectedEntities)
                    {
                        auto alias = owningInstance.GetEntityAlias(selectedEntity);
                        if (alias.has_value() && alias.value().get() == value)
                        {
                            insertValuesAfter = orderMemberIter;
                            break;
                        }
                    }
                }

                // Construct our new array with the new order - insertion may happen at end, so check for that in the loop itself
                for (auto orderMemberIter = orderMembersIter->value.Begin();; ++orderMemberIter)
                {
                    if (orderMemberIter != orderMembersIter->value.End())
                    {
                        newOrder.PushBack(orderMemberIter->Move(), domToAddEntityUnder.GetAllocator());
                    }
                    if (orderMemberIter == insertValuesAfter)
                    {
                        newOrder.PushBack(
                            rapidjson::Value(entityToAddAlias.c_str(), domToAddEntityUnder.GetAllocator()),
                            domToAddEntityUnder.GetAllocator());
                    }
                    if (orderMemberIter == orderMembersIter->value.End())
                    {
                        break;
                    }
                }

                // Replace the order with our newly constructed one
                orderMembersIter->value.Swap(newOrder);
                break;
            }
        }

        void PrefabPublicHandler::DuplicateNestedEntitiesInInstance(Instance& commonOwningInstance,
            const AZStd::vector<AZ::Entity*>& entities, PrefabDom& domToAddDuplicatedEntitiesUnder,
            EntityIdList& duplicatedEntityIds, AZStd::unordered_map<EntityAlias, EntityAlias>& oldAliasToNewAliasMap)
        {
            if (entities.empty())
            {
                return;
            }

            AZStd::unordered_map<EntityAlias, QString> aliasToEntityDomMap;

            for (AZ::Entity* entity : entities)
            {
                EntityAliasOptionalReference oldAliasRef = commonOwningInstance.GetEntityAlias(entity->GetId());
                AZ_Assert(oldAliasRef.has_value(), "No alias found for Entity in the DOM");
                EntityAlias oldAlias = oldAliasRef.value();

                // Give this the outer allocator so that the memory reference will be valid when
                // it gets used for AddMember
                PrefabDom entityDomBefore(&domToAddDuplicatedEntitiesUnder.GetAllocator());
                m_instanceToTemplateInterface->GenerateDomForEntity(entityDomBefore, *entity);

                // Keep track of the old alias <-> new alias mapping for this duplicated entity
                // so we can fixup references later
                EntityAlias newEntityAlias = Instance::GenerateEntityAlias();
                oldAliasToNewAliasMap.emplace(oldAlias, newEntityAlias);

                rapidjson::StringBuffer buffer;
                rapidjson::Writer<rapidjson::StringBuffer> writer(buffer);
                entityDomBefore.Accept(writer);

                // Store our duplicated Entity DOM with its new alias as a string
                // so that we can fixup entity alias references before adding it
                // to the Entities member of our instance DOM
                QString entityDomString(buffer.GetString());
                aliasToEntityDomMap.emplace(newEntityAlias, entityDomString);
            }

            auto entitiesIter = domToAddDuplicatedEntitiesUnder.FindMember(PrefabDomUtils::EntitiesName);
            AZ_Assert(entitiesIter != domToAddDuplicatedEntitiesUnder.MemberEnd(), "Instance DOM missing the Entities member.");

            // Now that all the duplicated Entity DOMs have been created, we need to iterate
            // through them and replace any previous EntityAlias references with the new ones.
            // These are more than just parent entity references for nested entities, this will
            // also cover any EntityId references that were made in the components between them.
            for (auto [newEntityAlias, newEntityDomString] : aliasToEntityDomMap)
            {
                // Replace all of the old alias references with the new ones
                for (auto [oldAlias, newAlias] : oldAliasToNewAliasMap)
                {
                    ReplaceOldAliases(newEntityDomString, oldAlias, newAlias);
                }

                // Create the new Entity DOM from parsing the JSON string
                PrefabDom entityDomAfter(&domToAddDuplicatedEntitiesUnder.GetAllocator());
                entityDomAfter.Parse(newEntityDomString.toUtf8().constData());

                EntityAlias parentEntityAlias;
                if (auto componentsIter = entityDomAfter.FindMember(PrefabDomUtils::ComponentsName);
                    componentsIter != entityDomAfter.MemberEnd())
                {
                    auto checkComponent = [&](const rapidjson::Value& value) -> bool
                    {
                        if (!value.IsObject())
                        {
                            return false;
                        }

                        // Check the component type
                        auto typeFieldIter = value.FindMember(PrefabDomUtils::TypeName);
                        if (typeFieldIter == value.MemberEnd())
                        {
                            return false;
                        }

                        AZ::JsonDeserializerSettings jsonDeserializerSettings;
                        AZ::Uuid typeId = AZ::Uuid::CreateNull();
                        AZ::JsonSerialization::LoadTypeId(typeId, typeFieldIter->value);

                        // Prefabs get serialized with the Editor transform component type, check for that
                        if (typeId != azrtti_typeid<Components::TransformComponent>())
                        {
                            return false;
                        }

                        if (auto parentEntityIter = value.FindMember("Parent Entity");
                            parentEntityIter != value.MemberEnd())
                        {
                            parentEntityAlias = parentEntityIter->value.GetString();
                            return true;
                        }
                        return false;
                    };

                    if (componentsIter->value.IsObject())
                    {
                        for (auto componentIter = componentsIter->value.MemberBegin(); componentIter != componentsIter->value.MemberEnd();
                             ++componentIter)
                        {
                            if (checkComponent(componentIter->value))
                            {
                                break;
                            }
                        }
                    }
                    else if (componentsIter->value.IsArray())
                    {
                        for (auto componentIter = componentsIter->value.Begin(); componentIter != componentsIter->value.End();
                             ++componentIter)
                        {
                            if (checkComponent(*componentIter))
                            {
                                break;
                            }
                        }
                    }
                }

                // Insert our entity into its parent's sort order
                if (!parentEntityAlias.empty())
                {
                    AddNewEntityToSortOrder(commonOwningInstance, domToAddDuplicatedEntitiesUnder, parentEntityAlias, newEntityAlias);
                }

                // Add the new Entity DOM to the Entities member of the instance
                rapidjson::Value aliasName(newEntityAlias.c_str(), static_cast<rapidjson::SizeType>(newEntityAlias.length()), domToAddDuplicatedEntitiesUnder.GetAllocator());
                entitiesIter->value.AddMember(AZStd::move(aliasName), entityDomAfter, domToAddDuplicatedEntitiesUnder.GetAllocator());
            }

            for (auto aliasMapIter : oldAliasToNewAliasMap)
            {
                EntityAlias newEntityAlias = aliasMapIter.second;

                AliasPath absoluteEntityPath = commonOwningInstance.GetAbsoluteInstanceAliasPath();
                absoluteEntityPath.Append(newEntityAlias);

                AZ::EntityId newEntityId = InstanceEntityIdMapper::GenerateEntityIdForAliasPath(absoluteEntityPath);
                duplicatedEntityIds.push_back(newEntityId);
            }
        }

        void PrefabPublicHandler::DuplicateNestedInstancesInInstance(Instance& commonOwningInstance,
            const AZStd::vector<Instance*>& instances, PrefabDom& domToAddDuplicatedInstancesUnder,
            EntityIdList& duplicatedEntityIds, AZStd::unordered_map<InstanceAlias, Instance*>& newInstanceAliasToOldInstanceMap)
        {
            if (instances.empty())
            {
                return;
            }

            AZStd::unordered_map<InstanceAlias, InstanceAlias> oldInstanceAliasToNewInstanceAliasMap;
            AZStd::unordered_map<InstanceAlias, QString> aliasToInstanceDomMap;

            for (auto instance : instances)
            {
                PrefabDom nestedInstanceDomBefore;
                m_instanceToTemplateInterface->GenerateDomForInstance(nestedInstanceDomBefore, *instance);

                // Keep track of the old alias <-> new alias mapping for this duplicated instance
                // so we can fixup references later
                InstanceAlias oldAlias = instance->GetInstanceAlias();
                InstanceAlias newInstanceAlias = Instance::GenerateInstanceAlias();
                oldInstanceAliasToNewInstanceAliasMap.emplace(oldAlias, newInstanceAlias);

                // Keep track of our new instance alias with the Instance it was duplicated from,
                // so that after all instances are duplicated, we can go back and create links for them
                newInstanceAliasToOldInstanceMap.emplace(newInstanceAlias, instance);

                rapidjson::StringBuffer buffer;
                rapidjson::Writer<rapidjson::StringBuffer> writer(buffer);
                nestedInstanceDomBefore.Accept(writer);

                // Store our duplicated Instance DOM with its new alias as a string
                // so that we can fixup instance alias references before adding it
                // to the Instances member of our instance DOM
                QString instanceDomString(buffer.GetString());
                aliasToInstanceDomMap.emplace(newInstanceAlias, instanceDomString);
            }

            auto instancesIter = domToAddDuplicatedInstancesUnder.FindMember(PrefabDomUtils::InstancesName);
            AZ_Assert(instancesIter != domToAddDuplicatedInstancesUnder.MemberEnd(), "Instance DOM missing the Instances member.");

            // Now that all the duplicated Instance DOMs have been created, we need to iterate
            // through them and replace any previous InstanceAlias references with the new ones.
            for (auto [newInstanceAlias, newInstanceDomString]: aliasToInstanceDomMap)
            {
                // Replace all of the old alias references with the new ones
                for (auto [oldAlias, newAlias] : oldInstanceAliasToNewInstanceAliasMap)
                {
                    ReplaceOldAliases(newInstanceDomString, oldAlias, newAlias);
                }

                // Create the new Instance DOM from parsing the JSON string
                PrefabDom nestedInstanceDomAfter(&domToAddDuplicatedInstancesUnder.GetAllocator());
                nestedInstanceDomAfter.Parse(newInstanceDomString.toUtf8().constData());

                // Add the new Instance DOM to the Instances member of the instance
                rapidjson::Value aliasName(newInstanceAlias.c_str(), static_cast<rapidjson::SizeType>(newInstanceAlias.length()), domToAddDuplicatedInstancesUnder.GetAllocator());
                instancesIter->value.AddMember(AZStd::move(aliasName), nestedInstanceDomAfter, domToAddDuplicatedInstancesUnder.GetAllocator());
            }

            for (auto aliasMapIter : oldInstanceAliasToNewInstanceAliasMap)
            {
                InstanceAlias newInstanceAlias = aliasMapIter.second;

                AliasPath absoluteInstancePath = commonOwningInstance.GetAbsoluteInstanceAliasPath();
                absoluteInstancePath.Append(newInstanceAlias);
                absoluteInstancePath.Append(PrefabDomUtils::ContainerEntityName);

                AZ::EntityId newEntityId = InstanceEntityIdMapper::GenerateEntityIdForAliasPath(absoluteInstancePath);
                duplicatedEntityIds.push_back(newEntityId);
            }
        }

        void PrefabPublicHandler::ReplaceOldAliases(QString& stringToReplace, AZStd::string_view oldAlias, AZStd::string_view newAlias)
        {
            // Replace all of the old alias references with the new ones
            // We bookend the aliases with \" and also with a / as an extra precaution to prevent
            // inadvertently replacing a matching string vs. where an actual EntityId is expected
            // This will cover both cases where an alias could be used in a normal entity vs. an instance
            QString oldAliasQuotes = QString("\"%1\"").arg(oldAlias.data());
            QString newAliasQuotes = QString("\"%1\"").arg(newAlias.data());

            stringToReplace.replace(oldAliasQuotes, newAliasQuotes);

            QString oldAliasPathRef = QString("/%1").arg(oldAlias.data());
            QString newAliasPathRef = QString("/%1").arg(newAlias.data());

            stringToReplace.replace(oldAliasPathRef, newAliasPathRef);
        }

        void PrefabPublicHandler::UpdateLinkPatchesWithNewEntityAliases(
            PrefabDom& linkPatch,
            const AZStd::unordered_map<AZ::EntityId, AZStd::string>& oldEntityAliases,
            Instance& newParent)
        {
            rapidjson::StringBuffer buffer;
            rapidjson::Writer<rapidjson::StringBuffer> writer(buffer);
            linkPatch.Accept(writer);
            QString previousPatchString(buffer.GetString());

            for (const auto& [entityId, oldEntityAlias] : oldEntityAliases)
            {
                EntityAliasOptionalReference newEntityAlias = newParent.GetEntityAlias(entityId);
                AZ_Assert(
                    newEntityAlias.has_value(),
                    "Could not fetch entity alias for entity with id '%llu' during prefab creation.",
                    static_cast<AZ::u64>(entityId));

                ReplaceOldAliases(previousPatchString, oldEntityAlias, newEntityAlias->get());
            }

            linkPatch.Parse(previousPatchString.toUtf8().constData());
        }

    } // namespace Prefab
} // namespace AzToolsFramework<|MERGE_RESOLUTION|>--- conflicted
+++ resolved
@@ -372,12 +372,6 @@
             m_instanceToTemplateInterface->GeneratePatch(patch, containerEntityDomBefore, containerEntityDomAfter);
             m_instanceToTemplateInterface->AppendEntityAliasToPatchPaths(patch, containerEntityId);
 
-<<<<<<< HEAD
-            // Update the cache - this prevents these changes from being stored in the regular undo/redo nodes
-            m_prefabUndoCache.Store(containerEntityId, parentEntityId);
-
-=======
->>>>>>> 9aa46f11
             return AZStd::move(patch);
         }
 
