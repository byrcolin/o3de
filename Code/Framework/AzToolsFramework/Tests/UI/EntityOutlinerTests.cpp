/*
 * Copyright (c) Contributors to the Open 3D Engine Project.
 * For complete copyright and license terms please see the LICENSE at the root of this distribution.
 *
 * SPDX-License-Identifier: Apache-2.0 OR MIT
 *
 */

#include <AzCore/Serialization/SerializeContext.h>
#include <AzTest/AzTest.h>

#include <AzFramework/Entity/EntityContextBus.h>
#include <AzToolsFramework/API/ToolsApplicationAPI.h>
#include <AzToolsFramework/Entity/EditorEntityContextComponent.h>
#include <AzToolsFramework/Entity/PrefabEditorEntityOwnershipInterface.h>
#include <AzToolsFramework/ToolsComponents/TransformComponent.h>
#include <AzToolsFramework/UI/Outliner/EntityOutlinerListModel.hxx>
#include <AzToolsFramework/UI/Prefab/PrefabIntegrationManager.h>
#include <AzToolsFramework/Undo/UndoSystem.h>
#include <Prefab/PrefabTestFixture.h>

#include <QAbstractItemModelTester>

namespace UnitTest
{
    // Test fixture for the entity outliner model that uses a QAbstractItemModelTester to validate the state of the model
    // when QAbstractItemModel signals fire. Tests will exit with a fatal error if an invalid state is detected.
    class EntityOutlinerTest : public PrefabTestFixture
    {
    protected:
        void SetUpEditorFixtureImpl() override
        {
            PrefabTestFixture::SetUpEditorFixtureImpl();
            GetApplication()->RegisterComponentDescriptor(AzToolsFramework::EditorEntityContextComponent::CreateDescriptor());

            m_model = AZStd::make_unique<AzToolsFramework::EntityOutlinerListModel>();
            m_model->Initialize();
            m_modelTester =
                AZStd::make_unique<QAbstractItemModelTester>(m_model.get(), QAbstractItemModelTester::FailureReportingMode::Fatal);
            
            // Create a new root prefab - the synthetic "NewLevel.prefab" that comes in by default isn't suitable for outliner tests
            // because it's created before the EditorEntityModel that our EntityOutlinerListModel subscribes to, and we want to
            // recreate it as part of the fixture regardless.
            CreateRootPrefab();
        }

        void TearDownEditorFixtureImpl() override
        {
            m_undoStack = nullptr;
            m_modelTester.reset();
            m_model.reset();
            PrefabTestFixture::TearDownEditorFixtureImpl();
        }
<<<<<<< HEAD

        // Creates an entity with a given name as one undoable operation
        // Parents to parentId, or the root prefab container entity if parentId is invalid
        AZ::EntityId CreateNamedEntity(AZStd::string name, AZ::EntityId parentId = AZ::EntityId())
        {
            auto createResult = m_prefabPublicInterface->CreateEntity(parentId, AZ::Vector3());
            AZ_Assert(createResult.IsSuccess(), "Failed to create entity: %s", createResult.GetError().c_str());
            AZ::EntityId entityId = createResult.GetValue();

            AZ::Entity* entity = nullptr;
            AZ::ComponentApplicationBus::BroadcastResult(entity, &AZ::ComponentApplicationRequests::FindEntity, entityId);

            entity->Deactivate();

            entity->SetName(name);

            // Normally, in invalid parent ID should automatically parent us to the root prefab, but currently in the unit test
            // environment entities aren't created with a default transform component, so CreateEntity won't correctly parent.
            // We get the actual target parent ID here, then create our missing transform component.
            if (!parentId.IsValid())
            {
                auto prefabEditorEntityOwnershipInterface = AZ::Interface<AzToolsFramework::PrefabEditorEntityOwnershipInterface>::Get();
                parentId = prefabEditorEntityOwnershipInterface->GetRootPrefabInstance()->get().GetContainerEntityId();
            }

            auto transform = aznew AzToolsFramework::Components::TransformComponent;
            entity->AddComponent(transform);
            transform->SetParent(parentId);

            entity->Activate();

            // Update our undo cache entry to include the rename / reparent as one atomic operation.
            m_prefabPublicInterface->GenerateUndoNodesForEntityChangeAndUpdateCache(entityId, m_undoStack->GetTop());

            ProcessDeferredUpdates();

            return entityId;
        }

=======
        
>>>>>>> c5615f81
        // Helper to visualize debug state
        void PrintModel()
        {
            AZStd::deque<AZStd::pair<QModelIndex, int>> indices;
            indices.push_back({ m_model->index(0, 0), 0 });
            while (!indices.empty())
            {
                auto [index, depth] = indices.front();
                indices.pop_front();

                QString indentString;
                for (int i = 0; i < depth; ++i)
                {
                    indentString += "  ";
                }
                qDebug() << (indentString + index.data(Qt::DisplayRole).toString()) << index.internalId();
                for (int i = 0; i < m_model->rowCount(index); ++i)
                {
                    indices.emplace_back(m_model->index(i, 0, index), depth + 1);
                }
            }
        };

        // Gets the index of the root prefab, i.e. the "New Level" container entity
        QModelIndex GetRootIndex() const
        {
            return m_model->index(0, 0);
        }

        // Kicks off any updates scheduled for the next tick
        void ProcessDeferredUpdates() override
        {
<<<<<<< HEAD
            // Force a prefab propagation for updates that are deferred to the next tick.
            PropagateAllTemplateChanges();
=======
            PrefabTestFixture::ProcessDeferredUpdates();
>>>>>>> c5615f81

            // Ensure the model process its entity update queue
            m_model->ProcessEntityUpdates();
        }
        
        AZStd::unique_ptr<AzToolsFramework::EntityOutlinerListModel> m_model;
        AZStd::unique_ptr<QAbstractItemModelTester> m_modelTester;
    };

    TEST_F(EntityOutlinerTest, TestCreateFlatHierarchyUndoAndRedoWorks)
    {
        constexpr size_t entityCount = 10;

        for (size_t i = 0; i < entityCount; ++i)
        {
            CreateEntityUnderRootPrefab(AZStd::string::format("Entity%zu", i));
            EXPECT_EQ(m_model->rowCount(GetRootIndex()), i + 1);
        }

        for (int i = entityCount; i > 0; --i)
        {
            Undo();
            EXPECT_EQ(m_model->rowCount(GetRootIndex()), i - 1);
        }

        for (size_t i = 0; i < entityCount; ++i)
        {
            Redo();
            EXPECT_EQ(m_model->rowCount(GetRootIndex()), i + 1);
        }
    }

    TEST_F(EntityOutlinerTest, TestCreateNestedHierarchyUndoAndRedoWorks)
    {
        constexpr size_t depth = 5;

        auto modelDepth = [this]() -> int
        {
            int depth = 0;
            QModelIndex index = GetRootIndex();
            while (m_model->rowCount(index) > 0)
            {
                ++depth;
                index = m_model->index(0, 0, index);
            }
            return depth;
        };

        AZ::EntityId parentId;
        for (int i = 0; i < depth; i++)
        {
            parentId = CreateEntityUnderRootPrefab(AZStd::string::format("EntityDepth%i", i), parentId);
            EXPECT_EQ(modelDepth(), i + 1);
        }

        for (int i = depth - 1; i >= 0; --i)
        {
            Undo();
            EXPECT_EQ(modelDepth(), i);
        }

        for (int i = 0; i < depth; ++i)
        {
            Redo();
            EXPECT_EQ(modelDepth(), i + 1);
        }
    }
} // namespace UnitTest<|MERGE_RESOLUTION|>--- conflicted
+++ resolved
@@ -51,7 +51,6 @@
             m_model.reset();
             PrefabTestFixture::TearDownEditorFixtureImpl();
         }
-<<<<<<< HEAD
 
         // Creates an entity with a given name as one undoable operation
         // Parents to parentId, or the root prefab container entity if parentId is invalid
@@ -91,9 +90,6 @@
             return entityId;
         }
 
-=======
-        
->>>>>>> c5615f81
         // Helper to visualize debug state
         void PrintModel()
         {
@@ -126,12 +122,8 @@
         // Kicks off any updates scheduled for the next tick
         void ProcessDeferredUpdates() override
         {
-<<<<<<< HEAD
             // Force a prefab propagation for updates that are deferred to the next tick.
             PropagateAllTemplateChanges();
-=======
-            PrefabTestFixture::ProcessDeferredUpdates();
->>>>>>> c5615f81
 
             // Ensure the model process its entity update queue
             m_model->ProcessEntityUpdates();
@@ -147,7 +139,7 @@
 
         for (size_t i = 0; i < entityCount; ++i)
         {
-            CreateEntityUnderRootPrefab(AZStd::string::format("Entity%zu", i));
+            CreateNamedEntity(AZStd::string::format("Entity%zu", i));
             EXPECT_EQ(m_model->rowCount(GetRootIndex()), i + 1);
         }
 
@@ -183,7 +175,7 @@
         AZ::EntityId parentId;
         for (int i = 0; i < depth; i++)
         {
-            parentId = CreateEntityUnderRootPrefab(AZStd::string::format("EntityDepth%i", i), parentId);
+            parentId = CreateNamedEntity(AZStd::string::format("EntityDepth%i", i), parentId);
             EXPECT_EQ(modelDepth(), i + 1);
         }
 
