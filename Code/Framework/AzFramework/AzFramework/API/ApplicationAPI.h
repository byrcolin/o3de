--- conflicted
+++ resolved
@@ -189,27 +189,6 @@
         virtual void OnApplicationAboutToStop() {}
     };
 
-<<<<<<< HEAD
-    class LevelSystemLifecycleRequests
-        : public AZ::EBusTraits
-    {
-    public:
-        static const AZ::EBusHandlerPolicy HandlerPolicy = AZ::EBusHandlerPolicy::Single;
-        static const AZ::EBusAddressPolicy AddressPolicy = AZ::EBusAddressPolicy::Single;
-
-        //! Returns the name of the currently loaded level.
-        //! Note: for spawnable level system, this is the cache folder path to the level asset. Example: levels/mylevel/mylevel.spawnable
-        //! @return Level name or empty string if no level loaded.
-        virtual AZStd::string GetCurrentLevelName() = 0;
-
-        //! Returns true if a level is currently loaded.
-        //! @return True if level is loaded; otherwise false.
-        virtual bool IsLevelLoaded() = 0;
-    };
-    using LevelSystemLifecycleRequestBus = AZ::EBus<LevelSystemLifecycleRequests>;
-
-=======
->>>>>>> 183659fe
     class LevelLoadBlockerRequests
         : public AZ::EBusTraits
     {
