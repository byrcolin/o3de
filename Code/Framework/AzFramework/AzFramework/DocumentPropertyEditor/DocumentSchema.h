--- conflicted
+++ resolved
@@ -15,10 +15,7 @@
 #include <AzCore/RTTI/AttributeReader.h>
 #include <AzCore/std/smart_ptr/make_shared.h>
 #include <AzCore/std/string/fixed_string.h>
-<<<<<<< HEAD
-=======
 #include <AzFramework/DocumentPropertyEditor/DocumentAdapter.h>
->>>>>>> c4a317d1
 #include <AzFramework/DocumentPropertyEditor/Reflection/LegacyReflectionBridge.h>
 
 namespace AZ::DocumentPropertyEditor
@@ -143,7 +140,6 @@
 
         //! Converts a value of this attribute's type to a DOM value.
         virtual Dom::Value ValueToDom(const AttributeType& attribute) const
-<<<<<<< HEAD
         {
             return Dom::Utils::ValueFromType(attribute);
         }
@@ -157,21 +153,6 @@
         //! Extracts this value from a given Node, if this attribute is set there.
         AZStd::optional<AttributeType> ExtractFromDomNode(const Dom::Value& node) const
         {
-=======
-        {
-            return Dom::Utils::ValueFromType(attribute);
-        }
-
-        //! Converts a DOM value to an instance of AttributeType.
-        virtual AZStd::optional<AttributeType> DomToValue(const Dom::Value& value) const
-        {
-            return Dom::Utils::ValueToType<AttributeType>(value);
-        }
-
-        //! Extracts this value from a given Node, if this attribute is set there.
-        AZStd::optional<AttributeType> ExtractFromDomNode(const Dom::Value& node) const
-        {
->>>>>>> c4a317d1
             if (!node.IsNode() && !node.IsObject())
             {
                 return {};
@@ -308,14 +289,11 @@
                     return result;
                 };
             }
-<<<<<<< HEAD
-=======
 
             static ResultType InvokeOnBoundMessage(BoundAdapterMessage& boundMessage, const Dom::Value& args)
             {
                 return AZ::Success(AZ::Dom::Utils::ValueToTypeUnsafe<Result>(boundMessage(args)));
             }
->>>>>>> c4a317d1
         };
 
         template<typename... Args>
@@ -343,15 +321,12 @@
                     reader.Invoke<void>(args...);
                 };
             }
-<<<<<<< HEAD
-=======
 
             static ResultType InvokeOnBoundMessage(BoundAdapterMessage& boundMessage, const Dom::Value& args)
             {
                 boundMessage(args);
                 return AZ::Success();
             }
->>>>>>> c4a317d1
         };
 
         using CallbackTraits = Traits<CallbackSignature>;
@@ -362,32 +337,6 @@
         template<typename... Args>
         typename CallbackTraits::ResultType InvokeOnDomValue(const AZ::Dom::Value& value, Args... args) const
         {
-<<<<<<< HEAD
-            // For RPE callbacks, we may store an AZ::Attribute and its instance in a DOM value
-            if (value.IsObject())
-            {
-                auto typeField = value.FindMember(AZ::Attribute::s_typeField);
-                if (typeField != value.MemberEnd() && typeField->second.IsString() &&
-                    typeField->second.GetString() == Attribute::s_typeName)
-                {
-                    void* instance = AZ::Dom::Utils::ValueToTypeUnsafe<void*>(value[AZ::Attribute::s_instanceField]);
-                    AZ::Attribute* attribute = AZ::Dom::Utils::ValueToTypeUnsafe<AZ::Attribute*>(value[AZ::Attribute::s_attributeField]);
-
-                    if (!attribute->IsInvokable())
-                    {
-                        return AZ::Failure<ErrorType>("Attempted to invoke a non-invokable attribute");
-                    }
-
-                    AZ::Dom::Value marshalledArguments(AZ::Dom::Type::Array);
-                    (marshalledArguments.ArrayPushBack(AZ::Dom::Utils::ValueFromType(args)), ...);
-
-                    if (!attribute->CanDomInvoke(marshalledArguments))
-                    {
-                        return AZ::Failure<ErrorType>("Attempted to invoke an AZ::Attribute with invalid parameters");
-                    }
-
-                    return CallbackTraits::InvokeOnAttribute(attribute, instance, marshalledArguments);
-=======
             if (value.IsObject())
             {
                 auto typeField = value.FindMember(AZ::Attribute::s_typeField);
@@ -427,7 +376,6 @@
                             return CallbackTraits::InvokeOnBoundMessage(boundMessage.value(), marshalledArguments);
                         }
                     }
->>>>>>> c4a317d1
                 }
             }
 
@@ -462,8 +410,6 @@
             return this->InvokeOnDomValue(attributeIt->second, args...);
         }
 
-<<<<<<< HEAD
-=======
         //! Checks if a given AdapterMessage matches this attribute and invokes a provided callback if so.
         //! Returns true if the callback was invoked.
         bool MatchMessage(const AdapterMessage& message, Dom::Value& result, const MessageCallbackType& callback) const
@@ -479,7 +425,6 @@
             return false;
         }
 
->>>>>>> c4a317d1
         AZStd::shared_ptr<AZ::Attribute> DomValueToLegacyAttribute(const AZ::Dom::Value& value) const override
         {
             // If we're already an attribute, return a non-owning shared_ptr
