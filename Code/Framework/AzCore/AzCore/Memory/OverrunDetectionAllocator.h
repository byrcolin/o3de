/*
 * Copyright (c) Contributors to the Open 3D Engine Project.
 * For complete copyright and license terms please see the LICENSE at the root of this distribution.
 *
 * SPDX-License-Identifier: Apache-2.0 OR MIT
 *
 */
#pragma once

#include <AzCore/Memory/Memory.h>

namespace AZ
{
    class OverrunDetectionSchemaImpl;

    /**
     * Overrun detection allocator scheme
     * Use if you suspect a memory overrun. Application will crash at the point of memory access outside the allocated range.
     * This allocator is intended for short-term debugging purposes only. It consumes a lot of extra memory and leaks it at 
     * shutdown.
     *
     * In broad strokes, this technique works by reserving but not allocating an extra "trap" page after the requested space,
     * and realigning the requested allocation to end right before the trap begins. Attempts to write to memory beyond the 
     * requested allocation will write into the trap page, triggering an exception.
     *
     * This greatly bloats memory allocations, as the minimum allocation size becomes 2x the page size of the OS (a page for 
     * the requested memory, plus the trap page). On most platforms this is 8kb (4kb * 2 pages).
     */
    class OverrunDetectionSchema
        : public IAllocatorAllocate
    {
    public:
        AZ_TYPE_INFO("OverrunDetectionSchema", "{0DF781AC-1615-40AE-81F7-6CA5841E2914}");

        typedef void*       pointer_type;
        typedef size_t      size_type;
        typedef ptrdiff_t   difference_type;

        /// An abstraction for low-level memory mapping functions provided by the OS.
        class PlatformAllocator
        {
        public:
            struct SystemInformation
            {
                size_t m_pageSize;
                size_t m_minimumAllocationSize;
            };

            virtual ~PlatformAllocator()
            {
            }

            virtual SystemInformation GetSystemInformation() = 0;
            virtual void* ReserveBytes(size_t amount) = 0;
            virtual void ReleaseReservedBytes(void* base) = 0;
            virtual void* CommitBytes(void* base, size_t amount) = 0;
            virtual void DecommitBytes(void* base, size_t amount) = 0;
        };

        /**
         * Description - configure the overrun detection allocator. By default
         * we detect overruns (writes after the end of the allocation) instead of 
         * underruns (writes before the start of the allocation).
         */
        struct Descriptor
        {
            Descriptor(bool underrunDetection = false)
                : m_underrunDetection(underrunDetection)
            {}

            bool    m_underrunDetection;    ///< Set to true to detect underruns instead of overruns.
        };

        OverrunDetectionSchema(const Descriptor& desc = Descriptor());
        virtual ~OverrunDetectionSchema();

        //---------------------------------------------------------------------
        // IAllocatorAllocate
        //---------------------------------------------------------------------
<<<<<<< HEAD
        pointer_type Allocate(size_type byteSize, size_type alignment, int flags, const char* name = 0, const char* fileName = 0, int lineNum = 0, unsigned int suppressStackRecord = 0) override;
        void DeAllocate(pointer_type ptr, size_type byteSize = 0, size_type alignment = 0) override;
        pointer_type ReAllocate(pointer_type ptr, size_type newSize, size_type newAlignment) override;
        size_type Resize(pointer_type ptr, size_type newSize) override;
        size_type AllocationSize(pointer_type ptr) override;

        size_type NumAllocatedBytes() const override;
        size_type Capacity() const override;
        size_type GetMaxAllocationSize() const override;
        IAllocatorAllocate* GetSubAllocator() override;
        void GarbageCollect() override;
=======
        virtual pointer_type Allocate(size_type byteSize, size_type alignment, int flags, const char* name = 0, const char* fileName = 0, int lineNum = 0, unsigned int suppressStackRecord = 0) override;
        virtual void DeAllocate(pointer_type ptr, size_type byteSize = 0, size_type alignment = 0) override;
        virtual pointer_type ReAllocate(pointer_type ptr, size_type newSize, size_type newAlignment) override;
        virtual size_type Resize(pointer_type ptr, size_type newSize) override;
        virtual size_type AllocationSize(pointer_type ptr) override;

        virtual size_type NumAllocatedBytes() const override;
        virtual size_type Capacity() const override;
        virtual size_type GetMaxAllocationSize() const override;
        size_type GetMaxContiguousAllocationSize() const override;
        virtual IAllocatorAllocate* GetSubAllocator() override;
        virtual void GarbageCollect() override;
>>>>>>> 2c066a81

    private:
        OverrunDetectionSchemaImpl* m_impl;
    };

    /**
    * Overrun detection allocator
    * In most cases, you will just use the OverrunDetectionSchema and override the behavior of an existing allocator.
    * This exists should you wish to use the schema directly with its own allocator, though.
    */

    class OverrunDetectionAllocator
        : public AZ::SimpleSchemaAllocator<AZ::OverrunDetectionSchema>
    {
    public:
        AZ_TYPE_INFO(OverrunDetectionAllocator, "{D06FB33E-7DFC-4311-9839-1E807806DC56}");

        using Base = AZ::SimpleSchemaAllocator<AZ::OverrunDetectionSchema>;
        using Descriptor = Base::Descriptor;

        OverrunDetectionAllocator()
            : Base("OverrunDetectionAllocator", "Debug allocator for detecting memory overruns")
        {
        }
    };
}<|MERGE_RESOLUTION|>--- conflicted
+++ resolved
@@ -77,7 +77,6 @@
         //---------------------------------------------------------------------
         // IAllocatorAllocate
         //---------------------------------------------------------------------
-<<<<<<< HEAD
         pointer_type Allocate(size_type byteSize, size_type alignment, int flags, const char* name = 0, const char* fileName = 0, int lineNum = 0, unsigned int suppressStackRecord = 0) override;
         void DeAllocate(pointer_type ptr, size_type byteSize = 0, size_type alignment = 0) override;
         pointer_type ReAllocate(pointer_type ptr, size_type newSize, size_type newAlignment) override;
@@ -87,22 +86,9 @@
         size_type NumAllocatedBytes() const override;
         size_type Capacity() const override;
         size_type GetMaxAllocationSize() const override;
+        size_type GetMaxContiguousAllocationSize() const override;
         IAllocatorAllocate* GetSubAllocator() override;
         void GarbageCollect() override;
-=======
-        virtual pointer_type Allocate(size_type byteSize, size_type alignment, int flags, const char* name = 0, const char* fileName = 0, int lineNum = 0, unsigned int suppressStackRecord = 0) override;
-        virtual void DeAllocate(pointer_type ptr, size_type byteSize = 0, size_type alignment = 0) override;
-        virtual pointer_type ReAllocate(pointer_type ptr, size_type newSize, size_type newAlignment) override;
-        virtual size_type Resize(pointer_type ptr, size_type newSize) override;
-        virtual size_type AllocationSize(pointer_type ptr) override;
-
-        virtual size_type NumAllocatedBytes() const override;
-        virtual size_type Capacity() const override;
-        virtual size_type GetMaxAllocationSize() const override;
-        size_type GetMaxContiguousAllocationSize() const override;
-        virtual IAllocatorAllocate* GetSubAllocator() override;
-        virtual void GarbageCollect() override;
->>>>>>> 2c066a81
 
     private:
         OverrunDetectionSchemaImpl* m_impl;
