--- conflicted
+++ resolved
@@ -9,11 +9,6 @@
 
 #pragma once
 
-<<<<<<< HEAD
-#include "StringUtils.h"
-=======
-#include "CryThread.h"
->>>>>>> 3f34fa56
 #include "../Include/SandboxAPI.h"
 #include <QString>
 #include <QFileInfo>
