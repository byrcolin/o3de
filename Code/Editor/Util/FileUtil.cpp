/*
 * Copyright (c) Contributors to the Open 3D Engine Project.
 * For complete copyright and license terms please see the LICENSE at the root of this distribution.
 *
 * SPDX-License-Identifier: Apache-2.0 OR MIT
 *
 */


#include "EditorDefs.h"

#include "FileUtil.h"
#include "FileUtil_Common.h"

// Qt
#include <QMenu>
#include <QMessageBox>
#include <QApplication>
#include <QClipboard>
#include <QDesktopServices>
#include <QEvent>
#include <QProcess>
#include <QThread>

// AzCore
#include <AzCore/Component/TickBus.h>
#include <AzCore/Settings/SettingsRegistryMergeUtils.h>

// AzFramework
#include <AzFramework/API/ApplicationAPI.h>

// AzQtComponents
#include <AzQtComponents/Utilities/DesktopUtilities.h>

// AzToolsFramework
#include <AzToolsFramework/UI/UICore/WidgetHelpers.h>
#include <AzToolsFramework/UI/UICore/ProgressShield.hxx>
#include <AzToolsFramework/API/EditorAssetSystemAPI.h>
#include <AzToolsFramework/Thumbnails/SourceControlThumbnailBus.h>

// Editor
#include "Settings.h"
#include "MainWindow.h"
#include "CheckOutDialog.h"
#include "ISourceControl.h"
#include "Dialogs/Generic/UserOptions.h"
#include "IAssetItem.h"
#include "IAssetItemDatabase.h"
#include "Include/IObjectManager.h"
#include "UsedResources.h"
#include "Objects/BaseObject.h"
#include "StringHelpers.h"
#include "AutoDirectoryRestoreFileDialog.h"
#include "EditorPreferencesDialog.h"

namespace Platform
{
    // Forward declare platform specific functions
    bool RunEditorWithArg(const QString editor, const QString arg);
    QString GetDefaultEditor(const Common::EditFileType fileType);
    QString MakePlatformFileEditString(QString pathToEdit, int lineToEdit);
    bool CreatePath(const QString& strPath);
    const char* GetLuaCompilerName();
} // namespace Platform

bool CFileUtil::s_singleFileDlgPref[IFileUtil::EFILE_TYPE_LAST] = { true, true, true, true, true };
bool CFileUtil::s_multiFileDlgPref[IFileUtil::EFILE_TYPE_LAST] = { true, true, true, true, true };

CAutoRestorePrimaryCDRoot::~CAutoRestorePrimaryCDRoot()
{
    QDir::setCurrent(GetIEditor()->GetPrimaryCDFolder());
}

bool CFileUtil::CompileLuaFile(const char* luaFilename)
{
    QString luaFile = luaFilename;

    if (luaFile.isEmpty())
    {
        return false;
    }

    // Check if this file is in Archive.
    {
        CCryFile file;
        if (file.Open(luaFilename, "rb"))
        {
            // Check if in pack.
            if (file.IsInPak())
            {
                return true;
            }
        }
    }

    luaFile = Path::GamePathToFullPath(luaFilename);

    // First try compiling script and see if it have any errors.
    QString LuaCompiler;
    QString CompilerOutput;

    // Create the filepath of the lua compiler
    QString szExeFileName = qApp->applicationFilePath();
    QString exePath = Path::GetPath(szExeFileName);

    const char* luaCompiler = Platform::GetLuaCompilerName();
    LuaCompiler = Path::AddPathSlash(exePath) + luaCompiler + " ";

    AZStd::string path = luaFile.toUtf8().data();
    EBUS_EVENT(AzFramework::ApplicationRequests::Bus, NormalizePath, path);

    QString finalPath = path.c_str();
    finalPath = "\"" + finalPath + "\"";

    // Add the name of the Lua file
    QString cmdLine = LuaCompiler + finalPath;

    // Execute the compiler and capture the output
    if (!GetIEditor()->ExecuteConsoleApp(cmdLine, CompilerOutput))
    {
        QMessageBox::critical(QApplication::activeWindow(), QString(), QObject::tr("Error while executing '%1', make sure the file is in" \
            " your Primary CD folder !").arg(luaCompiler));
        return false;
    }

    // Check return string
    if (!CompilerOutput.isEmpty())
    {
        // Errors while compiling file.

        // Show output from Lua compiler
        if (QMessageBox::critical(QApplication::activeWindow(), QObject::tr("Lua Compiler"),
            QObject::tr("Error output from Lua compiler:\r\n%1\r\nDo you want to edit the file ?").arg(CompilerOutput), QMessageBox::Yes | QMessageBox::No) == QMessageBox::Yes)
        {
            int line = 0;
            int index = CompilerOutput.indexOf("at line");
            if (index >= 0)
            {
                azsscanf(CompilerOutput.mid(index).toUtf8().data(), "at line %d", &line);
            }
            // Open the Lua file for editing
            EditTextFile(luaFile.toUtf8().data(), line);
        }
        return false;
    }
    return true;
}
//////////////////////////////////////////////////////////////////////////
bool CFileUtil::ExtractFile(QString& file, bool bMsgBoxAskForExtraction, const char* pDestinationFilename)
{
    CCryFile cryfile;
    if (cryfile.Open(file.toUtf8().data(), "rb"))
    {
        // Check if in pack.
        if (cryfile.IsInPak())
        {
            const char* sPakName = cryfile.GetPakPath();

            if (bMsgBoxAskForExtraction)
            {
                // Cannot edit file in pack, suggest to extract it for editing.
                if (QMessageBox::critical(QApplication::activeWindow(), QString(), QObject::tr("File %1 is inside a PAK file %2\r\nDo you want it to be extracted for editing ?").arg(file, sPakName), QMessageBox::Yes | QMessageBox::No) == QMessageBox::No)
                {
                    return false;
                }
            }

            if (pDestinationFilename)
            {
                file = pDestinationFilename;
            }

            CFileUtil::CreatePath(Path::GetPath(file));

            // Extract it from Pak file.
            QFile diskFile(file);

            if (diskFile.open(QFile::WriteOnly))
            {
                // Copy data from packed file to disk file.
                char* data = new char[cryfile.GetLength()];
                cryfile.ReadRaw(data, cryfile.GetLength());
                diskFile.write(data, cryfile.GetLength());
                delete []data;
            }
            else
            {
                Warning("Failed to create file %s on disk", file.toUtf8().data());
            }
        }
        else
        {
            file = cryfile.GetAdjustedFilename();
        }

        return true;
    }

    return false;
}

//////////////////////////////////////////////////////////////////////////
QString CFileUtil::GetEditorForFileTypeFromPreferences(const Common::EditFileType fileType)
{
    QString textEditor;

    switch (fileType)
    {
    case Common::EditFileType::FILE_TYPE_SHADER:
        return gSettings.textEditorForShaders;
    case Common::EditFileType::FILE_TYPE_BSPACE:
        return gSettings.textEditorForBspaces;
    case Common::EditFileType::FILE_TYPE_SCRIPT:
        return gSettings.textEditorForScript;
    case Common::EditFileType::FILE_TYPE_TEXTURE:
        return gSettings.textureEditor;
    case Common::EditFileType::FILE_TYPE_ANIMATION:
        return gSettings.animEditor;
    default:
        AZ_Assert(false, "Unknown file type.");
        return "";
    }
}

void CFileUtil::HandlePrefsDialogForFileType(const Common::EditFileType fileType)
{
    // Open the preferences dialog.
    EditorPreferencesDialog dlg(MainWindow::instance());
    dlg.open();

    // Assign a filter string so that only the appropriate option shows up.
    switch (fileType)
    {
    case Common::EditFileType::FILE_TYPE_SHADER:
        dlg.SetFilterText("Shaders Editor");
        break;
    case Common::EditFileType::FILE_TYPE_BSPACE:
        dlg.SetFilterText("BSpace Editor");
        break;
    case Common::EditFileType::FILE_TYPE_SCRIPT:
        dlg.SetFilterText("Scripts Editor");
        break;
    case Common::EditFileType::FILE_TYPE_TEXTURE:
        dlg.SetFilterText("Texture Editor");
        break;
    case Common::EditFileType::FILE_TYPE_ANIMATION:
        dlg.SetFilterText("Animation Editor");
        break;
    default:
        AZ_Assert(false, "Unknown file type.");
        break;
    }

    // Wait for the dialog to complete.
    dlg.exec();
}

AZStd::string CFileUtil::GetSettingsKeyForFileType(const Common::EditFileType fileType)
{
    switch (fileType)
    {
    case Common::EditFileType::FILE_TYPE_BSPACE:
        return "Settings|TextEditorBSpaces";
    case Common::EditFileType::FILE_TYPE_SHADER:
        return "Settings|TextEditorShaders";
    case Common::EditFileType::FILE_TYPE_SCRIPT:
        return "Settings|TextEditorScript";
    case Common::EditFileType::FILE_TYPE_TEXTURE:
        return "Settings|TextureEditor";
    case Common::EditFileType::FILE_TYPE_ANIMATION:
        return "Settings|AnimationEditor";
    default:
        AZ_Assert(false, "Unknown file type.");
    }

    return "";
}

QString CFileUtil::HandleNoEditorAssigned(const Common::EditFileType fileType)
{
    QMessageBox dialog(AzToolsFramework::GetActiveWindow());
    dialog.setWindowTitle(QString());

    QAbstractButton* defaultButton = nullptr;
    QAbstractButton* assignButton = nullptr;
    QAbstractButton* cancelButton = nullptr;

    QString defaultEditor = Platform::GetDefaultEditor(fileType);
    if (defaultEditor.isEmpty())
    {
        dialog.setText(QObject::tr("No editor is set for opening this file type. Would you like to go to update the default program?"));
        assignButton = (QAbstractButton*)dialog.addButton(QObject::tr("Settings"), QMessageBox::YesRole);
        cancelButton = (QAbstractButton*)dialog.addButton(QObject::tr("Cancel"), QMessageBox::RejectRole);
    }
    else
    {
        QString editorCapitalized = defaultEditor;
        editorCapitalized[0] = editorCapitalized[0].toUpper();
        dialog.setText(
            QObject::tr(
                "No editor is set for opening this file type. Would you like to open the file using %1 or update the default program?")
                .arg(editorCapitalized));
        defaultButton = (QAbstractButton*)dialog.addButton(editorCapitalized, QMessageBox::YesRole);
        assignButton = (QAbstractButton*)dialog.addButton(QObject::tr("Settings"), QMessageBox::YesRole);
        cancelButton = (QAbstractButton*)dialog.addButton(QObject::tr("Cancel"), QMessageBox::RejectRole);
    }

    dialog.exec();
    if (dialog.clickedButton() == defaultButton)
    {
        // Save the new default editor to settings.
        AZStd::string editorName = defaultEditor.toUtf8().data();
        AZStd::any editorAny = AZStd::make_any<AZStd::string>(defaultEditor.toUtf8().data());
        gSettings.SetValue(GetSettingsKeyForFileType(fileType), editorAny);

        return defaultEditor;
    }
    else if (dialog.clickedButton() == assignButton)
    {
        HandlePrefsDialogForFileType(fileType);

        return GetEditorForFileTypeFromPreferences(fileType);
    }
    else
    {
        return "";
    }
}

QString CFileUtil::HandleEditorOpenFailure(const Common::EditFileType fileType, const QString& currentEditor)
{
    QMessageBox dialog(AzToolsFramework::GetActiveWindow());
    dialog.setWindowTitle(QString());

    QAbstractButton* defaultButton = nullptr;
    QAbstractButton* assignButton = nullptr;
    QAbstractButton* cancelButton = nullptr;

    QString defaultEditor = Platform::GetDefaultEditor(fileType);
    if (defaultEditor == currentEditor)
    {
        dialog.setText(
            QObject::tr("Failed to run %1. Would you like to go to the settings and update the default program?").arg(currentEditor));
        assignButton = (QAbstractButton*)dialog.addButton(QObject::tr("Settings"), QMessageBox::YesRole);
        cancelButton = (QAbstractButton*)dialog.addButton(QObject::tr("Cancel"), QMessageBox::RejectRole);
    }
    else
    {
        QString editorCapitalized = defaultEditor;
        editorCapitalized[0] = editorCapitalized[0].toUpper();
        dialog.setText(QObject::tr("Failed to run %1. Would you like to use %2, or go to the settings and update the default program?")
                           .arg(currentEditor)
                           .arg(editorCapitalized));
        defaultButton = (QAbstractButton*)dialog.addButton(editorCapitalized, QMessageBox::YesRole);
        assignButton = (QAbstractButton*)dialog.addButton(QObject::tr("Settings"), QMessageBox::YesRole);
        cancelButton = (QAbstractButton*)dialog.addButton(QObject::tr("Cancel"), QMessageBox::RejectRole);
    }

    dialog.exec();
    if (dialog.clickedButton() == defaultButton)
    {
        return defaultEditor;
    }
    else if (dialog.clickedButton() == assignButton)
    {
        HandlePrefsDialogForFileType(fileType);

        return GetEditorForFileTypeFromPreferences(fileType);
    }
    else
    {
        return "";
    }
}

//////////////////////////////////////////////////////////////////////////
void CFileUtil::EditTextFile(const char* txtFile, int line, IFileUtil::ETextFileType fileType)
{
    QString file = txtFile;

    QString fullPathName = Path::GamePathToFullPath(file);
    ExtractFile(fullPathName);
    QString cmd = Platform::MakePlatformFileEditString(fullPathName, line);

    Common::EditFileType editFileType = Common::EditFileType::FILE_TYPE_SCRIPT;

    switch (fileType)
    {
    case IFileUtil::ETextFileType::FILE_TYPE_BSPACE:
        editFileType = Common::EditFileType::FILE_TYPE_BSPACE;
        break;
    case IFileUtil::ETextFileType::FILE_TYPE_SCRIPT:
        editFileType = Common::EditFileType::FILE_TYPE_SCRIPT;
        break;
    case IFileUtil::ETextFileType::FILE_TYPE_SHADER:
        editFileType = Common::EditFileType::FILE_TYPE_SHADER;
        break;
    default:
        // Ensure nothing's been added to the ETextFileType enum we don't know about.
        AZ_Assert(false, "Unknown IFileUtil::ETextFileType value.");
        break;
    }

    EditFile(cmd, editFileType);
}

//////////////////////////////////////////////////////////////////////////
void CFileUtil::EditTextureFile(const char* textureFile, [[maybe_unused]] bool bUseGameFolder)
{
    using namespace AzToolsFramework;
    using namespace AzToolsFramework::AssetSystem;

    AZStd::string fullTexturePath;
    bool fullTexturePathFound = false;
    AZStd::string relativePath = textureFile;

    // First check if we have been given an empty path
    QString warningTitle = QObject::tr("Cannot open file!");
    if (relativePath.empty())
    {
        QString messageString = QObject::tr("Texture path is empty. You need to assign a texture first.");
        QMessageBox::warning(AzToolsFramework::GetActiveWindow(), warningTitle, messageString);
        return;
    }

    AssetSystemRequestBus::BroadcastResult(
        fullTexturePathFound, &AssetSystemRequest::GetFullSourcePathFromRelativeProductPath, relativePath, fullTexturePath);
    if (!fullTexturePathFound)
    {
        QString messageString = QObject::tr("Failed to find absolute path to %1 - could not open texture editor.").arg(textureFile);
        QMessageBox::warning(AzToolsFramework::GetActiveWindow(), warningTitle, messageString);
        return;
    }

<<<<<<< HEAD
    EditFile(fullTexturePath.c_str(), Common::EditFileType::FILE_TYPE_TEXTURE);
=======
    bool failedToLaunch = true;
    const QString& textureEditorPath = gSettings.textureEditor;

    // Give the user a warning if they don't have a texture editor configured
    if (textureEditorPath.isEmpty())
    {
        QString messageString = QObject::tr("No texture editor has been configured.\nYou need to configure one by going to Edit > Editor Settings > Global Preferences in the menu bar and then configure the 'External Editors > Texture Editor'.");
        QMessageBox::warning(AzToolsFramework::GetActiveWindow(), warningTitle, messageString);
        return;
    }

#if defined(AZ_PLATFORM_WINDOWS)
    // Use the Win32 API calls to open the right editor; the OS knows how to do this even better than
    // Qt does.
    QString fullTexturePathFixedForWindows = QString(fullTexturePath.data()).replace('/', '\\');
    HINSTANCE hInst = ShellExecuteW(nullptr, L"open", textureEditorPath.toStdWString().c_str(), fullTexturePathFixedForWindows.toStdWString().c_str(), nullptr, SW_SHOWNORMAL);
    failedToLaunch = ((DWORD_PTR)hInst <= 32);
#elif defined(AZ_PLATFORM_MAC)
    failedToLaunch = QProcess::execute(QString("/usr/bin/open"), {"-a", gSettings.textureEditor, QString(fullTexturePath.data()) }) != 0;
#else
    failedToLaunch = !QProcess::startDetached(gSettings.textureEditor, { QString(fullTexturePath.data()) });
#endif

    if (failedToLaunch)
    {
        //failed
        QString messageString = QObject::tr("Failed to open %1 with texture editor %2.").arg(fullTexturePath.data()).arg(textureEditorPath.data());
        QMessageBox::warning(AzToolsFramework::GetActiveWindow(), warningTitle, messageString);
    }
>>>>>>> 4cf384c2
}

//////////////////////////////////////////////////////////////////////////
bool CFileUtil::EditMayaFile(const char* filepath, const bool bExtractFromPak, const bool bUseGameFolder)
{
    QString dosFilepath = PathUtil::ToDosPath(filepath).c_str();
    if (bExtractFromPak)
    {
        ExtractFile(dosFilepath);
    }

    if (bUseGameFolder)
    {
        const QString sGameFolder = Path::GetEditingGameDataFolder().c_str();
        int nLength = sGameFolder.toUtf8().count();
        if (azstrnicmp(filepath, sGameFolder.toUtf8().data(), nLength) != 0)
        {
            dosFilepath = sGameFolder + '\\' + filepath;
        }

        dosFilepath = PathUtil::ToDosPath(dosFilepath.toUtf8().data()).c_str();
    }

    const char* engineRoot;
    EBUS_EVENT_RESULT(engineRoot, AzFramework::ApplicationRequests::Bus, GetEngineRoot);

    const QString fullPath = QString(engineRoot) + '\\' + dosFilepath;

    if (gSettings.animEditor.isEmpty())
    {
        AzQtComponents::ShowFileOnDesktop(fullPath);
    }
    else
    {
        if (!QProcess::startDetached(gSettings.animEditor, { fullPath }))
        {
            CryMessageBox("Can't open the file. You can specify a source editor in Sandbox Preferences or create an association in Windows.", "Cannot open file!", MB_OK | MB_ICONERROR);
        }
    }
    return true;
}

//////////////////////////////////////////////////////////////////////////
void CFileUtil::EditFile(const QString& filename, const Common::EditFileType fileType)
{
    QString textEditor = GetEditorForFileTypeFromPreferences(fileType);

    if (textEditor.isEmpty())
    {
        textEditor = HandleNoEditorAssigned(fileType);
    }

    // If editor is still not set, just drop out.
    if (textEditor.isEmpty())
    {
        return;
    }

    // Keep trying to open the file if the user changes the editor. If not, just drop out.
    while (!Platform::RunEditorWithArg(textEditor, filename))
    {
        textEditor = HandleEditorOpenFailure(fileType, textEditor);
        if (textEditor.isEmpty())
        {
            return;
        }
    }
}

//////////////////////////////////////////////////////////////////////////
bool CFileUtil::EditFile(const char* filePath, const bool bExtrackFromPak, const bool bUseGameFolder)
{
    QString extension = filePath;
    extension.remove(0, extension.lastIndexOf('.'));

    if (extension.compare(".ma") == 0)
    {
        return EditMayaFile(filePath, bExtrackFromPak, bUseGameFolder);
    }
    else if ((extension.compare(".bspace") == 0) || (extension.compare(".comb") == 0))
    {
        EditTextFile(filePath, 0, IFileUtil::FILE_TYPE_BSPACE);
        return true;
    }

    return false;
}

//////////////////////////////////////////////////////////////////////////
bool CFileUtil::CalculateDccFilename(const QString& assetFilename, QString& dccFilename)
{
    if (ExtractDccFilenameFromAssetDatabase(assetFilename, dccFilename))
    {
        return true;
    }

    if (ExtractDccFilenameUsingNamingConventions(assetFilename, dccFilename))
    {
        return true;
    }

    GetIEditor()->GetEnv()->pLog->LogError("Failed to find psd file for texture: '%s'", assetFilename.toUtf8().data());
    return false;
}

//////////////////////////////////////////////////////////////////////////
bool CFileUtil::ExtractDccFilenameFromAssetDatabase(const QString& assetFilename, QString& dccFilename)
{
    IAssetItemDatabase* pCurrentDatabaseInterface = nullptr;
    std::vector<IClassDesc*> assetDatabasePlugins;
    IEditorClassFactory* pClassFactory = GetIEditor()->GetClassFactory();
    pClassFactory->GetClassesByCategory("Asset Item DB", assetDatabasePlugins);

    for (size_t i = 0; i < assetDatabasePlugins.size(); ++i)
    {
        if (assetDatabasePlugins[i]->QueryInterface(__uuidof(IAssetItemDatabase), (void**)&pCurrentDatabaseInterface) == S_OK)
        {
            if (!pCurrentDatabaseInterface)
            {
                continue;
            }

            QString assetDatabaseDccFilename;
            IAssetItem* pAssetItem = pCurrentDatabaseInterface->GetAsset(assetFilename.toUtf8().data());
            if (pAssetItem)
            {
                if ((pAssetItem->GetFlags() & IAssetItem::eFlag_Cached))
                {
                    QVariant v = pAssetItem->GetAssetFieldValue("dccfilename");
                    assetDatabaseDccFilename = v.toString();
                    if (!v.isNull())
                    {
                        dccFilename = assetDatabaseDccFilename;
                        dccFilename = Path::GetRelativePath(dccFilename, false);

                        uint32 attr = CFileUtil::GetAttributes(dccFilename.toUtf8().data());

                        if (CFileUtil::FileExists(dccFilename))
                        {
                            return true;
                        }
                        else if (GetIEditor()->IsSourceControlAvailable() && (attr & SCC_FILE_ATTRIBUTE_MANAGED))
                        {
                            return CFileUtil::GetLatestFromSourceControl(dccFilename.toUtf8().data());
                        }
                    }
                }
            }
        }
    }
    return false;
}

//////////////////////////////////////////////////////////////////////////
bool CFileUtil::ExtractDccFilenameUsingNamingConventions(const QString& assetFilename, QString& dccFilename)
{
    //else to try find it by naming conventions
    QString tempStr = assetFilename;
    int foundSplit = -1;
    if ((foundSplit = tempStr.lastIndexOf('.')) > 0)
    {
        QString first = tempStr.mid(0, foundSplit);
        tempStr = first + ".psd";
    }
    if (CFileUtil::FileExists(tempStr))
    {
        dccFilename = tempStr;
        return true;
    }

    //else try to find it by replacing post fix _<description> with .psd
    tempStr = assetFilename;
    foundSplit = -1;
    if ((foundSplit = tempStr.lastIndexOf('_')) > 0)
    {
        QString first = tempStr.mid(0, foundSplit);
        tempStr = first + ".psd";
    }
    if (CFileUtil::FileExists(tempStr))
    {
        dccFilename = tempStr;
        return true;
    }

    return false;
}

//////////////////////////////////////////////////////////////////////////
void CFileUtil::FormatFilterString(QString& filter)
{
    const int numPipeChars = std::count(filter.begin(), filter.end(), '|');
    if (numPipeChars == 1)
    {
        filter = QStringLiteral("%1||").arg(filter);
    }
    else if (numPipeChars > 1)
    {
        assert(numPipeChars % 2 != 0);
        if (!filter.contains("||"))
        {
            filter = QStringLiteral("%1||").arg(filter);
        }
    }
    else if (!filter.isEmpty())
    {
        filter = QStringLiteral("%1|%2||").arg(filter, filter);
    }
}

//////////////////////////////////////////////////////////////////////////
bool CFileUtil::SelectFile(const QString& fileSpec, const QString& searchFolder, QString& fullFileName)
{
    QtUtil::QtMFCScopedHWNDCapture cap;
    CAutoDirectoryRestoreFileDialog dlg(QFileDialog::AcceptOpen, QFileDialog::ExistingFile, {}, searchFolder, fileSpec, {}, {}, cap);

    if (dlg.exec())
    {
        fullFileName = dlg.selectedFiles().first();
        return true;
        /*
        if (!fileName.IsEmpty())
        {
            relativeFileName = Path::GetRelativePath( fileName );
            if (!relativeFileName.IsEmpty())
            {
                return true;
            }
            else
            {
                Warning( "You must select files from %s folder",(const char*)GetIEditor()->GetPrimaryCDFolder(); );
            }
        }
        */
    }

    //  CSelectFileDlg cDialog;
    //  bool res = cDialog.SelectFileName( &fileName,&relativeFileName,fileSpec,searchFolder );
    return false;
}

bool CFileUtil::SelectFiles(const QString& fileSpec, const QString& searchFolder, QStringList& files)
{
    QtUtil::QtMFCScopedHWNDCapture cap;
    CAutoDirectoryRestoreFileDialog dlg(QFileDialog::AcceptOpen, QFileDialog::ExistingFiles, {}, searchFolder, fileSpec, {}, {}, cap);

    if (dlg.exec())
    {
        const QStringList selected = dlg.selectedFiles();
        foreach(const QString&file, selected)
        {
            files.push_back(file);
        }
    }

    if (!files.empty())
    {
        return true;
    }

    return false;
}

bool CFileUtil::SelectSaveFile(const QString& fileFilter, const QString& defaulExtension, const QString& startFolder, QString& fileName)
{
    QtUtil::QtMFCScopedHWNDCapture cap;
    CAutoDirectoryRestoreFileDialog dlg(QFileDialog::AcceptSave, {}, defaulExtension, startFolder, fileFilter, {}, {}, cap);

    if (dlg.exec())
    {
        fileName = dlg.selectedFiles().first();
        return true;
    }

    return false;
}

//////////////////////////////////////////////////////////////////////////
// Get directory contents.
//////////////////////////////////////////////////////////////////////////
inline bool ScanDirectoryFiles(const QString& root, const QString& path, const QString& fileSpec, IFileUtil::FileArray& files, bool bSkipPaks)
{
    bool anyFound = false;
    QString dir = Path::AddPathSlash(root + path);

    QString findFilter = Path::Make(dir, fileSpec);
    auto pIPak = GetIEditor()->GetSystem()->GetIPak();

    // Add all directories.

    AZ::IO::ArchiveFileIterator fhandle = pIPak->FindFirst(findFilter.toUtf8().data());
    if (fhandle)
    {
        do
        {
            // Skip back folders.
            if (fhandle.m_filename.front() == '.')
            {
                continue;
            }
            if ((fhandle.m_fileDesc.nAttrib & AZ::IO::FileDesc::Attribute::Subdirectory) == AZ::IO::FileDesc::Attribute::Subdirectory) // skip sub directories.
            {
                continue;
            }

            if (bSkipPaks && (fhandle.m_fileDesc.nAttrib & AZ::IO::FileDesc::Attribute::Archive) == AZ::IO::FileDesc::Attribute::Archive)
            {
                continue;
            }

            anyFound = true;

            IFileUtil::FileDesc file;
            file.filename = path + fhandle.m_filename.data();
            file.attrib = static_cast<unsigned int>(fhandle.m_fileDesc.nAttrib);
            file.size = fhandle.m_fileDesc.nSize;
            file.time_access = fhandle.m_fileDesc.tAccess;
            file.time_create = fhandle.m_fileDesc.tCreate;
            file.time_write = fhandle.m_fileDesc.tWrite;

            files.push_back(file);
        } while (fhandle = pIPak->FindNext(fhandle));
        pIPak->FindClose(fhandle);
    }

    /*
    CFileFind finder;
    bool bWorking = finder.FindFile( Path::Make(dir,fileSpec) );
    while (bWorking)
    {
        bWorking = finder.FindNextFile();

        if (finder.IsDots())
            continue;

        if (!finder.IsDirectory())
        {
            anyFound = true;

            IFileUtil::FileDesc fd;
            fd.filename = dir + finder.GetFileName();
            fd.nFileSize = finder.GetLength();

            finder.GetCreationTime( &fd.ftCreationTime );
            finder.GetLastAccessTime( &fd.ftLastAccessTime );
            finder.GetLastWriteTime( &fd.ftLastWriteTime );

            fd.dwFileAttributes = 0;
            if (finder.IsArchived())
                fd.dwFileAttributes |= FILE_ATTRIBUTE_ARCHIVE;
            if (finder.IsCompressed())
                fd.dwFileAttributes |= FILE_ATTRIBUTE_COMPRESSED;
            if (finder.IsNormal())
                fd.dwFileAttributes = FILE_ATTRIBUTE_NORMAL;
            if (finder.IsHidden())
                fd.dwFileAttributes = FILE_ATTRIBUTE_HIDDEN;
            if (finder.IsReadOnly())
                fd.dwFileAttributes = FILE_ATTRIBUTE_READONLY;
            if (finder.IsSystem())
                fd.dwFileAttributes = FILE_ATTRIBUTE_SYSTEM;
            if (finder.IsTemporary())
                fd.dwFileAttributes = FILE_ATTRIBUTE_TEMPORARY;

            files.push_back(fd);
        }
    }
    */

    return anyFound;
}

//////////////////////////////////////////////////////////////////////////
// Get directory contents.
//////////////////////////////////////////////////////////////////////////
inline int ScanDirectoryRecursive(const QString& root, const QString& path, const QString& fileSpec, IFileUtil::FileArray& files, bool recursive, bool addDirAlso,
    IFileUtil::ScanDirectoryUpdateCallBack updateCB, bool bSkipPaks)
{
    bool anyFound = false;
    QString dir = Path::AddPathSlash(root + path);

    if (updateCB)
    {
        QString msg = QObject::tr("Scanning %1...").arg(dir);
        if (updateCB(msg) == false)
        {
            return -1;
        }
    }

    if (ScanDirectoryFiles(root, Path::AddPathSlash(path), fileSpec, files, bSkipPaks))
    {
        anyFound = true;
    }

    if (recursive)
    {
        /*
        CFileFind finder;
        bool bWorking = finder.FindFile( Path::Make(dir,"*.*") );
        while (bWorking)
        {
            bWorking = finder.FindNextFile();

            if (finder.IsDots())
                continue;

            if (finder.IsDirectory())
            {
                // Scan directory.
                if (ScanDirectoryRecursive( root,Path::AddBackslash(path+finder.GetFileName()),fileSpec,files,recursive ))
                    anyFound = true;
            }
        }
        */

        auto pIPak = GetIEditor()->GetSystem()->GetIPak();

        // Add all directories.

        AZ::IO::ArchiveFileIterator fhandle = pIPak->FindFirst(Path::Make(dir, "*").toUtf8().data());
        if (fhandle)
        {
            do
            {
                // Skip back folders.
                if (fhandle.m_filename.front() == '.')
                {
                    continue;
                }

                if ((fhandle.m_fileDesc.nAttrib & AZ::IO::FileDesc::Attribute::Subdirectory) != AZ::IO::FileDesc::Attribute::Subdirectory) // skip not directories.
                {
                    continue;
                }

                if (bSkipPaks && (fhandle.m_fileDesc.nAttrib & AZ::IO::FileDesc::Attribute::Archive) == AZ::IO::FileDesc::Attribute::Archive)
                {
                    continue;
                }

                if (addDirAlso)
                {
                    IFileUtil::FileDesc Dir;
                    Dir.filename = path + QString::fromUtf8(fhandle.m_filename.data(), aznumeric_cast<int>(fhandle.m_filename.size()));
                    Dir.attrib = static_cast<unsigned int>(fhandle.m_fileDesc.nAttrib);
                    Dir.size = fhandle.m_fileDesc.nSize;
                    Dir.time_access = fhandle.m_fileDesc.tAccess;
                    Dir.time_create = fhandle.m_fileDesc.tCreate;
                    Dir.time_write = fhandle.m_fileDesc.tWrite;
                    files.push_back(Dir);
                }

                // Scan directory.
                int result = ScanDirectoryRecursive(root, Path::AddPathSlash(path + fhandle.m_filename.data()), fileSpec, files, recursive, addDirAlso, updateCB, bSkipPaks);
                if (result == -1)
                // Cancel the scan immediately.
                {
                    pIPak->FindClose(fhandle);
                    return -1;
                }
                else if (result == 1)
                {
                    anyFound = true;
                }
            } while (fhandle = pIPak->FindNext(fhandle));
            pIPak->FindClose(fhandle);
        }
    }

    return anyFound ? 1 : 0;
}

//////////////////////////////////////////////////////////////////////////
bool CFileUtil::ScanDirectory(const QString& path, const QString& file, IFileUtil::FileArray& files, bool recursive,
    bool addDirAlso, IFileUtil::ScanDirectoryUpdateCallBack updateCB, bool bSkipPaks)
{
    QString fileSpec = Path::GetFile(file);
    QString localPath = Path::GetPath(file);
    return ScanDirectoryRecursive(Path::AddPathSlash(path), localPath, fileSpec, files, recursive, addDirAlso, updateCB, bSkipPaks) > 0;
}

void CFileUtil::ShowInExplorer([[maybe_unused]] const QString& path)
{
    AZStd::string assetRoot;
    if (auto settingsRegistry = AZ::SettingsRegistry::Get(); settingsRegistry != nullptr)
    {
        settingsRegistry->Get(assetRoot, AZ::SettingsRegistryMergeUtils::FilePathKey_CacheRootFolder);
    }

    auto fullpath = QString::fromUtf8(assetRoot.c_str(), aznumeric_cast<int>(assetRoot.size()));
    AzQtComponents::ShowFileOnDesktop(fullpath);
}

/*
bool CFileUtil::ScanDirectory( const QString &startDirectory,const QString &searchPath,const QString &fileSpec,FileArray &files, bool recursive=true )
{
    return ScanDirectoryRecursive(startDirectory,SearchPath,file,files,recursive );
}
*/

//////////////////////////////////////////////////////////////////////////
bool CFileUtil::OverwriteFile(const QString& filename)
{
    AZ::IO::FileIOBase* fileIO = AZ::IO::FileIOBase::GetInstance();
    AZ_Assert(fileIO, "FileIO is not initialized.");

    QString adjFileName = Path::GamePathToFullPath(filename);

    AZStd::string filePath = adjFileName.toUtf8().data();
    if (!fileIO->IsReadOnly(filePath.c_str()))
    {
        // if its already writable, we can just RequestEdit async and return immediately
        // RequestEdit will mark it for "add" if it needs to be added.
        using namespace AzToolsFramework;
        SourceControlCommandBus::Broadcast(&SourceControlCommandBus::Events::RequestEdit, filePath.c_str(), true, [](bool, const SourceControlFileInfo&) {});
        return true;
    }

    // Otherwise, show the checkout dialog
    if (!CCheckOutDialog::IsForAll())
    {
        QtUtil::QtMFCScopedHWNDCapture cap;
        CCheckOutDialog dlg(adjFileName, cap);
        dlg.exec();
    }

    bool opSuccess = false;
    switch (CCheckOutDialog::LastResult())
    {
    case CCheckOutDialog::CANCEL:
        break;
    case CCheckOutDialog::CHECKOUT:
        opSuccess = CheckoutFile(filePath.c_str());
        break;
    case CCheckOutDialog::OVERWRITE:
        opSuccess = AZ::IO::SystemFile::SetWritable(filePath.c_str(), true);
        break;
    default:
        AZ_Assert(false, "Unsupported result returned from CCheckoutDialog");
    }

    return opSuccess;
}

//////////////////////////////////////////////////////////////////////////
void BlockAndWait(const bool& opComplete, QWidget* parent, const char* message)
{
    bool useProgressShield = false;
    bool isGUIThread = false;
    if (QApplication::instance()->thread() == QThread::currentThread())
    {
        isGUIThread = true;
        if (!parent)
        {
            parent = QApplication::activeWindow() ? QApplication::activeWindow() : MainWindow::instance();
        }

        useProgressShield = parent ? true : false;
    }

    if (useProgressShield)
    {
        // ProgressShield will internally pump the Qt Event Pump and the AZ::TickBus.
        AzToolsFramework::ProgressShield::LegacyShowAndWait(parent, parent->tr(message),
            [&opComplete](int& current, int& max)
            {
                current = 0;
                max = 0;
                return opComplete;
            },
            500);
    }
    else
    {
        // either we are not on the main thread or we are not using the progress shield.
        while (!opComplete)
        {
            // we can ONLY interact with the application event loop or the AZ::TickBus from the GUI thread.
            if (isGUIThread)
            {
                // note that 16ms below is not the amount of time to wait, its the maximum time that
                // processEvents is allowed to keep processing them if they just keep being emitted.
                // adding a maximum time here means that we get an opportunity to pump the TickBus
                // periodically even during a flood of events.
                QCoreApplication::processEvents(QEventLoop::ExcludeUserInputEvents, 16);
                AZ::TickBus::ExecuteQueuedEvents();
            }

            // if we are not the main thread then the above will be done by the main thread, and we can just wait for it to happen.
            // its fairly important we don't sleep for really long because this legacy code is often invoked in a blocking loop
            // for many items, and in the worst case, any time we spend sleeping here will be added to each item.
            AZStd::this_thread::yield();
        }
    }
}

//////////////////////////////////////////////////////////////////////////
bool CFileUtil::CheckoutFile(const char* filename, QWidget* parentWindow)
{
    using namespace AzToolsFramework;

    bool scOpSuccess = false;
    bool scOpComplete = false;
    SourceControlCommandBus::Broadcast(&SourceControlCommandBus::Events::RequestEdit, filename, true,
        [&scOpSuccess, &scOpComplete, filename](bool success, const SourceControlFileInfo& /*info*/)
        {
            scOpSuccess = success;
            scOpComplete = true;
            Thumbnailer::SourceControlThumbnailRequestBus::Broadcast(&Thumbnailer::SourceControlThumbnailRequests::FileStatusChanged, filename);
        }
    );

    BlockAndWait(scOpComplete, parentWindow, "Checking out for edit...");
    return scOpSuccess;
}

//////////////////////////////////////////////////////////////////////////
bool CFileUtil::RevertFile(const char* filename, QWidget* parentWindow)
{
    using namespace AzToolsFramework;

    bool scOpSuccess = false;
    bool scOpComplete = false;
    SourceControlCommandBus::Broadcast(&SourceControlCommandBus::Events::RequestRevert, filename,
        [&scOpSuccess, &scOpComplete, filename](bool success, const SourceControlFileInfo& /*info*/)
        {
            scOpSuccess = success;
            scOpComplete = true;
            Thumbnailer::SourceControlThumbnailRequestBus::Broadcast(&Thumbnailer::SourceControlThumbnailRequests::FileStatusChanged, filename);
        }
    );

    BlockAndWait(scOpComplete, parentWindow, "Discarding Changes...");
    return scOpSuccess;
}

//////////////////////////////////////////////////////////////////////////
bool CFileUtil::RenameFile(const char* sourceFile, const char* targetFile, QWidget* parentWindow)
{
    using namespace AzToolsFramework;

    bool scOpSuccess = false;
    bool scOpComplete = false;
    SourceControlCommandBus::Broadcast(&SourceControlCommandBus::Events::RequestRename, sourceFile, targetFile,
        [&scOpSuccess, &scOpComplete](bool success, const SourceControlFileInfo& /*info*/)
        {
            scOpSuccess = success;
            scOpComplete = true;
        }
    );

    BlockAndWait(scOpComplete, parentWindow, "Renaming file...");
    return scOpSuccess;
}

bool  override;

//////////////////////////////////////////////////////////////////////////
bool CFileUtil::DeleteFromSourceControl(const char* filename, QWidget* parentWindow)
{
    using namespace AzToolsFramework;

    bool scOpSuccess = false;
    bool scOpComplete = false;
    SourceControlCommandBus::Broadcast(&SourceControlCommandBus::Events::RequestDelete, filename,
        [&scOpSuccess, &scOpComplete, filename](bool success, const SourceControlFileInfo& /*info*/)
        {
            scOpSuccess = success;
            scOpComplete = true;
            Thumbnailer::SourceControlThumbnailRequestBus::Broadcast(&Thumbnailer::SourceControlThumbnailRequests::FileStatusChanged, filename);
        }
    );

    BlockAndWait(scOpComplete, parentWindow, "Marking for deletion...");
    return scOpSuccess;
}

//////////////////////////////////////////////////////////////////////////
bool CFileUtil::GetLatestFromSourceControl(const char* filename, QWidget* parentWindow)
{
    using namespace AzToolsFramework;

    bool scOpSuccess = false;
    bool scOpComplete = false;
    SourceControlCommandBus::Broadcast(&SourceControlCommandBus::Events::RequestLatest, filename,
        [&scOpSuccess, &scOpComplete, filename](bool success, const SourceControlFileInfo& /*info*/)
        {
            scOpSuccess = success;
            scOpComplete = true;
            Thumbnailer::SourceControlThumbnailRequestBus::Broadcast(&Thumbnailer::SourceControlThumbnailRequests::FileStatusChanged, filename);
        }
    );

    BlockAndWait(scOpComplete, parentWindow, "Requesting latest verison of file...");
    return scOpSuccess;
}

//////////////////////////////////////////////////////////////////////////
bool CFileUtil::GetFileInfoFromSourceControl(const char* filename, AzToolsFramework::SourceControlFileInfo& fileInfo, QWidget* parentWindow)
{
    using namespace AzToolsFramework;

    bool scOpSuccess = false;
    bool scOpComplete = false;
    SourceControlCommandBus::Broadcast(&SourceControlCommandBus::Events::GetFileInfo, filename,
        [&fileInfo, &scOpSuccess, &scOpComplete](bool success, const SourceControlFileInfo& info)
        {
            fileInfo = info;
            scOpSuccess = success;
            scOpComplete = true;
        }
    );

    BlockAndWait(scOpComplete, parentWindow, "Getting file status...");
    return scOpSuccess;
}

// Create new directory, check if directory already exist.
static bool CheckAndCreateDirectory(const QString& path)
{
    // QFileInfo does not handle mixed separators (/ and \) gracefully, so cleaning up path
    const QString cleanPath = QDir::cleanPath(path).replace('\\', '/');
    QFileInfo fileInfo(cleanPath);
    if (fileInfo.isDir())
    {
        return true;
    }
    else if (!fileInfo.exists())
    {
        return QDir().mkpath(cleanPath);
    }
    return false;
}

static bool MoveFileReplaceExisting(const QString& existingFileName, const QString& newFileName)
{
    bool moveSuccessful = false;

    // Delete the new file if it already exists
    QFile newFile(newFileName);
    if (newFile.exists())
    {
        newFile.setPermissions(newFile.permissions() | QFile::ReadOther | QFile::WriteOther);
        newFile.remove();
    }

    // Rename the existing file if it exists
    QFile existingFile(existingFileName);
    if (existingFile.exists())
    {
        existingFile.setPermissions(existingFile.permissions() | QFile::ReadOther | QFile::WriteOther);
        moveSuccessful = existingFile.rename(newFileName);
    }

    return moveSuccessful;
}
//////////////////////////////////////////////////////////////////////////
bool CFileUtil::CreateDirectory(const char* directory)
{
    QString path = directory;
    if (GetIEditor()->GetConsoleVar("ed_lowercasepaths"))
    {
        path = path.toLower();
    }

    return CheckAndCreateDirectory(path);
}

//////////////////////////////////////////////////////////////////////////
void CFileUtil::BackupFile(const char* filename)
{
    // Make a backup of previous file.
    bool makeBackup = true;

    QString bakFilename = Path::ReplaceExtension(filename, "bak");

    // Check if backup needed.
    QFile bak(filename);
    if (bak.open(QFile::ReadOnly))
    {
        if (bak.size() <= 0)
        {
            makeBackup = false;
        }
    }
    else
    {
        makeBackup = false;
    }
    bak.close();

    if (makeBackup)
    {
        QString bakFilename2 = Path::ReplaceExtension(bakFilename, "bak2");
        MoveFileReplaceExisting(bakFilename, bakFilename2);
        MoveFileReplaceExisting(filename, bakFilename);
    }
}

//////////////////////////////////////////////////////////////////////////
void CFileUtil::BackupFileDated(const char* filename, bool bUseBackupSubDirectory /*=false*/)
{
    bool makeBackup = true;
    {
        // Check if backup needed.
        QFile bak(filename);
        if (bak.open(QFile::ReadOnly))
        {
            if (bak.size() <= 0)
            {
                makeBackup = false;
            }
        }
        else
        {
            makeBackup = false;
        }
    }

    if (makeBackup)
    {
        // Generate new filename
        time_t ltime;
        time(&ltime);
        tm today;
#if AZ_TRAIT_USE_SECURE_CRT_FUNCTIONS
        localtime_s(&today, &ltime);
#else
        today = *localtime(&ltime);
#endif

        char sTemp[128];
        strftime(sTemp, sizeof(sTemp), ".%Y%m%d.%H%M%S.", &today);
        QString bakFilename = Path::RemoveExtension(filename) + sTemp + Path::GetExt(filename);

        if (bUseBackupSubDirectory)
        {
            QString sBackupPath = Path::ToUnixPath(Path::GetPath(filename)) + QString("/backups");
            CFileUtil::CreateDirectory(sBackupPath.toUtf8().data());
            bakFilename = sBackupPath + QString("/") + Path::GetFile(bakFilename);
        }

        // Do the backup
        MoveFileReplaceExisting(filename, bakFilename);
    }
}

//////////////////////////////////////////////////////////////////////////
bool CFileUtil::Deltree(const char* szFolder, [[maybe_unused]] bool bRecurse)
{
    return QDir(szFolder).removeRecursively();
}

//////////////////////////////////////////////////////////////////////////
bool   CFileUtil::Exists(const QString& strPath, bool boDirectory, IFileUtil::FileDesc* pDesc)
{
    auto pIPak = GetIEditor()->GetSystem()->GetIPak();
    bool                        boIsDirectory(false);

    AZ::IO::ArchiveFileIterator nFindHandle = pIPak->FindFirst(strPath.toUtf8().data());
    // If it found nothing, no matter if it is a file or directory, it was not found.
    if (!nFindHandle)
    {
        return false;
    }
    pIPak->FindClose(nFindHandle);

    if ((nFindHandle.m_fileDesc.nAttrib & AZ::IO::FileDesc::Attribute::Subdirectory) == AZ::IO::FileDesc::Attribute::Subdirectory)
    {
        boIsDirectory = true;
    }
    else if (pDesc)
    {
        pDesc->filename = strPath;
        pDesc->attrib = static_cast<unsigned int>(nFindHandle.m_fileDesc.nAttrib);
        pDesc->size = nFindHandle.m_fileDesc.nSize;
        pDesc->time_access = nFindHandle.m_fileDesc.tAccess;
        pDesc->time_create = nFindHandle.m_fileDesc.tCreate;
        pDesc->time_write = nFindHandle.m_fileDesc.tWrite;
    }

    // If we are seeking directories...
    if (boDirectory)
    {
        // The return value will tell us if the found element is a directory.
        return boIsDirectory;
    }
    else
    {
        // If we are not seeking directories...
        // We return true if the found element is not a directory.
        return !boIsDirectory;
    }
}

//////////////////////////////////////////////////////////////////////////
bool CFileUtil::FileExists(const QString& strFilePath, IFileUtil::FileDesc* pDesc)
{
    return Exists(strFilePath, false, pDesc);
}

//////////////////////////////////////////////////////////////////////////
bool CFileUtil::PathExists(const QString& strPath)
{
    return Exists(strPath, true);
}

bool CFileUtil::GetDiskFileSize(const char* pFilePath, uint64& rOutSize)
{
    const QFileInfo fi(pFilePath);
    rOutSize = fi.size();
    return fi.exists();
}

//////////////////////////////////////////////////////////////////////////
bool   CFileUtil::IsFileExclusivelyAccessable(const QString& strFilePath)
{
    // this was simply trying to open the file before, so keep it like that
    QFile f(strFilePath);
    return f.open(QFile::ReadOnly);
}
//////////////////////////////////////////////////////////////////////////
bool   CFileUtil::CreatePath(const QString& strPath)
{
#if defined(AZ_PLATFORM_MAC)
    bool pathCreated = true;

    QString cleanPath = QDir::cleanPath(strPath);
    QDir path(cleanPath);
    if (!path.exists())
    {
        pathCreated = path.mkpath(cleanPath);
    }

    return pathCreated;
#else
    QString                                 strDriveLetter;
    QString                                 strDirectory;
    QString                                 strFilename;
    QString                                 strExtension;
    QString                                 strCurrentDirectoryPath;
    QStringList                             cstrDirectoryQueue;
    size_t                                  nCurrentPathQueue(0);
    size_t                                  nTotalPathQueueElements(0);
    bool                                    bnLastDirectoryWasCreated(false);

    if (PathExists(strPath))
    {
        return true;
    }

    Path::SplitPath(strPath, strDriveLetter, strDirectory, strFilename, strExtension);
    Path::GetDirectoryQueue(strDirectory, cstrDirectoryQueue);

    if (!strDriveLetter.isEmpty())
    {
        strCurrentDirectoryPath = strDriveLetter;
        strCurrentDirectoryPath += "\\";
    }


    nTotalPathQueueElements = cstrDirectoryQueue.size();
    for (nCurrentPathQueue = 0; nCurrentPathQueue < nTotalPathQueueElements; ++nCurrentPathQueue)
    {
        strCurrentDirectoryPath += cstrDirectoryQueue[nCurrentPathQueue];
        strCurrentDirectoryPath += "\\";
        // The value which will go out of this loop is the result of the attempt to create the
        // last directory, only.

        strCurrentDirectoryPath = Path::CaselessPaths(strCurrentDirectoryPath);
        bnLastDirectoryWasCreated = QDir().mkpath(strCurrentDirectoryPath);
    }

    if (!bnLastDirectoryWasCreated)
    {
        if (!QDir(strCurrentDirectoryPath).exists())
        {
            return false;
        }
    }

    return true;
#endif
}

//////////////////////////////////////////////////////////////////////////
bool   CFileUtil::DeleteFile(const QString& strPath)
{
    QFile(strPath).setPermissions(QFile::ReadOther | QFile::WriteOther);
    return QFile::remove(strPath);
}
//////////////////////////////////////////////////////////////////////////
bool CFileUtil::RemoveDirectory(const QString& strPath)
{
    return Deltree(strPath.toUtf8().data(), true);
}

void CFileUtil::ForEach(const QString& path, std::function<void(const QString&)> predicate, bool recurse)
{
    bool trailingSlash = path.endsWith('/') || path.endsWith('\\');
    const QString dirName = trailingSlash ? path.left(path.length() - 1) : path;
    QDirIterator::IteratorFlags flags = QDirIterator::NoIteratorFlags;

    if (recurse)
    {
        flags = QDirIterator::Subdirectories;
    }

    QDirIterator dirIterator(path, QDir::Files | QDir::Dirs | QDir::NoDotAndDotDot, flags);
    while (dirIterator.hasNext())
    {
        dirIterator.next();
        QString filePath = Path::ToUnixPath(dirIterator.filePath());
        predicate(filePath);
    }
}

//////////////////////////////////////////////////////////////////////////
IFileUtil::ECopyTreeResult CFileUtil::CopyTree(const QString& strSourceDirectory, const QString& strTargetDirectory, bool boRecurse, bool boConfirmOverwrite, const char* const ignoreFilesAndFolders)
{
    static CUserOptions             oFileOptions;
    static CUserOptions             oDirectoryOptions;

    CUserOptions::CUserOptionsReferenceCountHelper  oFileOptionsHelper(oFileOptions);
    CUserOptions::CUserOptionsReferenceCountHelper  oDirectoryOptionsHelper(oDirectoryOptions);

    IFileUtil::ECopyTreeResult                      eCopyResult(IFileUtil::ETREECOPYOK);

    QStringList            cFiles;
    QStringList            cDirectories;

    size_t                                      nCurrent(0);
    size_t                                      nTotal(0);

    // For this function to work properly, it has to first process all files in the directory AND JUST AFTER IT
    // work on the sub-folders...this is NOT OBVIOUS, but imagine the case where you have a hierarchy of folders,
    // all with the same names and all with the same files names inside. If you would make a depth-first search
    // you could end up with the files from the deepest folder in ALL your folders.

    std::vector<AZStd::string> ignoredPatterns;
    StringHelpers::Split(ignoreFilesAndFolders, "|", false, ignoredPatterns);

    QDirIterator::IteratorFlags flags = QDirIterator::NoIteratorFlags;

    if (boRecurse)
    {
        flags = QDirIterator::Subdirectories;
    }

    QDir sourceDir(strSourceDirectory);
    QDir targetDir(strTargetDirectory);

    QDirIterator dirIterator(strSourceDirectory, {"*.*"}, QDir::Files, flags);

    if (!dirIterator.hasNext())
    {
        return IFileUtil::ETREECOPYOK;
    }

    while (dirIterator.hasNext())
    {
        const QString filePath = dirIterator.next();
        const QString fileName = QFileInfo(filePath).fileName();

        bool ignored = false;
        for (const AZStd::string& ignoredFile : ignoredPatterns)
        {
            if (StringHelpers::CompareIgnoreCase(fileName.toStdString().c_str(), ignoredFile.c_str()) == 0)
            {
                ignored = true;
                break;
            }
        }
        if (ignored)
        {
            continue;
        }

        QFileInfo fileInfo(filePath);
        if (fileInfo.isDir())
        {
            if (boRecurse)
            {
                cDirectories.push_back(fileName);
            }
        }
        else
        {
            cFiles.push_back(fileName);
        }
    }

    // First we copy all files (maybe not all, depending on the user options...)
    nTotal = cFiles.size();
    for (nCurrent = 0; nCurrent < nTotal; ++nCurrent)
    {
        bool        bnLastFileWasCopied(false);


        if (eCopyResult == IFileUtil::ETREECOPYUSERCANCELED)
        {
            return eCopyResult;
        }

        QString sourceName = sourceDir.absoluteFilePath(cFiles[nCurrent]);
        QString targetName = targetDir.absoluteFilePath(cFiles[nCurrent]);

        if (boConfirmOverwrite)
        {
            if (QFileInfo::exists(targetName))
            {
                // If the directory already exists...
                // we must warn our user about the possible actions.
                int             nUserOption(0);

                if (boConfirmOverwrite)
                {
                    // If the option is not valid to all folder, we must ask anyway again the user option.
                    if (!oFileOptions.IsOptionToAll())
                    {
                        const int ret = QMessageBox::question(AzToolsFramework::GetActiveWindow(),
                            QObject::tr("Confirm file overwrite?"),
                            QObject::tr("There is already a file named \"%1\" in the target folder. Do you want to move this file anyway replacing the old one?")
                                .arg(cFiles[nCurrent]),
                            QMessageBox::YesToAll | QMessageBox::Yes | QMessageBox::No | QMessageBox::Cancel);

                        switch (ret) {
                        case QMessageBox::YesToAll: /* fall-through */
                        case QMessageBox::Yes:    nUserOption = IDYES; break;
                        case QMessageBox::No:     nUserOption = IDNO; break;
                        case QMessageBox::Cancel: nUserOption = IDCANCEL; break;
                        }

                        oFileOptions.SetOption(nUserOption, ret == QMessageBox::YesToAll);
                    }
                    else
                    {
                        nUserOption = oFileOptions.GetOption();
                    }
                }

                switch (nUserOption)
                {
                case IDYES:
                {
                    // Actually, we need to do nothing in this case.
                }
                break;

                case IDNO:
                {
                    eCopyResult = IFileUtil::ETREECOPYUSERDIDNTCOPYSOMEITEMS;
                    continue;
                }
                break;

                // This IS ALWAYS for all... so it's easy to deal with.
                case IDCANCEL:
                {
                    return IFileUtil::ETREECOPYUSERCANCELED;
                }
                break;
                }
            }
        }

        bnLastFileWasCopied = QFile::copy(sourceName, targetName);
        if (!bnLastFileWasCopied)
        {
            eCopyResult = IFileUtil::ETREECOPYFAIL;
        }
    }

    // Now we can recurse into the directories, if needed.
    nTotal = cDirectories.size();
    for (nCurrent = 0; nCurrent < nTotal; ++nCurrent)
    {
        if (eCopyResult == IFileUtil::ETREECOPYUSERCANCELED)
        {
            return eCopyResult;
        }

        bool        bnLastDirectoryWasCreated(false);

        QString sourceName = sourceDir.absoluteFilePath(cDirectories[nCurrent]);
        QString targetName = targetDir.absoluteFilePath(cDirectories[nCurrent]);

        bnLastDirectoryWasCreated = QDir().mkpath(targetName);

        if (!bnLastDirectoryWasCreated)
        {
            if (!QDir(targetName).exists())
            {
                return IFileUtil::ETREECOPYFAIL;
            }
            else
            {
                // If the directory already exists...
                // we must warn our user about the possible actions.
                int             nUserOption(0);

                if (boConfirmOverwrite)
                {
                    // If the option is not valid to all folder, we must ask anyway again the user option.
                    if (!oDirectoryOptions.IsOptionToAll())
                    {
                        const int ret = QMessageBox::question(AzToolsFramework::GetActiveWindow(),
                            QObject::tr("Confirm directory overwrite?"),
                            QObject::tr("There is already a folder named \"%1\" in the target folder. Do you want to move this folder anyway?")
                                .arg(cDirectories[nCurrent]),
                            QMessageBox::YesToAll | QMessageBox::Yes | QMessageBox::No | QMessageBox::Cancel);

                        switch (ret) {
                            case QMessageBox::YesToAll: /* fall-through */
                            case QMessageBox::Yes:    nUserOption = IDYES; break;
                            case QMessageBox::No:     nUserOption = IDNO; break;
                            case QMessageBox::Cancel: nUserOption = IDCANCEL; break;
                        }

                        oDirectoryOptions.SetOption(nUserOption, ret == QMessageBox::YesToAll);
                    }
                    else
                    {
                        nUserOption = oDirectoryOptions.GetOption();
                    }
                }

                switch (nUserOption)
                {
                case IDYES:
                {
                    // Actually, we need to do nothing in this case.
                }
                break;

                case IDNO:
                {
                    // If no, we just need to go to the next item.
                    eCopyResult = IFileUtil::ETREECOPYUSERDIDNTCOPYSOMEITEMS;
                    continue;
                }
                break;

                // This IS ALWAYS for all... so it's easy to deal with.
                case IDCANCEL:
                {
                    return IFileUtil::ETREECOPYUSERCANCELED;
                }
                break;
                }
            }
        }

        eCopyResult = CopyTree(sourceName, targetName, boRecurse, boConfirmOverwrite, ignoreFilesAndFolders);
    }

    return eCopyResult;
}
//////////////////////////////////////////////////////////////////////////
IFileUtil::ECopyTreeResult   CFileUtil::CopyFile(const QString& strSourceFile, const QString& strTargetFile, bool boConfirmOverwrite, ProgressRoutine pfnProgress, bool* pbCancel)
{
    CUserOptions                            oFileOptions;
    IFileUtil::ECopyTreeResult                      eCopyResult(IFileUtil::ETREECOPYOK);

    bool                                        bnLastFileWasCopied(false);
    QString                                     name(strSourceFile);
    QString                                     strQueryFilename;
    QString                                     strFullStargetName;

    QString strTargetName(strTargetFile);
    if (GetIEditor()->GetConsoleVar("ed_lowercasepaths"))
    {
        strTargetName = strTargetName.toLower();
    }

    QString strDriveLetter, strDirectory, strFilename, strExtension;
    Path::SplitPath(strTargetName, strDriveLetter, strDirectory, strFilename, strExtension);
    strFullStargetName = strDriveLetter;
    strFullStargetName += strDirectory;

    if (strFilename.isEmpty())
    {
        strFullStargetName += Path::GetFileName(strSourceFile);
        strFullStargetName += ".";
        strFullStargetName += Path::GetExt(strSourceFile);
    }
    else
    {
        strFullStargetName += strFilename;
        strFullStargetName += strExtension;
    }


    if (boConfirmOverwrite)
    {
        if (QFileInfo::exists(strFullStargetName))
        {
            strQueryFilename = strFilename;
            if (strFilename.isEmpty())
            {
                strQueryFilename = Path::GetFileName(strSourceFile);
                strQueryFilename += ".";
                strQueryFilename += Path::GetExt(strSourceFile);
            }
            else
            {
                strQueryFilename += strExtension;
            }

            // If the directory already exists...
            // we must warn our user about the possible actions.
            int             nUserOption(0);

            if (boConfirmOverwrite)
            {
                // If the option is not valid to all folder, we must ask anyway again the user option.
                if (!oFileOptions.IsOptionToAll())
                {
                    const int ret = QMessageBox::question(AzToolsFramework::GetActiveWindow(),
                        QObject::tr("Confirm file overwrite?"),
                        QObject::tr("There is already a file named \"%1\" in the target folder. Do you want to move this file anyway replacing the old one?")
                            .arg(strQueryFilename),
                        QMessageBox::Yes | QMessageBox::No | QMessageBox::Cancel);

                    switch (ret) {
                    case QMessageBox::Yes:    nUserOption = IDYES; break;
                    case QMessageBox::No:     nUserOption = IDNO; break;
                    case QMessageBox::Cancel: nUserOption = IDCANCEL; break;
                    }

                    oFileOptions.SetOption(nUserOption, false);
                }
                else
                {
                    nUserOption = oFileOptions.GetOption();
                }
            }

            switch (nUserOption)
            {
            case IDYES:
            {
                // Actually, we need to do nothing in this case.
            }
            break;

            case IDNO:
            {
                return eCopyResult = IFileUtil::ETREECOPYUSERCANCELED;
            }
            break;

            // This IS ALWAYS for all... so it's easy to deal with.
            case IDCANCEL:
            {
                return IFileUtil::ETREECOPYUSERCANCELED;
            }
            break;
            }
        }
    }

    bnLastFileWasCopied = false;

    QFile source(name);
    if (source.open(QFile::ReadOnly))
    {
        QFile out(strFullStargetName);
        if (out.open(QFile::ReadWrite))
        {
            bnLastFileWasCopied = true;
            char block[4096];
            qint64 totalRead = 0;
            while (!source.atEnd())
            {
                qint64 in = source.read(block, sizeof(block));
                if (in <= 0)
                {
                    break;
                }
                totalRead += in;
                if (in != out.write(block, in))
                {
                    bnLastFileWasCopied = false;
                    break;
                }
                if (pbCancel && *pbCancel == true)
                {
                    bnLastFileWasCopied = false;
                    break;
                }
                if (pfnProgress)
                {
                    pfnProgress(source.size(), totalRead, 0, 0, 0, 0, nullptr, nullptr, nullptr);
                }
            }
            if (totalRead != source.size())
            {
                bnLastFileWasCopied = false;
            }
        }
    }

    if (!bnLastFileWasCopied)
    {
        eCopyResult = IFileUtil::ETREECOPYFAIL;
    }

    return eCopyResult;
}
//////////////////////////////////////////////////////////////////////////
IFileUtil::ECopyTreeResult   CFileUtil::MoveTree(const QString& strSourceDirectory, const QString& strTargetDirectory, bool boRecurse, bool boConfirmOverwrite)
{
    static CUserOptions             oFileOptions;
    static CUserOptions             oDirectoryOptions;

    CUserOptions::CUserOptionsReferenceCountHelper  oFileOptionsHelper(oFileOptions);
    CUserOptions::CUserOptionsReferenceCountHelper  oDirectoryOptionsHelper(oDirectoryOptions);

    IFileUtil::ECopyTreeResult                  eCopyResult(IFileUtil::ETREECOPYOK);

    QStringList            cFiles;
    QStringList            cDirectories;

    size_t                                      nCurrent(0);
    size_t                                      nTotal(0);

    // For this function to work properly, it has to first process all files in the directory AND JUST AFTER IT
    // work on the sub-folders...this is NOT OBVIOUS, but imagine the case where you have a hierarchy of folders,
    // all with the same names and all with the same files names inside. If you would make a depth-first search
    // you could end up with the files from the deepest folder in ALL your folders.

    QDirIterator::IteratorFlags flags = QDirIterator::NoIteratorFlags;

    if (boRecurse)
    {
        flags = QDirIterator::Subdirectories;
    }

    QDirIterator dirIterator(strSourceDirectory, {"*.*"}, QDir::Files, flags);

    if (!dirIterator.hasNext())
    {
        return IFileUtil::ETREECOPYOK;
    }

    QDir sourceDir(strSourceDirectory);
    QDir targetDir(strTargetDirectory);

    while (dirIterator.hasNext())
    {
        const QString filePath = dirIterator.next();
        const QString fileName = QFileInfo(filePath).fileName();

        QFileInfo fileInfo(filePath);
        if (fileInfo.isDir())
        {
            if (boRecurse)
            {
                cDirectories.push_back(fileName);
            }
        }
        else
        {
            cFiles.push_back(fileName);
        }
    }

    // First we copy all files (maybe not all, depending on the user options...)
    nTotal = cFiles.size();
    for (nCurrent = 0; nCurrent < nTotal; ++nCurrent)
    {
        if (eCopyResult == IFileUtil::ETREECOPYUSERCANCELED)
        {
            return eCopyResult;
        }

        bool    bnLastFileWasCopied(false);
        QString sourceName(sourceDir.absoluteFilePath(cFiles[nCurrent]));
        QString targetName(targetDir.absoluteFilePath(cFiles[nCurrent]));

        if (boConfirmOverwrite)
        {
            if (QFileInfo::exists(targetName))
            {
                // If the directory already exists...
                // we must warn our user about the possible actions.
                int             nUserOption(0);

                if (boConfirmOverwrite)
                {
                    // If the option is not valid to all folder, we must ask anyway again the user option.
                    if (!oFileOptions.IsOptionToAll())
                    {
                        const int ret = QMessageBox::question(AzToolsFramework::GetActiveWindow(),
                            QObject::tr("Confirm file overwrite?"),
                            QObject::tr("There is already a file named \"%1\" in the target folder. Do you want to move this file anyway replacing the old one?")
                                .arg(cFiles[nCurrent]),
                            QMessageBox::YesToAll | QMessageBox::Yes | QMessageBox::No | QMessageBox::Cancel);

                        switch (ret) {
                        case QMessageBox::YesToAll: /* fall-through */
                        case QMessageBox::Yes:    nUserOption = IDYES; break;
                        case QMessageBox::No:     nUserOption = IDNO; break;
                        case QMessageBox::Cancel: nUserOption = IDCANCEL; break;
                        }

                        oFileOptions.SetOption(nUserOption, ret == QMessageBox::YesToAll);
                    }
                    else
                    {
                        nUserOption = oFileOptions.GetOption();
                    }
                }

                switch (nUserOption)
                {
                case IDYES:
                {
                    // Actually, we need to do nothing in this case.
                }
                break;

                case IDNO:
                {
                    eCopyResult = IFileUtil::ETREECOPYUSERDIDNTCOPYSOMEITEMS;
                    continue;
                }
                break;

                // This IS ALWAYS for all... so it's easy to deal with.
                case IDCANCEL:
                {
                    return IFileUtil::ETREECOPYUSERCANCELED;
                }
                break;
                }
            }
        }
        bnLastFileWasCopied = MoveFileReplaceExisting(sourceName, targetName);

        if (!bnLastFileWasCopied)
        {
            eCopyResult = IFileUtil::ETREECOPYFAIL;
        }
    }

    // Now we can recurse into the directories, if needed.
    nTotal = cDirectories.size();
    for (nCurrent = 0; nCurrent < nTotal; ++nCurrent)
    {
        bool        bnLastDirectoryWasCreated(false);

        if (eCopyResult == IFileUtil::ETREECOPYUSERCANCELED)
        {
            return eCopyResult;
        }

        QString sourceName(sourceDir.absoluteFilePath(cDirectories[nCurrent]));
        QString targetName(targetDir.absoluteFilePath(cDirectories[nCurrent]));

        bnLastDirectoryWasCreated = QDir().mkdir(targetName);

        if (!bnLastDirectoryWasCreated)
        {
            if (!QDir(targetName).exists())
            {
                return IFileUtil::ETREECOPYFAIL;
            }
            else
            {
                // If the directory already exists...
                // we must warn our user about the possible actions.
                int             nUserOption(0);

                if (boConfirmOverwrite)
                {
                    // If the option is not valid to all folder, we must ask anyway again the user option.
                    if (!oDirectoryOptions.IsOptionToAll())
                    {
                        const int ret = QMessageBox::question(AzToolsFramework::GetActiveWindow(),
                            QObject::tr("Confirm directory overwrite?"),
                            QObject::tr("There is already a folder named \"%1\" in the target folder. Do you want to move this folder anyway?")
                                .arg(cDirectories[nCurrent]),
                            QMessageBox::YesToAll | QMessageBox::Yes | QMessageBox::No | QMessageBox::Cancel);

                        switch (ret) {
                        case QMessageBox::YesToAll: /* fall-through */
                        case QMessageBox::Yes:    nUserOption = IDYES; break;
                        case QMessageBox::No:     nUserOption = IDNO; break;
                        case QMessageBox::Cancel: nUserOption = IDCANCEL; break;
                        }

                        oDirectoryOptions.SetOption(nUserOption, ret == QMessageBox::YesToAll);
                    }
                    else
                    {
                        nUserOption = oDirectoryOptions.GetOption();
                    }
                }

                switch (nUserOption)
                {
                case IDYES:
                {
                    // Actually, we need to do nothing in this case.
                }
                break;

                case IDNO:
                {
                    // If no, we just need to go to the next item.
                    eCopyResult = IFileUtil::ETREECOPYUSERDIDNTCOPYSOMEITEMS;
                    continue;
                }
                break;

                // This IS ALWAYS for all... so it's easy to deal with.
                case IDCANCEL:
                {
                    return IFileUtil::ETREECOPYUSERCANCELED;
                }
                break;
                }
            }
        }

        eCopyResult = MoveTree(sourceName, targetName, boRecurse, boConfirmOverwrite);
    }

    CFileUtil::RemoveDirectory(strSourceDirectory);

    return eCopyResult;
}

void CFileUtil::PopulateQMenu(QWidget* caller, QMenu* menu, AZStd::string_view fullGamePath)
{
    PopulateQMenu(caller, menu, fullGamePath, nullptr);
}

void CFileUtil::PopulateQMenu(QWidget* caller, QMenu* menu, AZStd::string_view fullGamePath, bool* isSelected)
{
    // Normalize the full path so we get consistent separators
    AZStd::string fullFilePath(fullGamePath);
    AzFramework::StringFunc::Path::Normalize(fullFilePath);

    QString fullPath(fullFilePath.c_str());
    QFileInfo fileInfo(fullPath);

    if (isSelected)
    {
        *isSelected = false;
    }

    uint32 nFileAttr = CFileUtil::GetAttributes(fullPath.toUtf8().data());

    QAction* action;

    // NOTE: isSelected being passed in implies that the menu filled from this call must have exec() called on it, and not show.
    if (isSelected)
    {
        action = new QAction(QObject::tr("Select"), nullptr);
        QObject::connect(action, &QAction::triggered, action, [isSelected]() { *isSelected = true; });
        if (menu->isEmpty())
        {
            menu->addAction(action);
        }
        else
        {
            menu->insertAction(menu->actions()[0], action);
        }
    }

    action = menu->addAction(AzQtComponents::fileBrowserActionName(), [=]()
    {
        if (nFileAttr & SCC_FILE_ATTRIBUTE_INPAK)
        {
            QString path = QDir::toNativeSeparators(Path::GetPath(fullPath));
            QDesktopServices::openUrl(QUrl::fromLocalFile(path));
        }
        else
        {
            AzQtComponents::ShowFileOnDesktop(fullPath);
        }
    });
    action->setDisabled(nFileAttr & SCC_FILE_ATTRIBUTE_INPAK);

    action = menu->addAction(QObject::tr("Copy Name To Clipboard"), [=]()
    {
        QString fileName = fileInfo.completeBaseName();
        QApplication::clipboard()->setText(fileName);
    });

    action = menu->addAction(QObject::tr("Copy Path To Clipboard"), [fullPath]() { QApplication::clipboard()->setText(fullPath); });

    if (fileInfo.isFile() && GetIEditor()->IsSourceControlAvailable() && nFileAttr != SCC_FILE_ATTRIBUTE_INVALID)
    {
        bool isEnableSC = nFileAttr & SCC_FILE_ATTRIBUTE_MANAGED;
        bool isInPak = nFileAttr & SCC_FILE_ATTRIBUTE_INPAK;
        menu->addSeparator();
        if (isInPak && !isEnableSC)
        {
            menu->addAction(QObject::tr("File In Pak (Read Only)"));
            menu->setDisabled(true);
        }
        else
        {
            action = menu->addAction(QObject::tr("Check Out"), [fullPath, caller]()
            {
                if (!CheckoutFile(fullPath.toUtf8().data(), caller))
                {
                    QMessageBox::warning(caller, QObject::tr("Error"),
                        QObject::tr("Source Control Check Out Failed.\r\nCheck if Source Control Provider is correctly setup and working directory is correct."));
                }
            });
            action->setEnabled(isEnableSC && !isInPak && (nFileAttr & SCC_FILE_ATTRIBUTE_READONLY));

            action = menu->addAction(QObject::tr("Undo Check Out"), [fullPath, caller]()
            {
                if (!RevertFile(fullPath.toUtf8().data(), caller))
                {
                    QMessageBox::warning(caller, QObject::tr("Error"),
                        QObject::tr("Source Control Undo Check Out Failed.\r\nCheck if Source Control Provider is correctly setup and working directory is correct."));
                }
            });
            action->setEnabled(isEnableSC && !isInPak && (nFileAttr & SCC_FILE_ATTRIBUTE_CHECKEDOUT));

            action = menu->addAction(QObject::tr("Get Latest Version"), [fullPath, caller]()
            {
                if (GetIEditor()->IsSourceControlAvailable())
                {
                    if (!CFileUtil::GetLatestFromSourceControl(fullPath.toUtf8().data(), caller))
                    {
                        QMessageBox::warning(caller, QObject::tr("Error"),
                            QObject::tr("Source Control failed to get latest version of file.\r\nCheck if Source Control Provider is setup correctly."
                            "\r\n\r\nAdditionally, this operation will fail on files that have local changes\r\nthat are not currently checked out, in order to prevent data loss."
                            "\r\nIn this case, please reconcile offline work directly from Source Control Provider."));
                    }
                }
            });
            action->setEnabled(isEnableSC);

            action = menu->addAction(QObject::tr("Add To Source Control"), [fullPath, caller]()
            {
                if (!CheckoutFile(fullPath.toUtf8().data(), caller))
                {
                    QMessageBox::warning(caller, QObject::tr("Error"),
                        QObject::tr("Source Control Add Failed.\r\nCheck if Source Control Provider is correctly setup and working directory is correct."));
                }
            });
            action->setDisabled(isEnableSC);
        }
    }
}

void CFileUtil::GatherAssetFilenamesFromLevel(std::set<QString>& rOutFilenames, bool bMakeLowerCase, bool bMakeUnixPath)
{
    rOutFilenames.clear();
    CBaseObjectsArray objArr;
    CUsedResources usedRes;

    GetIEditor()->GetObjectManager()->GetObjects(objArr);

    for (size_t i = 0, iCount = objArr.size(); i < iCount; ++i)
    {
        CBaseObject* pObj = objArr[i];

        usedRes.files.clear();
        pObj->GatherUsedResources(usedRes);

        for (CUsedResources::TResourceFiles::iterator iter = usedRes.files.begin(); iter != usedRes.files.end(); ++iter)
        {
            QString tmpStr = (*iter);

            if (bMakeLowerCase)
            {
                tmpStr = tmpStr.toLower();
            }

            if (bMakeUnixPath)
            {
                tmpStr = Path::ToUnixPath(tmpStr);
            }

            rOutFilenames.insert(tmpStr);
        }
    }
}

uint32 CFileUtil::GetAttributes(const char* filename, bool bUseSourceControl /*= true*/)
{
    using namespace AzToolsFramework;

    bool scOpSuccess = false;
    SourceControlFileInfo fileInfo;

    if (bUseSourceControl)
    {
        using SCRequest = SourceControlConnectionRequestBus;

        SourceControlState state = SourceControlState::Disabled;
        SCRequest::BroadcastResult(state, &SCRequest::Events::GetSourceControlState);

        if (state == SourceControlState::ConfigurationInvalid)
        {
            return SCC_FILE_ATTRIBUTE_INVALID;
        }

        if (state == SourceControlState::Active)
        {
            using SCCommand = SourceControlCommandBus;

            bool scOpComplete = false;
            SCCommand::Broadcast(&SCCommand::Events::GetFileInfo, filename,
                [&fileInfo, &scOpSuccess, &scOpComplete](bool success, const SourceControlFileInfo& info)
                {
                    fileInfo = info;
                    scOpSuccess = success;
                    scOpComplete = true;
                }
            );

            BlockAndWait(scOpComplete, nullptr, "Getting file status...");

            // we intended to use source control, but the operation failed.
            // do not fall through to checking as if bUseSourceControl was false
            if (!scOpSuccess)
            {
                return SCC_FILE_ATTRIBUTE_INVALID;
            }
        }
    }

    CCryFile file;
    bool isCryFile = file.Open(filename, "rb");

    // Using source control and our fstat succeeded.
    // Translate SourceControlStatus to (legacy) ESccFileAttributes
    if (scOpSuccess)
    {
        uint32 sccFileAttr = AZ::IO::SystemFile::Exists(filename) ? SCC_FILE_ATTRIBUTE_NORMAL : SCC_FILE_ATTRIBUTE_INVALID;

        if (fileInfo.HasFlag(SourceControlFlags::SCF_Tracked))
        {
            sccFileAttr |= SCC_FILE_ATTRIBUTE_MANAGED;
        }

        if (fileInfo.HasFlag(SourceControlFlags::SCF_OpenByUser))
        {
            sccFileAttr |= SCC_FILE_ATTRIBUTE_MANAGED | SCC_FILE_ATTRIBUTE_CHECKEDOUT;
        }

        if ((sccFileAttr & SCC_FILE_ATTRIBUTE_MANAGED) == SCC_FILE_ATTRIBUTE_MANAGED)
        {
            if (fileInfo.HasFlag(SourceControlFlags::SCF_OutOfDate))
            {
                sccFileAttr |= SCC_FILE_ATTRIBUTE_NOTATHEAD;
            }

            if (fileInfo.HasFlag(SourceControlFlags::SCF_OtherOpen))
            {
                sccFileAttr |= SCC_FILE_ATTRIBUTE_CHECKEDOUT | SCC_FILE_ATTRIBUTE_BYANOTHER;
            }

            if (fileInfo.HasFlag(SourceControlFlags::SCF_PendingAdd))
            {
                sccFileAttr |= SCC_FILE_ATTRIBUTE_ADD;
            }
        }

        if (fileInfo.IsReadOnly())
        {
            sccFileAttr |= SCC_FILE_ATTRIBUTE_READONLY;
        }

        if (file.IsInPak())
        {
            sccFileAttr |= SCC_FILE_ATTRIBUTE_READONLY | SCC_FILE_ATTRIBUTE_INPAK;
        }

        return sccFileAttr;
    }

    // We've asked not to use source control OR we disabled source control
    if (!isCryFile)
    {
        return SCC_FILE_ATTRIBUTE_INVALID;
    }

    if (file.IsInPak())
    {
        return SCC_FILE_ATTRIBUTE_READONLY | SCC_FILE_ATTRIBUTE_INPAK;
    }

    
    const char* adjustedFile = file.GetAdjustedFilename();
    if (!AZ::IO::SystemFile::Exists(adjustedFile))
    {
        return SCC_FILE_ATTRIBUTE_INVALID;
    }

    if (!AZ::IO::SystemFile::IsWritable(adjustedFile))
    {
        return SCC_FILE_ATTRIBUTE_NORMAL | SCC_FILE_ATTRIBUTE_READONLY;
    }

    return SCC_FILE_ATTRIBUTE_NORMAL;
}

bool CFileUtil::CompareFiles(const QString& strFilePath1, const QString& strFilePath2)
{
    // Get the size of both files.  If either fails we say they are different (most likely one doesn't exist)
    uint64 size1 = 0;
    uint64 size2 = 0;
    if (!GetDiskFileSize(strFilePath1.toUtf8().data(), size1) || !GetDiskFileSize(strFilePath2.toUtf8().data(), size2))
    {
        return false;
    }

    // If the files are different sizes return false
    if (size1 != size2)
    {
        return false;
    }

    // Sizes are the same, we need to compare the bytes.  Try to open both files for read.
    CCryFile file1, file2;
    if (!file1.Open(strFilePath1.toUtf8().data(), "rb") || !file2.Open(strFilePath2.toUtf8().data(), "rb"))
    {
        return false;
    }

    const uint64 bufSize = 4096;

    char buf1[bufSize], buf2[bufSize];

    for (uint64 i = 0; i < size1; i += bufSize)
    {
        size_t amtRead1 = file1.ReadRaw(buf1, bufSize);
        size_t amtRead2 = file2.ReadRaw(buf2, bufSize);

        // Not a match if we didn't read the same amount from each file
        if (amtRead1 != amtRead2)
        {
            return false;
        }

        // Not a match if we didn't read the amount of data we expected
        if (amtRead1 != bufSize && i + amtRead1 != size1)
        {
            return false;
        }

        // Not a match if the buffers aren't the same
        if (memcmp(buf1, buf2, amtRead1) != 0)
        {
            return false;
        }
    }

    return true;
}

bool CFileUtil::SortAscendingFileNames(const IFileUtil::FileDesc& desc1, const IFileUtil::FileDesc& desc2)
{
    return desc1.filename.compare(desc2.filename) == -1 ? true : false;
}

bool CFileUtil::SortDescendingFileNames(const IFileUtil::FileDesc& desc1, const IFileUtil::FileDesc& desc2)
{
    return desc1.filename.compare(desc2.filename) == 1 ? true : false;
}

bool CFileUtil::SortAscendingDates(const IFileUtil::FileDesc& desc1, const IFileUtil::FileDesc& desc2)
{
    return desc1.time_write < desc2.time_write;
}

bool CFileUtil::SortDescendingDates(const IFileUtil::FileDesc& desc1, const IFileUtil::FileDesc& desc2)
{
    return desc1.time_write > desc2.time_write;
}

bool CFileUtil::SortAscendingSizes(const IFileUtil::FileDesc& desc1, const IFileUtil::FileDesc& desc2)
{
    return desc1.size > desc2.size;
}

bool CFileUtil::SortDescendingSizes(const IFileUtil::FileDesc& desc1, const IFileUtil::FileDesc& desc2)
{
    return desc1.size < desc2.size;
}


bool CFileUtil::IsAbsPath(const QString& filepath)
{
    return (!filepath.isEmpty() && ((filepath[1] == ':' && (filepath[2] == '\\' || filepath[2] == '/')
                          || (filepath[0] == '\\' || filepath[0] == '/'))));
}

CTempFileHelper::CTempFileHelper(const char* pFileName)
{
    char resolvedPath[AZ_MAX_PATH_LEN] = { 0 };
    AZ::IO::FileIOBase::GetDirectInstance()->ResolvePath(pFileName, resolvedPath, AZ_MAX_PATH_LEN);
    m_fileName = QString::fromUtf8(resolvedPath);

    // the official pattern for temp files in the editor is /$tmp[0-9]*_"
    // so we'll follow this pattern to make sure its ignored by asset processor.
    // the _h_ is added to be unique (helper) in case someone else is also making temp files.
    Path::ReplaceFilename(m_fileName, "$tmp_h_" + Path::GetFileName(QString::fromUtf8(pFileName)), m_tempFileName);
    CFileUtil::DeleteFile(m_tempFileName);
}

CTempFileHelper::~CTempFileHelper()
{
    CFileUtil::DeleteFile(m_tempFileName);
}

bool CTempFileHelper::UpdateFile(bool bBackup)
{
    // First, check if the files are actually different
    if (!CFileUtil::CompareFiles(m_tempFileName, m_fileName))
    {
        // If the file changed, make sure the destination file is writable
        if (!CFileUtil::OverwriteFile(m_fileName))
        {
            CFileUtil::DeleteFile(m_tempFileName);
            return false;
        }

        // Back up the current file if requested
        if (bBackup)
        {
            CFileUtil::BackupFile(m_fileName.toUtf8().data());
        }

        // Move the temp file over the top of the destination file
        return MoveFileReplaceExisting(m_tempFileName, m_fileName);
    }
    // If the files are the same, just delete the temp file and return.
    else
    {
        CFileUtil::DeleteFile(m_tempFileName);
        return true;
    }
}
<|MERGE_RESOLUTION|>--- conflicted
+++ resolved
@@ -432,39 +432,7 @@
         return;
     }
 
-<<<<<<< HEAD
     EditFile(fullTexturePath.c_str(), Common::EditFileType::FILE_TYPE_TEXTURE);
-=======
-    bool failedToLaunch = true;
-    const QString& textureEditorPath = gSettings.textureEditor;
-
-    // Give the user a warning if they don't have a texture editor configured
-    if (textureEditorPath.isEmpty())
-    {
-        QString messageString = QObject::tr("No texture editor has been configured.\nYou need to configure one by going to Edit > Editor Settings > Global Preferences in the menu bar and then configure the 'External Editors > Texture Editor'.");
-        QMessageBox::warning(AzToolsFramework::GetActiveWindow(), warningTitle, messageString);
-        return;
-    }
-
-#if defined(AZ_PLATFORM_WINDOWS)
-    // Use the Win32 API calls to open the right editor; the OS knows how to do this even better than
-    // Qt does.
-    QString fullTexturePathFixedForWindows = QString(fullTexturePath.data()).replace('/', '\\');
-    HINSTANCE hInst = ShellExecuteW(nullptr, L"open", textureEditorPath.toStdWString().c_str(), fullTexturePathFixedForWindows.toStdWString().c_str(), nullptr, SW_SHOWNORMAL);
-    failedToLaunch = ((DWORD_PTR)hInst <= 32);
-#elif defined(AZ_PLATFORM_MAC)
-    failedToLaunch = QProcess::execute(QString("/usr/bin/open"), {"-a", gSettings.textureEditor, QString(fullTexturePath.data()) }) != 0;
-#else
-    failedToLaunch = !QProcess::startDetached(gSettings.textureEditor, { QString(fullTexturePath.data()) });
-#endif
-
-    if (failedToLaunch)
-    {
-        //failed
-        QString messageString = QObject::tr("Failed to open %1 with texture editor %2.").arg(fullTexturePath.data()).arg(textureEditorPath.data());
-        QMessageBox::warning(AzToolsFramework::GetActiveWindow(), warningTitle, messageString);
-    }
->>>>>>> 4cf384c2
 }
 
 //////////////////////////////////////////////////////////////////////////
