--- conflicted
+++ resolved
@@ -17,21 +17,12 @@
 namespace Platform
 {
     bool RunCommandWithArguments(const QString& command, const QStringList& argsList)
-<<<<<<< HEAD
-    {
-        return QProcess::startDetached(command, argsList);
-    }
-
-    bool RunEditorWithArg(const QString& editor, const QString& arg)
-    {
-=======
     {
         return QProcess::startDetached(command, argsList);
     }
 
     bool RunEditorWithArg(const QString editor, const QString arg)
     {
->>>>>>> 3ad28a0e
         return RunCommandWithArguments(QString("/usr/bin/open"), { "-a", gSettings.textureEditor, editor });
     }
 
