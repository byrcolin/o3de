/*
 * Copyright (c) Contributors to the Open 3D Engine Project.
 * For complete copyright and license terms please see the LICENSE at the root of this distribution.
 *
 * SPDX-License-Identifier: Apache-2.0 OR MIT
 *
 */

#include "native/AssetManager/AssetCatalog.h"

#include <AzCore/Asset/AssetSerializer.h>
#include <AzCore/Settings/SettingsRegistryMergeUtils.h>
#include <AzCore/std/string/wildcard.h>
#include <AzFramework/API/ApplicationAPI.h>
#include <AzFramework/FileTag/FileTagBus.h>
#include <AzFramework/FileTag/FileTag.h>
#include <AzToolsFramework/API/AssetDatabaseBus.h>

#include <QElapsedTimer>
#include "PathDependencyManager.h"

namespace AssetProcessor
{
    AssetCatalog::AssetCatalog(QObject* parent, AssetProcessor::PlatformConfiguration* platformConfiguration)
        : QObject(parent)
        , m_platformConfig(platformConfiguration)
        , m_registryBuiltOnce(false)
        , m_registriesMutex(QMutex::Recursive)
    {

        for (const AssetBuilderSDK::PlatformInfo& info : m_platformConfig->GetEnabledPlatforms())
        {
            if (info.m_identifier == AssetBuilderSDK::CommonPlatformName)
            {
                // Currently the Common platform is not supported as a product asset platform
                continue;
            }

            m_platforms.push_back(QString::fromUtf8(info.m_identifier.c_str()));
        }

        [[maybe_unused]] bool computedCacheRoot = AssetUtilities::ComputeProjectCacheRoot(m_cacheRoot);
        AZ_Assert(computedCacheRoot, "Could not compute cache root for AssetCatalog");

        // save 30mb for this.  Really large projects do get this big (and bigger)
        // if you don't do this, things get fragmented very fast.
        m_saveBuffer.reserve(1024 * 1024 * 30);

        AssetUtilities::ComputeProjectPath();

        if (!ConnectToDatabase())
        {
            AZ_Error("AssetCatalog", false, "Failed to connect to sqlite database");
        }

        AssetRegistryRequestBus::Handler::BusConnect();
        AzToolsFramework::AssetSystemRequestBus::Handler::BusConnect();
        AzToolsFramework::ToolsAssetSystemBus::Handler::BusConnect();
        AZ::Data::AssetCatalogRequestBus::Handler::BusConnect();
    }

    AssetCatalog::~AssetCatalog()
    {
        AzToolsFramework::ToolsAssetSystemBus::Handler::BusDisconnect();
        AzToolsFramework::AssetSystemRequestBus::Handler::BusDisconnect();
        AssetRegistryRequestBus::Handler::BusDisconnect();
        AZ::Data::AssetCatalogRequestBus::Handler::BusDisconnect();
        SaveRegistry_Impl();
    }

    void AssetCatalog::OnAssetMessage(AzFramework::AssetSystem::AssetNotificationMessage message)
    {
        using namespace AzFramework::AssetSystem;
        if (message.m_type == AssetNotificationMessage::AssetChanged)
        {
            //get the full product path to determine file size
            AZ::Data::AssetInfo assetInfo;
            assetInfo.m_assetId = message.m_assetId;
            assetInfo.m_assetType = message.m_assetType;
            assetInfo.m_relativePath = message.m_data.c_str();
            assetInfo.m_sizeBytes = message.m_sizeBytes;
            QString assetPlatform{ QString::fromUtf8(message.m_platform.c_str()) };

            AZ_Assert(assetInfo.m_assetId.IsValid(), "AssetID is not valid!!!");
            AZ_Assert(!assetInfo.m_relativePath.empty(), "Product path is empty");
            AZ_Assert(!assetPlatform.isEmpty(), "Product platform is empty");

            m_catalogIsDirty = true;
            {
                QMutexLocker locker(&m_registriesMutex);
                m_registries[message.m_platform.c_str()].RegisterAsset(assetInfo.m_assetId, assetInfo);
                for (const AZ::Data::AssetId& mapping : message.m_legacyAssetIds)
                {
                    if (mapping != assetInfo.m_assetId)
                    {
                        m_registries[assetPlatform].RegisterLegacyAssetMapping(mapping, assetInfo.m_assetId);
                    }
                }

                m_registries[assetPlatform].SetAssetDependencies(message.m_assetId, message.m_dependencies);

                using namespace AzFramework::FileTag;

                // We are checking preload Dependency only for runtime assets
                AZStd::vector<AZStd::string> excludedTagsList = { FileTags[static_cast<unsigned int>(FileTagsIndex::EditorOnly)] };

                bool editorOnlyAsset = false;
                QueryFileTagsEventBus::EventResult(editorOnlyAsset, FileTagType::Exclude,
                    &QueryFileTagsEventBus::Events::Match, message.m_data.c_str(), excludedTagsList);

                if (!editorOnlyAsset)
                {
                    for (auto& productDependency : message.m_dependencies)
                    {
                        auto loadBehavior = AZ::Data::ProductDependencyInfo::LoadBehaviorFromFlags(productDependency.m_flags);
                        if (loadBehavior == AZ::Data::AssetLoadBehavior::PreLoad)
                        {
                            m_preloadAssetList.emplace_back(AZStd::make_pair(message.m_assetId, message.m_platform.c_str()));
                            break;
                        }
                    }
                }
            }

            if (m_registryBuiltOnce)
            {
                Q_EMIT SendAssetMessage(message);
            }
        }
        else if (message.m_type == AssetNotificationMessage::AssetRemoved)
        {
            QMutexLocker locker(&m_registriesMutex);

            QString assetPlatform{ QString::fromUtf8(message.m_platform.c_str()) };
            AZ_Assert(!assetPlatform.isEmpty(), "Product platform is empty");

            auto found = m_registries[assetPlatform].m_assetIdToInfo.find(message.m_assetId);

            if (found != m_registries[assetPlatform].m_assetIdToInfo.end())
            {
                m_catalogIsDirty = true;

                m_registries[assetPlatform].UnregisterAsset(message.m_assetId);

                for (const AZ::Data::AssetId& mapping : message.m_legacyAssetIds)
                {
                    if (mapping != message.m_assetId)
                    {
                        m_registries[assetPlatform].UnregisterLegacyAssetMapping(mapping);
                    }
                }

                if (m_registryBuiltOnce)
                {
                    Q_EMIT SendAssetMessage(message);
                }
            }
        }
    }

    bool AssetCatalog::CheckValidatedAssets(AZ::Data::AssetId assetId, const QString& platform)
    {
        auto found = m_cachedNoPreloadDependenyAssetList.equal_range(assetId);

        for (auto platformIter = found.first; platformIter != found.second; ++platformIter)
        {
            if (platformIter->second == platform)
            {
                // we have already verified this asset for this run and it does not have any preload dependency for the specified platform, therefore we can safely skip it
                return false;
            }
        }

        return true;

    }

    void AssetCatalog::ValidatePreLoadDependency()
    {
        if (m_currentlyValidatingPreloadDependency)
        {
            return;
        }
        m_currentlyValidatingPreloadDependency = true;

        for (auto iter = m_preloadAssetList.begin(); iter != m_preloadAssetList.end(); iter++)
        {
            if (!CheckValidatedAssets(iter->first, iter->second))
            {
                continue;
            }

            AZStd::stack<AZStd::pair<AZ::Data::AssetId, AZ::Data::AssetId>> assetStack;
            AZStd::vector<AZ::Data::AssetId> currentAssetTree; // this is used to determine the hierarchy of asset loads.
            AZStd::unordered_set<AZ::Data::AssetId> currentVisitedAssetsTree;
            AZStd::unordered_set<AZ::Data::AssetId> allVisitedAssets;

            assetStack.push(AZStd::make_pair(iter->first, AZ::Data::AssetId()));

            bool cyclicDependencyFound = false;

            AZStd::lock_guard<AZStd::mutex> lock(m_databaseMutex);
            while (!assetStack.empty())
            {
                AZ::Data::AssetId assetId = assetStack.top().first;
                AZ::Data::AssetId parentAssetId = assetStack.top().second;
                assetStack.pop();
                allVisitedAssets.insert(assetId);

                while (currentAssetTree.size() && parentAssetId != currentAssetTree.back())
                {
                    currentVisitedAssetsTree.erase(currentAssetTree.back());
                    currentAssetTree.pop_back();
                };

                currentVisitedAssetsTree.insert(assetId);
                currentAssetTree.emplace_back(assetId);

                m_db->QueryProductDependencyBySourceGuidSubId(assetId.m_guid, assetId.m_subId, iter->second.toUtf8().constData(), [&](const AzToolsFramework::AssetDatabase::ProductDependencyDatabaseEntry& entry)
                    {
                        auto loadBehavior = AZ::Data::ProductDependencyInfo::LoadBehaviorFromFlags(entry.m_dependencyFlags);
                        if (loadBehavior == AZ::Data::AssetLoadBehavior::PreLoad)
                        {
                            AZ::Data::AssetId dependentAssetId(entry.m_dependencySourceGuid, entry.m_dependencySubID);
                            if (currentVisitedAssetsTree.find(dependentAssetId) == currentVisitedAssetsTree.end())
                            {
                                if (!CheckValidatedAssets(dependentAssetId, iter->second))
                                {
                                    // we have already verified that this asset does not have any preload dependency
                                    return true;
                                }

                                assetStack.push(AZStd::make_pair(dependentAssetId, assetId));
                            }
                            else
                            {
                                cyclicDependencyFound = true;

                                AZStd::string cyclicPreloadDependencyTreeString;
                                for (const auto& assetIdEntry : currentAssetTree)
                                {
                                    AzToolsFramework::AssetDatabase::ProductDatabaseEntry productDatabaseEntry;
                                    m_db->GetProductBySourceGuidSubId(assetIdEntry.m_guid, assetIdEntry.m_subId, productDatabaseEntry);
                                    cyclicPreloadDependencyTreeString = cyclicPreloadDependencyTreeString + AZStd::string::format("%s ->", productDatabaseEntry.m_productName.c_str());
                                };

                                AzToolsFramework::AssetDatabase::ProductDatabaseEntry productDatabaseEntry;
                                m_db->GetProductBySourceGuidSubId(dependentAssetId.m_guid, dependentAssetId.m_subId, productDatabaseEntry);

                                cyclicPreloadDependencyTreeString = cyclicPreloadDependencyTreeString + AZStd::string::format(" %s ", productDatabaseEntry.m_productName.c_str());

                                AzToolsFramework::AssetDatabase::ProductDatabaseEntry productDatabaseRootEntry;
                                m_db->GetProductBySourceGuidSubId(iter->first.m_guid, iter->first.m_subId, productDatabaseRootEntry);

                                AZ_Error(AssetProcessor::ConsoleChannel, false, "Preload circular dependency detected while processing asset (%s).\n Preload hierarchy is %s . Adjust your product dependencies for assets in this chain to break this loop.",
                                    productDatabaseRootEntry.m_productName.c_str(), cyclicPreloadDependencyTreeString.c_str());

                                return  false;

                            }
                        }

                        return true;
                    });


                if (cyclicDependencyFound)
                {
                    currentVisitedAssetsTree.clear();
                    currentAssetTree.clear();
                    AZStd::stack<AZStd::pair<AZ::Data::AssetId, AZ::Data::AssetId>> emptyAssetStack;
                    assetStack.swap(emptyAssetStack);
                }
            };

            if (!cyclicDependencyFound)
            {
                for (const auto& assetId : allVisitedAssets)
                {
                    m_cachedNoPreloadDependenyAssetList.emplace(AZStd::make_pair(assetId, iter->second)); // assetid, platform
                }
            }
        }

        m_preloadAssetList.clear();
        m_cachedNoPreloadDependenyAssetList.clear();
        m_currentlyValidatingPreloadDependency = false;
    }

    void AssetCatalog::SaveRegistry_Impl()
    {
        bool allCatalogsSaved = true;
        // note that its safe not to save the catalog if the catalog is not dirty
        // because the engine will be accepting updates as long as the update has a higher or equal
        // number to the saveId, not just equal.
        if (m_catalogIsDirty)
        {
            m_catalogIsDirty = false;
            // Reflect registry for serialization.
            AZ::SerializeContext* serializeContext = nullptr;
            EBUS_EVENT_RESULT(serializeContext, AZ::ComponentApplicationBus, GetSerializeContext);
            AZ_Assert(serializeContext, "Unable to retrieve serialize context.");
            if (nullptr == serializeContext->FindClassData(AZ::AzTypeInfo<AzFramework::AssetRegistry>::Uuid()))
            {
                AzFramework::AssetRegistry::ReflectSerialize(serializeContext);
            }

            // save out a catalog for each platform
            for (const QString& platform : m_platforms)
            {
                // Serialize out the catalog to a memory buffer, and then dump that memory buffer to stream.
                QElapsedTimer timer;
                timer.start();
                m_saveBuffer.clear();
                // allow this to grow by up to 20mb at a time so as not to fragment.
                // we re-use the save buffer each time to further reduce memory load.
                AZ::IO::ByteContainerStream<AZStd::vector<char>> catalogFileStream(&m_saveBuffer, 1024 * 1024 * 20);

                // these 3 lines are what writes the entire registry to the memory stream
                AZ::ObjectStream* objStream = AZ::ObjectStream::Create(&catalogFileStream, *serializeContext, AZ::ObjectStream::ST_BINARY);
                {
                    QMutexLocker locker(&m_registriesMutex);
                    objStream->WriteClass(&m_registries[platform]);
                }
                objStream->Finalize();

                // now write the memory stream out to the temp folder
                QString workSpace;
                if (!AssetUtilities::CreateTempWorkspace(workSpace))
                {
                    AZ_Warning(AssetProcessor::ConsoleChannel, false, "Failed to create a temp workspace for catalog writing\n");
                }
                else
                {
                    auto settingsRegistry = AZ::SettingsRegistry::Get();
                    AZ::SettingsRegistryInterface::FixedValueString cacheRootFolder;
                    settingsRegistry->Get(cacheRootFolder, AZ::SettingsRegistryMergeUtils::FilePathKey_CacheProjectRootFolder);

                    QString tempRegistryFile = QString("%1/%2").arg(workSpace).arg("assetcatalog.xml.tmp");
                    QString platformCacheDir = QString("%1/%2").arg(cacheRootFolder.c_str()).arg(platform);
                    QString actualRegistryFile = QString("%1/%2").arg(platformCacheDir).arg("assetcatalog.xml");

                    AZ_TracePrintf(AssetProcessor::DebugChannel, "Creating asset catalog: %s --> %s\n", tempRegistryFile.toUtf8().constData(), actualRegistryFile.toUtf8().constData());
                    AZ::IO::HandleType fileHandle = AZ::IO::InvalidHandle;
                    if (AZ::IO::FileIOBase::GetInstance()->Open(tempRegistryFile.toUtf8().data(), AZ::IO::OpenMode::ModeWrite | AZ::IO::OpenMode::ModeBinary, fileHandle))
                    {
                        AZ::IO::FileIOBase::GetInstance()->Write(fileHandle, m_saveBuffer.data(), m_saveBuffer.size());
                        AZ::IO::FileIOBase::GetInstance()->Close(fileHandle);

                        // Make sure that the destination folder of the registry file exists
                        QDir registryDir(platformCacheDir);
                        if (!registryDir.exists())
                        {
                            QString absPath = registryDir.absolutePath();
                            [[maybe_unused]] bool makeDirResult = AZ::IO::SystemFile::CreateDir(absPath.toUtf8().constData());
                            AZ_Warning(AssetProcessor::ConsoleChannel, makeDirResult, "Failed create folder %s", platformCacheDir.toUtf8().constData());
                        }

                        // if we succeeded in doing this, then use "rename" to move the file over the previous copy.
                        bool moved = AssetUtilities::MoveFileWithTimeout(tempRegistryFile, actualRegistryFile, 3);
                        allCatalogsSaved = allCatalogsSaved && moved;

                        // warn if it failed
                        AZ_Warning(AssetProcessor::ConsoleChannel, moved, "Failed to move %s to %s", tempRegistryFile.toUtf8().constData(), actualRegistryFile.toUtf8().constData());

                        if (moved)
                        {
                            AZ_TracePrintf(AssetProcessor::ConsoleChannel, "Saved %s catalog containing %u assets in %fs\n", platform.toUtf8().constData(), m_registries[platform].m_assetIdToInfo.size(), timer.elapsed() / 1000.0f);
                        }
                    }
                    else
                    {
                        AZ_Warning(AssetProcessor::ConsoleChannel, false, "Failed to create catalog file %s", tempRegistryFile.toUtf8().constData());
                        allCatalogsSaved = false;
                    }

                    AZ::IO::FileIOBase::GetInstance()->DestroyPath(workSpace.toUtf8().data());
                }
            }
        }

        {
            // scoped to minimize the duration of this mutex lock
            QMutexLocker locker(&m_savingRegistryMutex);
            m_currentlySavingCatalog = false;
            RegistrySaveComplete(m_currentRegistrySaveVersion, allCatalogsSaved);
            AssetRegistryNotificationBus::Broadcast(&AssetRegistryNotifications::OnRegistrySaveComplete, m_currentRegistrySaveVersion, allCatalogsSaved);
        }
    }

    AzFramework::AssetSystem::GetUnresolvedDependencyCountsResponse AssetCatalog::HandleGetUnresolvedDependencyCountsRequest(MessageData<AzFramework::AssetSystem::GetUnresolvedDependencyCountsRequest> messageData)
    {
        AzFramework::AssetSystem::GetUnresolvedDependencyCountsResponse response;

        {
            QMutexLocker locker(&m_registriesMutex);

            const auto& productDependencies = m_registries[messageData.m_platform].GetAssetDependencies(messageData.m_message->m_assetId);

            for (const AZ::Data::ProductDependency& productDependency : productDependencies)
            {
                if (m_registries[messageData.m_platform].m_assetIdToInfo.find(productDependency.m_assetId)
                    == m_registries[messageData.m_platform].m_assetIdToInfo.end())
                {
                    ++response.m_unresolvedAssetIdReferences;
                }
            }
        }

        {
            AZStd::lock_guard<AZStd::mutex> lock(m_databaseMutex);

            m_db->QueryProductDependencyBySourceGuidSubId(messageData.m_message->m_assetId.m_guid, messageData.m_message->m_assetId.m_subId, messageData.m_platform.toUtf8().constData(), [&response](const AzToolsFramework::AssetDatabase::ProductDependencyDatabaseEntry& entry)
                {
                    if (!entry.m_unresolvedPath.empty() && entry.m_unresolvedPath.find('*') == entry.m_unresolvedPath.npos
                        && !entry.m_unresolvedPath.starts_with(ExcludedDependenciesSymbol))
                    {
                        ++response.m_unresolvedPathReferences;
                    }

                    return true;
                });
        }

        return response;
    }

    void AssetCatalog::HandleSaveAssetCatalogRequest(MessageData<AzFramework::AssetSystem::SaveAssetCatalogRequest> messageData)
    {
        int registrySaveVersion = SaveRegistry();
        m_queuedSaveCatalogRequest.insert(registrySaveVersion, messageData.m_key);
    }

    void AssetCatalog::RegistrySaveComplete(int assetCatalogVersion, bool allCatalogsSaved)
    {
        for (auto iter = m_queuedSaveCatalogRequest.begin(); iter != m_queuedSaveCatalogRequest.end();)
        {
            if (iter.key() <= assetCatalogVersion)
            {
                AssetProcessor::NetworkRequestID& requestId = iter.value();
                AzFramework::AssetSystem::SaveAssetCatalogResponse saveCatalogResponse;
                saveCatalogResponse.m_saved = allCatalogsSaved;
                AssetProcessor::ConnectionBus::Event(requestId.first, &AssetProcessor::ConnectionBus::Events::SendResponse, requestId.second, saveCatalogResponse);
                iter = m_queuedSaveCatalogRequest.erase(iter);
            }
            else
            {
                ++iter;
            }
        }
    }

    int AssetCatalog::SaveRegistry()
    {
        QMutexLocker locker(&m_savingRegistryMutex);

        if (!m_currentlySavingCatalog)
        {
            m_currentlySavingCatalog = true;
            QMetaObject::invokeMethod(this, "SaveRegistry_Impl", Qt::QueuedConnection);
            return ++m_currentRegistrySaveVersion;
        }

        return m_currentRegistrySaveVersion;
    }

    void AssetCatalog::BuildRegistry()
    {
        m_catalogIsDirty = true;
        m_registryBuiltOnce = true;

        AZStd::lock_guard<AZStd::mutex> lock(m_databaseMutex);
        QMutexLocker locker(&m_registriesMutex);

        for (QString platform : m_platforms)
        {
            auto inserted = m_registries.insert(platform, AzFramework::AssetRegistry());
            AzFramework::AssetRegistry& currentRegistry = inserted.value();

            QElapsedTimer timer;
            timer.start();
            auto databaseQueryCallback = [&](AzToolsFramework::AssetDatabase::CombinedDatabaseEntry& combined)
                {
                    AZ::Data::AssetId assetId(combined.m_sourceGuid, combined.m_subID);

                    // relative file path is gotten by removing the platform and game from the product name
                    AZStd::string_view relativeProductPath = AssetUtilities::StripAssetPlatformNoCopy(combined.m_productName);
                    QString fullProductPath = m_cacheRoot.absoluteFilePath(combined.m_productName.c_str());

                    AZ::Data::AssetInfo info;
                    info.m_assetType = combined.m_assetType;
                    info.m_relativePath = relativeProductPath;
                    info.m_assetId = assetId;
                    info.m_sizeBytes = AZ::IO::SystemFile::Length(fullProductPath.toUtf8().constData());

                    // also register it at the legacy id(s) if its different:
                    AZ::Data::AssetId legacyAssetId(combined.m_legacyGuid, 0);
                    AZ::Uuid  legacySourceUuid = AssetUtilities::CreateSafeSourceUUIDFromName(combined.m_sourceName.c_str(), false);
                    AZ::Data::AssetId legacySourceAssetId(legacySourceUuid, combined.m_subID);

                    currentRegistry.RegisterAsset(assetId, info);

                    if (legacyAssetId != assetId)
                    {
                        currentRegistry.RegisterLegacyAssetMapping(legacyAssetId, assetId);
                    }

                    if (legacySourceAssetId != assetId)
                    {
                        currentRegistry.RegisterLegacyAssetMapping(legacySourceAssetId, assetId);
                    }

                    // now include the additional legacies based on the SubIDs by which this asset was previously referred to.
                    for (const auto& entry : combined.m_legacySubIDs)
                    {
                        AZ::Data::AssetId legacySubID(combined.m_sourceGuid, entry.m_subID);
                        if ((legacySubID != assetId) && (legacySubID != legacyAssetId) && (legacySubID != legacySourceAssetId))
                        {
                            currentRegistry.RegisterLegacyAssetMapping(legacySubID, assetId);
                        }

                    }

                    return true;//see them all
                };

            m_db->QueryCombined(
                databaseQueryCallback, AZ::Uuid::CreateNull(),
                nullptr,
                platform.toUtf8().constData(),
                AzToolsFramework::AssetSystem::JobStatus::Any,
                true); /*we still need legacy IDs - hardly anyone else does*/

            m_db->QueryProductDependenciesTable([this, &platform](AZ::Data::AssetId& assetId, AzToolsFramework::AssetDatabase::ProductDependencyDatabaseEntry& entry)
            {
                if (AzFramework::StringFunc::Equal(entry.m_platform.c_str(), platform.toUtf8().data()))
                {
                    m_registries[platform].RegisterAssetDependency(assetId, AZ::Data::ProductDependency{ AZ::Data::AssetId(entry.m_dependencySourceGuid, entry.m_dependencySubID), entry.m_dependencyFlags });
                }

                return true;
            });

            AZ_TracePrintf("Catalog", "Read %u assets from database for %s in %fs\n", currentRegistry.m_assetIdToInfo.size(), platform.toUtf8().constData(), timer.elapsed() / 1000.0f);
        }
    }

    void AssetCatalog::OnDependencyResolved(const AZ::Data::AssetId& assetId, const AzToolsFramework::AssetDatabase::ProductDependencyDatabaseEntry& entry)
    {
        QString platform(entry.m_platform.c_str());
        if (!m_platforms.contains(platform))
        {
            return;
        }

        AzFramework::AssetSystem::AssetNotificationMessage message;
        message.m_type = AzFramework::AssetSystem::AssetNotificationMessage::NotificationType::AssetChanged;

        // Get the existing data from registry.
        AZ::Data::AssetInfo assetInfo = GetAssetInfoById(assetId);
        message.m_data = assetInfo.m_relativePath;
        message.m_sizeBytes = assetInfo.m_sizeBytes;
        message.m_assetId = assetId;
        message.m_assetType = assetInfo.m_assetType;
        message.m_platform = entry.m_platform.c_str();

        // Get legacyIds from registry to put in message.
        AZStd::unordered_map<AZ::Data::AssetId, AZ::Data::AssetId> legacyIds;

        // Add the new dependency entry and get the list of all dependencies for the message.
        AZ::Data::ProductDependency newDependency{ AZ::Data::AssetId(entry.m_dependencySourceGuid, entry.m_dependencySubID), entry.m_dependencyFlags };
        {
            QMutexLocker locker(&m_registriesMutex);
            m_registries[platform].RegisterAssetDependency(assetId, newDependency);
            message.m_dependencies = AZStd::move(m_registries[platform].GetAssetDependencies(assetId));
            legacyIds = m_registries[platform].GetLegacyMappingSubsetFromRealIds(AZStd::vector<AZ::Data::AssetId>{ assetId });
        }

        for (auto& legacyId : legacyIds)
        {
            message.m_legacyAssetIds.emplace_back(legacyId.first);
        }

        if (m_registryBuiltOnce)
        {
            Q_EMIT SendAssetMessage(message);
        }

        m_catalogIsDirty = true;
    }

<<<<<<< HEAD
    void AssetCatalog::OnSourceQueued(AZ::Uuid sourceUuid, AZ::Uuid legacyUuid, const SourceAssetReference& sourceAsset)
=======
    void AssetCatalog::OnConnect(unsigned int connectionId, QStringList platforms)
    {
        // Send out a message for each asset to make sure the connected tools are aware of the existence of all previously built assets
        // since the assetcatalog might not have been written out to disk previously.
        for (QString platform : platforms)
        {
            QMutexLocker locker(&m_registriesMutex);
            auto itr = m_registries.find(platform);

            if (itr == m_registries.end())
            {
                continue;
            }

            const auto& currentRegistry = *itr;

            AzFramework::AssetSystem::BulkAssetNotificationMessage bulkMessage;

            bulkMessage.m_messages.reserve(currentRegistry.m_assetIdToInfo.size());
            bulkMessage.m_type = AzFramework::AssetSystem::AssetNotificationMessage::AssetChanged;

            for (const auto& assetInfo : currentRegistry.m_assetIdToInfo)
            {
                AzFramework::AssetSystem::AssetNotificationMessage message(
                    assetInfo.second.m_relativePath.c_str(),
                    AzFramework::AssetSystem::AssetNotificationMessage::AssetChanged,
                    assetInfo.second.m_assetType,
                    platform.toUtf8().constData());

                message.m_assetId = assetInfo.second.m_assetId;
                message.m_sizeBytes = assetInfo.second.m_sizeBytes;
                message.m_dependencies = AZStd::move(currentRegistry.GetAssetDependencies(assetInfo.second.m_assetId));

                const auto& legacyIds =
                    m_registries[platform].GetLegacyMappingSubsetFromRealIds(AZStd::vector<AZ::Data::AssetId>{ assetInfo.second.m_assetId });

                for (auto& legacyId : legacyIds)
                {
                    message.m_legacyAssetIds.emplace_back(legacyId.first);
                }

                bulkMessage.m_messages.push_back(AZStd::move(message));
            }

            AssetProcessor::ConnectionBus::Event(connectionId, &AssetProcessor::ConnectionBus::Events::Send, 0, bulkMessage);
        }
    }

    void AssetCatalog::OnSourceQueued(AZ::Uuid sourceUuid, AZ::Uuid legacyUuid, QString rootPath, QString relativeFilePath)
>>>>>>> 6eb028bf
    {
        AZStd::lock_guard<AZStd::mutex> lock(m_sourceUUIDToSourceNameMapMutex);

        m_sourceUUIDToSourceNameMap.insert({ sourceUuid, sourceAsset });

        //adding legacy source uuid as well
        m_sourceUUIDToSourceNameMap.insert({ legacyUuid, sourceAsset });

        m_sourceNameToSourceUUIDMap.insert({ sourceAsset, sourceUuid });
    }

    void AssetCatalog::OnSourceFinished(AZ::Uuid sourceUuid, AZ::Uuid legacyUuid)
    {
        AZStd::lock_guard<AZStd::mutex> lock(m_sourceUUIDToSourceNameMapMutex);

        auto found = m_sourceUUIDToSourceNameMap.find(sourceUuid);
        if (found != m_sourceUUIDToSourceNameMap.end())
        {
            m_sourceNameToSourceUUIDMap.erase(found->second);
        }

        m_sourceUUIDToSourceNameMap.erase(sourceUuid);
        m_sourceUUIDToSourceNameMap.erase(legacyUuid);
    }

    //////////////////////////////////////////////////////////////////////////

    bool AssetCatalog::GetRelativeProductPathFromFullSourceOrProductPath(const AZStd::string& fullSourceOrProductPath, AZStd::string& relativeProductPath)
    {
        ProcessGetRelativeProductPathFromFullSourceOrProductPathRequest(fullSourceOrProductPath, relativeProductPath);

        if (!relativeProductPath.length())
        {
            // if we are here it means we have failed to determine the assetId we will send back the original path
            AZ_TracePrintf(AssetProcessor::DebugChannel, "GetRelativeProductPath no result, returning original %s...\n", fullSourceOrProductPath.c_str());
            relativeProductPath = fullSourceOrProductPath;
            return false;
        }

        return true;
    }

    bool AssetCatalog::GenerateRelativeSourcePath(
        const AZStd::string& sourcePath, AZStd::string& relativePath, AZStd::string& rootFolder)
    {
        QString normalizedSourcePath = AssetUtilities::NormalizeFilePath(sourcePath.c_str());
        QDir inputPath(normalizedSourcePath);
        QString scanFolder;
        QString relativeName;

        bool validResult = false;

        AZ_TracePrintf(AssetProcessor::DebugChannel, "ProcessGenerateRelativeSourcePathRequest: %s...\n", sourcePath.c_str());

        if (sourcePath.empty())
        {
            // For an empty input path, do nothing, we'll return an empty, invalid result.
            // (We check fullPath instead of inputPath, because an empty fullPath actually produces "." for inputPath)
        }
        else if (inputPath.isAbsolute())
        {
            // For an absolute path, try to convert it to a relative path, based on the existing scan folders.
            // To get the inputPath, we use absolutePath() instead of path() so that any . or .. entries get collapsed.
            validResult = m_platformConfig->ConvertToRelativePath(inputPath.absolutePath(), relativeName, scanFolder);
        }
        else if (inputPath.isRelative())
        {
            // For a relative path, concatenate it with each scan folder, and see if a valid relative path emerges.
            int scanFolders = m_platformConfig->GetScanFolderCount();
            for (int scanIdx = 0; scanIdx < scanFolders; scanIdx++)
            {
                auto& scanInfo = m_platformConfig->GetScanFolderAt(scanIdx);
                QDir possibleRoot(scanInfo.ScanPath());
                QDir possibleAbsolutePath = possibleRoot.filePath(normalizedSourcePath);
                // To get the inputPath, we use absolutePath() instead of path() so that any . or .. entries get collapsed.
                if (m_platformConfig->ConvertToRelativePath(possibleAbsolutePath.absolutePath(), relativeName, scanFolder))
                {
                    validResult = true;
                    break;
                }
            }
        }

        // The input has produced a valid relative path.  However, the path might match multiple nested scan folders,
        // so look to see if a higher-priority folder has a better match.
        if (validResult)
        {
            QString overridingFile = m_platformConfig->GetOverridingFile(relativeName, scanFolder);

            if (!overridingFile.isEmpty())
            {
                overridingFile = AssetUtilities::NormalizeFilePath(overridingFile);
                validResult = m_platformConfig->ConvertToRelativePath(overridingFile, relativeName, scanFolder);
            }
        }

        if (!validResult)
        {
            // if we are here it means we have failed to determine the relativePath, so we will send back the original path
            AZ_TracePrintf(AssetProcessor::DebugChannel,
                "GenerateRelativeSourcePath found no valid result, returning original path: %s...\n", sourcePath.c_str());

            rootFolder.clear();
            relativePath.clear();
            relativePath = sourcePath;
            return false;
        }

        relativePath = relativeName.toUtf8().data();
        rootFolder = scanFolder.toUtf8().data();

        AZ_Assert(!relativePath.empty(), "ConvertToRelativePath returned true, but relativePath is empty");

        return true;
    }

    bool AssetCatalog::GetFullSourcePathFromRelativeProductPath(const AZStd::string& relPath, AZStd::string& fullSourcePath)
    {
        ProcessGetFullSourcePathFromRelativeProductPathRequest(relPath, fullSourcePath);

        if (!fullSourcePath.length())
        {
            // if we are here it means that we failed to determine the full source path from the relative path and we will send back the original path
            AZ_TracePrintf(AssetProcessor::DebugChannel, "GetFullSourcePath no result, returning original %s...\n", relPath.c_str());
            fullSourcePath = relPath;
            return false;
        }

        return true;
    }

    bool AssetCatalog::GetAssetInfoById(const AZ::Data::AssetId& assetId, const AZ::Data::AssetType& assetType, const AZStd::string& platformName, AZ::Data::AssetInfo& assetInfo, AZStd::string& rootFilePath)
    {
        assetInfo.m_assetId.SetInvalid();
        assetInfo.m_relativePath.clear();
        assetInfo.m_assetType = AZ::Data::s_invalidAssetType;
        assetInfo.m_sizeBytes = 0;

        // If the assetType wasn't provided, try to guess it
        if (assetType.IsNull())
        {
            SourceAssetReference sourceAsset;
            bool result = GetAssetInfoByIdOnly(assetId, platformName, assetInfo, sourceAsset);
            rootFilePath = sourceAsset.ScanfolderPath().c_str();
            return result;
        }

        bool isSourceType;

        {
            AZStd::lock_guard<AZStd::mutex> lock(m_sourceAssetTypesMutex);
            isSourceType = m_sourceAssetTypes.find(assetType) != m_sourceAssetTypes.end();
        }

        // If the assetType is registered as a source type, look up the source info
        if (isSourceType)
        {
            SourceAssetReference sourceAsset;

            if (GetSourceFileInfoFromAssetId(assetId, sourceAsset))
            {
                assetInfo.m_assetId = assetId;
                assetInfo.m_assetType = assetType;
                assetInfo.m_relativePath = sourceAsset.RelativePath().c_str();
                assetInfo.m_sizeBytes = AZ::IO::SystemFile::Length(sourceAsset.AbsolutePath().c_str());
                rootFilePath = sourceAsset.ScanfolderPath().c_str();

                return true;
            }

            return false;
        }

        // Return the product file info
        rootFilePath.clear(); // products don't have root file paths.
        assetInfo = GetProductAssetInfo(platformName.c_str(), assetId);

        return !assetInfo.m_relativePath.empty();
    }

    QString AssetCatalog::GetDefaultAssetPlatform()
    {
        // get the first available platform, preferring the host platform.
        if (m_platforms.contains(AzToolsFramework::AssetSystem::GetHostAssetPlatform()))
        {
            return QString::fromUtf8(AzToolsFramework::AssetSystem::GetHostAssetPlatform());
        }

        // the GetHostAssetPlatform() "pc" or "osx" is not actually enabled for this compilation (maybe "server" or similar is in a build job).
        // in that case, we'll use the first we find!
        return m_platforms[0];
    }


    AZ::Outcome<AZStd::vector<AZ::Data::ProductDependency>, AZStd::string> AssetCatalog::GetDirectProductDependencies(
        const AZ::Data::AssetId& id)
    {
        QString platform = GetDefaultAssetPlatform();

        QMutexLocker locker(&m_registriesMutex);

        auto itr = m_registries[platform].m_assetDependencies.find(id);

        if (itr == m_registries[platform].m_assetDependencies.end())
        {
            return AZ::Failure<AZStd::string>("Failed to find asset in dependency map");
        }

        return AZ::Success(itr->second);
    }

    AZ::Outcome<AZStd::vector<AZ::Data::ProductDependency>, AZStd::string> AssetCatalog::GetAllProductDependencies(const AZ::Data::AssetId& id)
    {
        return GetAllProductDependenciesFilter(id, {}, {});
    }

    AZ::Outcome<AZStd::vector<AZ::Data::ProductDependency>, AZStd::string> AssetCatalog::GetAllProductDependenciesFilter(
        const AZ::Data::AssetId& id,
        const AZStd::unordered_set<AZ::Data::AssetId>& exclusionList,
        const AZStd::vector<AZStd::string>& wildcardPatternExclusionList)
    {
        AZStd::vector<AZ::Data::ProductDependency> dependencyList;
        AZStd::unordered_set<AZ::Data::AssetId> assetSet;
        AZ::Data::PreloadAssetListType preloadList;
        if (exclusionList.find(id) != exclusionList.end())
        {
            return AZ::Success(AZStd::move(dependencyList));
        }

        for (const AZStd::string& wildcardPattern : wildcardPatternExclusionList)
        {
            if (DoesAssetIdMatchWildcardPattern(id, wildcardPattern))
            {
                return AZ::Success(AZStd::move(dependencyList));
            }
        }

        AddAssetDependencies(id, assetSet, dependencyList, exclusionList, wildcardPatternExclusionList, preloadList);

        // dependencyList will be appended to while looping, so use a traditional loop
        for (size_t i = 0; i < dependencyList.size(); ++i)
        {
            AddAssetDependencies(dependencyList[i].m_assetId, assetSet, dependencyList, exclusionList, wildcardPatternExclusionList, preloadList);
        }

        return AZ::Success(AZStd::move(dependencyList));
    }

    AZ::Outcome<AZStd::vector<AZ::Data::ProductDependency>, AZStd::string> AssetCatalog::GetLoadBehaviorProductDependencies(
        const AZ::Data::AssetId& id, AZStd::unordered_set<AZ::Data::AssetId>& noloadSet,
        AZ::Data::PreloadAssetListType& preloadAssetList)
    {
        AZStd::vector<AZ::Data::ProductDependency> dependencyList;
        AZStd::vector<AZ::Data::ProductDependency> returnList;
        AZStd::unordered_set<AZ::Data::AssetId> assetSet;

        AddAssetDependencies(id, assetSet, dependencyList, {}, {}, preloadAssetList);

        // dependencyList will be appended to while looping, so use a traditional loop
        for (size_t i = 0; i < dependencyList.size(); ++i)
        {
            if (AZ::Data::ProductDependencyInfo::LoadBehaviorFromFlags(dependencyList[i].m_flags) == AZ::Data::AssetLoadBehavior::NoLoad)
            {
                noloadSet.insert(dependencyList[i].m_assetId);
                assetSet.erase(dependencyList[i].m_assetId);
            }
            else
            {
                returnList.push_back(dependencyList[i]);
                AddAssetDependencies(dependencyList[i].m_assetId, assetSet, dependencyList, {}, {}, preloadAssetList);
            }
        }

        return AZ::Success(AZStd::move(returnList));
    }

    bool AssetCatalog::DoesAssetIdMatchWildcardPattern(const AZ::Data::AssetId& assetId, const AZStd::string& wildcardPattern)
    {
        if (wildcardPattern.empty())
        {
            // pattern is empty, there is nothing to match
            return false;
        }

        AZStd::string relativePath = GetAssetPathById(assetId);
        if (relativePath.empty())
        {
            // assetId did not resolve to a relative path, cannot be matched
            return false;
        }

        return AZStd::wildcard_match(wildcardPattern, relativePath);
    }

    void AssetCatalog::AddAssetDependencies(
        const AZ::Data::AssetId& searchAssetId,
        AZStd::unordered_set<AZ::Data::AssetId>& assetSet,
        AZStd::vector<AZ::Data::ProductDependency>& dependencyList,
        const AZStd::unordered_set<AZ::Data::AssetId>& exclusionList,
        const AZStd::vector<AZStd::string>& wildcardPatternExclusionList,
        AZ::Data::PreloadAssetListType& preloadAssetList)
    {
        using namespace AZ::Data;

        QString platform = GetDefaultAssetPlatform();

        QMutexLocker locker(&m_registriesMutex);

        auto itr = m_registries[platform].m_assetDependencies.find(searchAssetId);

        if (itr != m_registries[platform].m_assetDependencies.end())
        {
            AZStd::vector<ProductDependency>& assetDependencyList = itr->second;

            for (const ProductDependency& dependency : assetDependencyList)
            {
                if (!dependency.m_assetId.IsValid())
                {
                    continue;
                }

                if (exclusionList.find(dependency.m_assetId) != exclusionList.end())
                {
                    continue;
                }

                bool isWildcardMatch = false;
                for (const AZStd::string& wildcardPattern : wildcardPatternExclusionList)
                {
                    isWildcardMatch = DoesAssetIdMatchWildcardPattern(dependency.m_assetId, wildcardPattern);
                    if (isWildcardMatch)
                    {
                        break;
                    }
                }
                if (isWildcardMatch)
                {
                    continue;
                }

                auto loadBehavior = AZ::Data::ProductDependencyInfo::LoadBehaviorFromFlags(dependency.m_flags);
                if (loadBehavior == AZ::Data::AssetLoadBehavior::PreLoad)
                {
                    preloadAssetList[searchAssetId].insert(dependency.m_assetId);
                }

                // Only proceed if this ID is valid and we haven't encountered this assetId before.
                // Invalid IDs usually come from unmet path product dependencies.
                if (assetSet.find(dependency.m_assetId) == assetSet.end())
                {
                    assetSet.insert(dependency.m_assetId); // add to the set of already-encountered assets
                    dependencyList.push_back(dependency); // put it in the flat list of dependencies we've found
                }
            }
        }
    }

    bool AssetCatalog::GetSourceInfoBySourcePath(const char* sourcePath, AZ::Data::AssetInfo& assetInfo, AZStd::string& watchFolder)
    {
        if (!sourcePath || strlen(sourcePath) <= 0)
        {
            assetInfo.m_assetId.SetInvalid();
            return false;
        }

        SourceAssetReference sourceAsset;

        if (!AzFramework::StringFunc::Path::IsRelative(sourcePath))
        {
            sourceAsset = SourceAssetReference(sourcePath);
        }
        else
        {
            // relative paths get the first matching asset, and then they get the usual call.
            QString absolutePath = m_platformConfig->FindFirstMatchingFile(QString::fromUtf8(sourcePath));
            if (!absolutePath.isEmpty())
            {
                sourceAsset = SourceAssetReference(absolutePath);
            }
        }

        if (!sourceAsset)
        {
            assetInfo.m_assetId.SetInvalid();
            return false;
        }

        // now that we have a database path, we can at least return something.
        // but source info also includes UUID, which we need to hit the database for (or the in-memory map).

        // Check the database first for the UUID now that we have the "database name" (which includes output prefix)

        {
            AZStd::lock_guard<AZStd::mutex> lock(m_databaseMutex);
            AzToolsFramework::AssetDatabase::SourceDatabaseEntryContainer returnedSources;

            if (m_db->GetSourcesBySourceNameScanFolderId(sourceAsset.RelativePath().c_str(), sourceAsset.ScanfolderId(), returnedSources))
            {
                if (!returnedSources.empty())
                {
                    AzToolsFramework::AssetDatabase::SourceDatabaseEntry& entry = returnedSources.front();

                    AzToolsFramework::AssetDatabase::ScanFolderDatabaseEntry scanEntry;
                    if (m_db->GetScanFolderByScanFolderID(entry.m_scanFolderPK, scanEntry))
                    {
                        watchFolder = scanEntry.m_scanFolder;
                        // since we are returning the UUID of a source file, as opposed to the full assetId of a product file produced by that source file,
                        // the subId part of the assetId will always be set to zero.
                        assetInfo.m_assetId = AZ::Data::AssetId(entry.m_sourceGuid, 0);

                        assetInfo.m_relativePath = entry.m_sourceName;
                        AZStd::string absolutePath;
                        AzFramework::StringFunc::Path::Join(scanEntry.m_scanFolder.c_str(), assetInfo.m_relativePath.c_str(), absolutePath);
                        assetInfo.m_sizeBytes = AZ::IO::SystemFile::Length(absolutePath.c_str());

                        assetInfo.m_assetType = AZ::Uuid::CreateNull(); // most source files don't have a type!

                        // Go through the list of source assets and see if this asset's file path matches any of the filters
                        for (const auto& pair : m_sourceAssetTypeFilters)
                        {
                            if (AZStd::wildcard_match(pair.first, assetInfo.m_relativePath))
                            {
                                assetInfo.m_assetType = pair.second;
                                break;
                            }
                        }

                        return true;
                    }
                }
            }
        }

        watchFolder = sourceAsset.ScanfolderPath().c_str();

        // Source file isn't in the database yet, see if its in the job queue
        if (GetQueuedAssetInfoByRelativeSourceName(sourceAsset, assetInfo))
        {
            return true;
        }

        // Source file isn't in the job queue yet, source UUID needs to be created
        return GetUncachedSourceInfoFromDatabaseNameAndWatchFolder(sourceAsset, assetInfo);
    }

    bool AssetCatalog::GetSourceInfoBySourceUUID(const AZ::Uuid& sourceUuid, AZ::Data::AssetInfo& assetInfo, AZStd::string& watchFolder)
    {
        AZ::Data::AssetId partialId(sourceUuid, 0);
        SourceAssetReference sourceAsset;

        if (GetSourceFileInfoFromAssetId(partialId, sourceAsset))
        {
            watchFolder = sourceAsset.ScanfolderPath().c_str();

            assetInfo.m_assetId = partialId;
            assetInfo.m_assetType = AZ::Uuid::CreateNull(); // most source files don't have a type!
            assetInfo.m_relativePath = sourceAsset.RelativePath().c_str();
            assetInfo.m_sizeBytes = AZ::IO::SystemFile::Length(sourceAsset.AbsolutePath().c_str());

            // if the type has registered with a typeid, then supply it here
            AZStd::lock_guard<AZStd::mutex> lock(m_sourceAssetTypesMutex);

            // Go through the list of source assets and see if this asset's file path matches any of the filters
            // if it does, we know what type it is (if not, the above call to CreateNull ensures it is null).
            for (const auto& pair : m_sourceAssetTypeFilters)
            {
                if (AZStd::wildcard_match(pair.first, sourceAsset.RelativePath().c_str()))
                {
                    assetInfo.m_assetType = pair.second;
                    break;
                }
            }

            return true;
        }
        // failed!
        return false;
    }

    bool AssetCatalog::GetAssetsProducedBySourceUUID(const AZ::Uuid& sourceUuid, AZStd::vector<AZ::Data::AssetInfo>& productsAssetInfo)
    {
        AZStd::lock_guard<AZStd::mutex> lock(m_databaseMutex);

        AzToolsFramework::AssetDatabase::SourceDatabaseEntry entry;

        if (m_db->GetSourceBySourceGuid(sourceUuid, entry))
        {
            AzToolsFramework::AssetDatabase::ProductDatabaseEntryContainer products;

            if (m_db->GetProductsBySourceID(entry.m_sourceID, products))
            {
                for (const AzToolsFramework::AssetDatabase::ProductDatabaseEntry& product : products)
                {
                    AZ::Data::AssetInfo assetInfo;
                    assetInfo.m_assetId = AZ::Data::AssetId(sourceUuid, product.m_subID);
                    assetInfo.m_assetType = product.m_assetType;
                    productsAssetInfo.emplace_back(assetInfo);
                }
            }

            return true;
        }

        return false;
    }

    bool AssetCatalog::GetScanFolders(AZStd::vector<AZStd::string>& scanFolders)
    {
        int scanFolderCount = m_platformConfig->GetScanFolderCount();
        for (int i = 0; i < scanFolderCount; ++i)
        {
            scanFolders.push_back(m_platformConfig->GetScanFolderAt(i).ScanPath().toUtf8().constData());
        }
        return true;
    }

    bool AssetCatalog::GetAssetSafeFolders(AZStd::vector<AZStd::string>& assetSafeFolders)
    {
        int scanFolderCount = m_platformConfig->GetScanFolderCount();
        for (int scanFolderIndex = 0; scanFolderIndex < scanFolderCount; ++scanFolderIndex)
        {
            AssetProcessor::ScanFolderInfo& scanFolder = m_platformConfig->GetScanFolderAt(scanFolderIndex);
            if (scanFolder.CanSaveNewAssets())
            {
                assetSafeFolders.push_back(scanFolder.ScanPath().toUtf8().constData());
            }
        }
        return true;
    }

    bool AssetCatalog::IsAssetPlatformEnabled(const char* platform)
    {
        const AZStd::vector<AssetBuilderSDK::PlatformInfo>& enabledPlatforms = m_platformConfig->GetEnabledPlatforms();
        for (const AssetBuilderSDK::PlatformInfo& platformInfo : enabledPlatforms)
        {
            if (platformInfo.m_identifier == platform)
            {
                return true;
            }
        }
        return false;
    }

    int AssetCatalog::GetPendingAssetsForPlatform(const char* /*platform*/)
    {
        AZ_Assert(false, "Call to unsupported Asset Processor function GetPendingAssetsForPlatform on AssetCatalog");
        return -1;
    }

    AZStd::string AssetCatalog::GetAssetPathById(const AZ::Data::AssetId& id)
    {
        return GetAssetInfoById(id).m_relativePath;

    }

    AZ::Data::AssetId AssetCatalog::GetAssetIdByPath(const char* path, const AZ::Data::AssetType& typeToRegister, bool autoRegisterIfNotFound)
    {
        AZ_UNUSED(autoRegisterIfNotFound);
        AZ_Assert(autoRegisterIfNotFound == false, "Auto registration is invalid during asset processing.");
        AZ_UNUSED(typeToRegister);
        AZ_Assert(typeToRegister == AZ::Data::s_invalidAssetType, "Can not register types during asset processing.");
        AZStd::string relProductPath;
        GetRelativeProductPathFromFullSourceOrProductPath(path, relProductPath);
        QString tempPlatformName = GetDefaultAssetPlatform();

        AZ::Data::AssetId assetId;
        {
            QMutexLocker locker(&m_registriesMutex);
            assetId = m_registries[tempPlatformName].GetAssetIdByPath(relProductPath.c_str());
        }
        return assetId;
    }

    AZ::Data::AssetInfo AssetCatalog::GetAssetInfoById(const AZ::Data::AssetId& id)
    {
        AZ::Data::AssetType assetType;
        AZ::Data::AssetInfo assetInfo;
        AZStd::string rootFilePath;
        GetAssetInfoById(id, assetType, "", assetInfo, rootFilePath);
        return assetInfo;
    }

    bool ConvertDatabaseProductPathToProductFilename(AZStd::string_view dbPath, QString& productFileName)
    {
        // Always strip the leading directory from the product path
        // The leading directory can be either an asset platform path or a subfolder
        AZ::StringFunc::TokenizeNext(dbPath, AZ_CORRECT_AND_WRONG_FILESYSTEM_SEPARATOR);
        if (!dbPath.empty())
        {
            productFileName = QString::fromUtf8(dbPath.data(), aznumeric_cast<int>(dbPath.size()));
            return true;
        }
        return false;
    }

    void AssetCatalog::ProcessGetRelativeProductPathFromFullSourceOrProductPathRequest(const AZStd::string& fullPath, AZStd::string& relativeProductPath)
    {
        QString sourceOrProductPath = fullPath.c_str();
        QString normalizedSourceOrProductPath = AssetUtilities::NormalizeFilePath(sourceOrProductPath);

        QString productFileName;
        bool resultCode = false;
        QDir inputPath(normalizedSourceOrProductPath);

        AZ_TracePrintf(AssetProcessor::DebugChannel, "ProcessGetRelativeProductPath: %s...\n", sourceOrProductPath.toUtf8().constData());

        if (inputPath.isRelative())
        {
            //if the path coming in is already a relative path,we just send it back
            productFileName = sourceOrProductPath;
            resultCode = true;
        }
        else
        {
            QDir cacheRoot;
            AssetUtilities::ComputeProjectCacheRoot(cacheRoot);
            QString normalizedCacheRoot = AssetUtilities::NormalizeFilePath(cacheRoot.path());

            if (AssetUtilities::IsInCacheFolder(normalizedSourceOrProductPath.toUtf8().constData(), cacheRoot.absolutePath().toUtf8().constData()))
            {
                // The path send by the game/editor contains the cache root so we try to find the asset id
                // from the asset database
                normalizedSourceOrProductPath.remove(0, normalizedCacheRoot.length() + 1); // adding 1 for the native separator

                // If we are here it means that the asset database does not have any knowledge about this file,
                // most probably because AP has not processed the file yet
                // In this case we will try to compute the asset id from the product path
                // Now after removing the cache root,normalizedInputAssetPath can either be $Platform/$Game/xxx/yyy or something like $Platform/zzz
                // and the corresponding assetId have to be either xxx/yyy or zzz

                resultCode = ConvertDatabaseProductPathToProductFilename(normalizedSourceOrProductPath.toUtf8().data(), productFileName);
            }
            else
            {
                // If we are here it means its a source file, first see whether there is any overriding file and than try to find products
                QString scanFolder;
                QString relativeName;
                if (m_platformConfig->ConvertToRelativePath(normalizedSourceOrProductPath, relativeName, scanFolder))
                {
                    QString overridingFile = m_platformConfig->GetOverridingFile(relativeName, scanFolder);

                    if (overridingFile.isEmpty())
                    {
                        // no overriding file found
                        overridingFile = normalizedSourceOrProductPath;
                    }
                    else
                    {
                        overridingFile = AssetUtilities::NormalizeFilePath(overridingFile);
                    }

                    if (m_platformConfig->ConvertToRelativePath(overridingFile, relativeName, scanFolder))
                    {
                        AZStd::lock_guard<AZStd::mutex> lock(m_databaseMutex);
                        AzToolsFramework::AssetDatabase::ProductDatabaseEntryContainer products;

                        if (m_db->GetProductsBySourceName(relativeName, products))
                        {
                            resultCode = ConvertDatabaseProductPathToProductFilename(products[0].m_productName, productFileName);
                        }
                        else
                        {
                            productFileName = relativeName;
                            resultCode = true;
                        }
                    }
                }
            }
        }

        if (!resultCode)
        {
            productFileName = "";
        }

        relativeProductPath = productFileName.toUtf8().data();
    }

    void AssetCatalog::ProcessGetFullSourcePathFromRelativeProductPathRequest(const AZStd::string& relPath, AZStd::string& fullSourcePath)
    {
        QString assetPath = relPath.c_str();
        QString normalizedAssetPath = AssetUtilities::NormalizeFilePath(assetPath);
        int resultCode = 0;
        QString fullAssetPath;

        if (normalizedAssetPath.isEmpty())
        {
            fullSourcePath = "";
            return;
        }

        QDir inputPath(normalizedAssetPath);

        if (inputPath.isAbsolute())
        {
            QDir cacheRoot;
            AssetUtilities::ComputeProjectCacheRoot(cacheRoot);
            QString normalizedCacheRoot = AssetUtilities::NormalizeFilePath(cacheRoot.path());

            if (!AssetUtilities::IsInCacheFolder(normalizedAssetPath.toUtf8().constData(), cacheRoot.absolutePath().toUtf8().constData()))
            {
                // Attempt to convert to relative path
                QString dummy, convertedRelPath;
                if (m_platformConfig->ConvertToRelativePath(assetPath, convertedRelPath, dummy))
                {
                    // then find the first matching file to get correct casing
                    fullAssetPath = m_platformConfig->FindFirstMatchingFile(convertedRelPath);
                }

                if (fullAssetPath.isEmpty())
                {
                    // if we couldn't find it, just return the passed in path
                    fullAssetPath = assetPath;
                }

                resultCode = 1;
            }
            else
            {
                // The path send by the game/editor contains the cache root ,try to find the productName from it
                normalizedAssetPath.remove(0, normalizedCacheRoot.length() + 1); // adding 1 for the native separator
            }
        }

        if (!resultCode)
        {
            //remove aliases if present
            normalizedAssetPath = AssetUtilities::NormalizeAndRemoveAlias(normalizedAssetPath);

            if (!normalizedAssetPath.isEmpty()) // this happens if it comes in as just for example "@products@/"
            {
                AZStd::lock_guard<AZStd::mutex> lock(m_databaseMutex);

                //We should have the asset now, we can now find the full asset path
                // we have to check each platform individually until we get a hit.
                const auto& platforms = m_platformConfig->GetEnabledPlatforms();
                QString productName;
                for (const AssetBuilderSDK::PlatformInfo& platformInfo : platforms)
                {
                    if (platformInfo.m_identifier == AssetBuilderSDK::CommonPlatformName)
                    {
                        // Common platform is not supported for product assets currently
                        continue;
                    }

                    QString platformName = QString::fromUtf8(platformInfo.m_identifier.c_str());
                    productName = AssetUtilities::GuessProductNameInDatabase(normalizedAssetPath, platformName, m_db.get());
                    if (!productName.isEmpty())
                    {
                        break;
                    }
                }

                if (!productName.isEmpty())
                {
                    //Now find the input name for the path,if we are here this should always return true since we were able to find the productName before
                    AzToolsFramework::AssetDatabase::SourceDatabaseEntryContainer sources;
                    if (m_db->GetSourcesByProductName(productName, sources))
                    {
                        //Once we have found the inputname we will try finding the full path
                        fullAssetPath = m_platformConfig->FindFirstMatchingFile(sources[0].m_sourceName.c_str());
                        if (!fullAssetPath.isEmpty())
                        {
                            resultCode = 1;
                        }
                    }
                }
                else
                {
                    // if we are not able to guess the product name than maybe the asset path is an input name
                    fullAssetPath = m_platformConfig->FindFirstMatchingFile(normalizedAssetPath);
                    if (!fullAssetPath.isEmpty())
                    {
                        resultCode = 1;
                    }
                }
            }
        }

        if (!resultCode)
        {
            fullSourcePath = "";
        }
        else
        {
            fullSourcePath = fullAssetPath.toUtf8().data();
        }
    }

    //////////////////////////////////////////////////////////////////////////

    void AssetCatalog::RegisterSourceAssetType(const AZ::Data::AssetType& assetType, const char* assetFileFilter)
    {
        AZStd::lock_guard<AZStd::mutex> lock(m_sourceAssetTypesMutex);
        m_sourceAssetTypes.insert(assetType);
        AZStd::vector<AZStd::string> tokens;
        AZStd::string semicolonSeperated(assetFileFilter);
        AZStd::tokenize(semicolonSeperated, AZStd::string(";"), tokens);

        for (const auto& pattern : tokens)
        {
            m_sourceAssetTypeFilters[pattern] = assetType;
        }
    }

    void AssetCatalog::UnregisterSourceAssetType(const AZ::Data::AssetType& /*assetType*/)
    {
        // For now, this does nothing, because it would just needlessly complicate things for no gain.
        // Unregister is only called when a builder is shut down, which really is only supposed to happen when AssetCatalog is being shutdown
        // Without a way of tracking how many builders have registered the same assetType and being able to perfectly keep track of every builder shutdown, even in the event of a crash,
        // the map would either be cleared prematurely or never get cleared at all
    }

    //////////////////////////////////////////////////////////////////////////

    bool AssetCatalog::GetSourceFileInfoFromAssetId(const AZ::Data::AssetId &assetId, SourceAssetReference& sourceAsset)
    {
        // Check the database first
        {
            AZStd::lock_guard<AZStd::mutex> lock(m_databaseMutex);
            AzToolsFramework::AssetDatabase::SourceDatabaseEntry entry;

            if (m_db->GetSourceBySourceGuid(assetId.m_guid, entry))
            {
                AzToolsFramework::AssetDatabase::ScanFolderDatabaseEntry scanEntry;
                if (m_db->GetScanFolderByScanFolderID(entry.m_scanFolderPK, scanEntry))
                {
                    sourceAsset = SourceAssetReference(scanEntry.m_scanFolder.c_str(), entry.m_sourceName.c_str());

                    return true;
                }
            }
        }

        // Source file isn't in the database yet, see if its in the job queue
        return GetQueuedAssetInfoById(assetId.m_guid, sourceAsset);
    }

    AZ::Data::AssetInfo AssetCatalog::GetProductAssetInfo(const char* platformName, const AZ::Data::AssetId& assetId)
    {
        // this more or less follows the same algorithm that the game uses to look up products.
        using namespace AZ::Data;
        using namespace AzFramework;

        if ((!assetId.IsValid()) || (m_platforms.isEmpty()))
        {
            return AssetInfo();
        }

        // in case no platform name has been given, we are prepared to compute one.
        QString tempPlatformName;

        // if no platform specified, we'll use the current platform.
        if ((!platformName) || (platformName[0] == 0))
        {
            tempPlatformName = GetDefaultAssetPlatform();
        }
        else
        {
            tempPlatformName = QString::fromUtf8(platformName);
        }

        // note that m_platforms is not mutated at all during runtime, so we ignore it in the lock
        if (!m_platforms.contains(tempPlatformName))
        {
            return AssetInfo();
        }

        QMutexLocker locker(&m_registriesMutex);

        const AssetRegistry& registryToUse = m_registries[tempPlatformName];

        auto foundIter = registryToUse.m_assetIdToInfo.find(assetId);
        if (foundIter != registryToUse.m_assetIdToInfo.end())
        {
            return foundIter->second;
        }

        // we did not find it - try the backup mapping!
        AssetId legacyMapping = registryToUse.GetAssetIdByLegacyAssetId(assetId);
        if (legacyMapping.IsValid())
        {
            return GetProductAssetInfo(platformName, legacyMapping);
        }

        return AssetInfo(); // not found!
    }

    bool AssetCatalog::GetAssetInfoByIdOnly(const AZ::Data::AssetId& id, const AZStd::string& platformName, AZ::Data::AssetInfo& assetInfo, SourceAssetReference& sourceAsset)
    {
        if (GetSourceFileInfoFromAssetId(id, sourceAsset))
        {
            {
                AZStd::lock_guard<AZStd::mutex> lock(m_sourceAssetTypesMutex);

                // Go through the list of source assets and see if this asset's file path matches any of the filters
                for (const auto& pair : m_sourceAssetTypeFilters)
                {
                    if (AZStd::wildcard_match(pair.first, sourceAsset.AbsolutePath().c_str()))
                    {
                        assetInfo.m_assetId = id;
                        assetInfo.m_assetType = pair.second;
                        assetInfo.m_relativePath = sourceAsset.RelativePath().c_str();
                        assetInfo.m_sizeBytes = AZ::IO::SystemFile::Length(sourceAsset.AbsolutePath().c_str());

                        return true;
                    }
                }
            }

            // If we get to here, we're going to assume it's a product type
            sourceAsset = {};
            assetInfo = GetProductAssetInfo(platformName.c_str(), id);

            return !assetInfo.m_relativePath.empty();
        }

        // Asset isn't in the DB or in the APM queue, we don't know what this asset ID is
        return false;
    }

    bool AssetCatalog::GetQueuedAssetInfoById(const AZ::Uuid& guid, SourceAssetReference& sourceAsset)
    {
        if (!guid.IsNull())
        {
            AZStd::lock_guard<AZStd::mutex> lock(m_sourceUUIDToSourceNameMapMutex);

            auto foundSource = m_sourceUUIDToSourceNameMap.find(guid);
            if (foundSource != m_sourceUUIDToSourceNameMap.end())
            {
                sourceAsset = foundSource->second;

                return true;
            }

            AZ_TracePrintf(AssetProcessor::DebugChannel, "GetQueuedAssetInfoById: AssetCatalog unable to find the requested source asset having uuid (%s).\n", guid.ToString<AZStd::string>().c_str());
        }

        return false;
    }


    bool AssetCatalog::GetQueuedAssetInfoByRelativeSourceName(const SourceAssetReference& sourceAsset, AZ::Data::AssetInfo& assetInfo)
    {
        if (sourceAsset)
        {
            AZStd::lock_guard<AZStd::mutex> lock(m_sourceUUIDToSourceNameMapMutex);

            auto foundSourceUUID = m_sourceNameToSourceUUIDMap.find(sourceAsset);
            if (foundSourceUUID != m_sourceNameToSourceUUIDMap.end())
            {
                assetInfo.m_relativePath = sourceAsset.RelativePath().c_str();
                assetInfo.m_assetId = foundSourceUUID->second;
                assetInfo.m_sizeBytes = AZ::IO::SystemFile::Length(sourceAsset.AbsolutePath().c_str());
                assetInfo.m_assetType = AZ::Uuid::CreateNull(); // most source files don't have a type!

                // Go through the list of source assets and see if this asset's file path matches any of the filters
                for (const auto& pair : m_sourceAssetTypeFilters)
                {
                    if (AZStd::wildcard_match(pair.first, assetInfo.m_relativePath))
                    {
                        assetInfo.m_assetType = pair.second;
                        break;
                    }
                }

                return true;
            }
        }

        assetInfo.m_assetId.SetInvalid();

        return false;
    }

    bool AssetCatalog::GetUncachedSourceInfoFromDatabaseNameAndWatchFolder(const SourceAssetReference& sourceAsset, AZ::Data::AssetInfo& assetInfo)
    {
        AZ::Uuid sourceUUID = AssetUtilities::CreateSafeSourceUUIDFromName(sourceAsset.RelativePath().c_str());
        if (sourceUUID.IsNull())
        {
            return false;
        }

        AZ::Data::AssetId sourceAssetId(sourceUUID, 0);

        assetInfo.m_assetId = sourceAssetId;
        assetInfo.m_relativePath = sourceAsset.RelativePath().c_str();
        assetInfo.m_sizeBytes = AZ::IO::SystemFile::Length(sourceAsset.AbsolutePath().c_str());
        assetInfo.m_assetType = AZ::Uuid::CreateNull();

        // Make sure the source file exists
        if (assetInfo.m_sizeBytes == 0 && !AZ::IO::SystemFile::Exists(sourceAsset.AbsolutePath().c_str()))
        {
            return false;
        }

        // Go through the list of source assets and see if this asset's file path matches any of the filters
        for (const auto& pair : m_sourceAssetTypeFilters)
        {
            if (AZStd::wildcard_match(pair.first, assetInfo.m_relativePath))
            {
                assetInfo.m_assetType = pair.second;
                break;
            }
        }

        return true;
    }

    bool AssetCatalog::ConnectToDatabase()
    {
        AZStd::lock_guard<AZStd::mutex> lock(m_databaseMutex);

        if (!m_db)
        {
            AZStd::string databaseLocation;
            AzToolsFramework::AssetDatabase::AssetDatabaseRequestsBus::Broadcast(&AzToolsFramework::AssetDatabase::AssetDatabaseRequests::GetAssetDatabaseLocation, databaseLocation);

            if (!databaseLocation.empty())
            {
                m_db = AZStd::make_unique<AssetProcessor::AssetDatabaseConnection>();
                m_db->OpenDatabase();

                return true;
            }

            return false;
        }

        return true;
    }

    void AssetCatalog::AsyncAssetCatalogStatusRequest()
    {
        if (m_catalogIsDirty)
        {
            Q_EMIT AsyncAssetCatalogStatusResponse(AssetCatalogStatus::RequiresSaving);
        }
        else
        {
            Q_EMIT AsyncAssetCatalogStatusResponse(AssetCatalogStatus::UpToDate);
        }
    }

}//namespace AssetProcessor

<|MERGE_RESOLUTION|>--- conflicted
+++ resolved
@@ -589,9 +589,6 @@
         m_catalogIsDirty = true;
     }
 
-<<<<<<< HEAD
-    void AssetCatalog::OnSourceQueued(AZ::Uuid sourceUuid, AZ::Uuid legacyUuid, const SourceAssetReference& sourceAsset)
-=======
     void AssetCatalog::OnConnect(unsigned int connectionId, QStringList platforms)
     {
         // Send out a message for each asset to make sure the connected tools are aware of the existence of all previously built assets
@@ -640,8 +637,7 @@
         }
     }
 
-    void AssetCatalog::OnSourceQueued(AZ::Uuid sourceUuid, AZ::Uuid legacyUuid, QString rootPath, QString relativeFilePath)
->>>>>>> 6eb028bf
+    void AssetCatalog::OnSourceQueued(AZ::Uuid sourceUuid, AZ::Uuid legacyUuid, const SourceAssetReference& sourceAsset)
     {
         AZStd::lock_guard<AZStd::mutex> lock(m_sourceUUIDToSourceNameMapMutex);
 
