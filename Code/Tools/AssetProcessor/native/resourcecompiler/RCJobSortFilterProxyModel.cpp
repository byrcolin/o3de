/*
 * Copyright (c) Contributors to the Open 3D Engine Project.
 * For complete copyright and license terms please see the LICENSE at the root of this distribution.
 *
 * SPDX-License-Identifier: Apache-2.0 OR MIT
 *
 */

#include <native/resourcecompiler/RCJobSortFilterProxyModel.h>
#include <native/resourcecompiler/JobsModel.h> //for jobsModel column enum

#include <AzQtComponents/Components/FilteredSearchWidget.h>

namespace AssetProcessor
{
    JobSortFilterProxyModel::JobSortFilterProxyModel(QObject* parent)
        : QSortFilterProxyModel(parent)
    {
        setSortCaseSensitivity(Qt::CaseInsensitive);
        setFilterCaseSensitivity(Qt::CaseInsensitive);
    }

    bool JobSortFilterProxyModel::filterAcceptsRow(int sourceRow, const QModelIndex& sourceParent) const
    {
        using namespace AzToolsFramework::AssetSystem;

        const QModelIndex jobStateIndex = sourceModel()->index(sourceRow,
            AssetProcessor::JobsModel::Column::ColumnStatus, sourceParent);

        JobStatusInfo jobStatus = sourceModel()->data(jobStateIndex, AssetProcessor::JobsModel::statusRole)
            .value<JobStatusInfo>();

        if (jobStatus.m_status == JobStatus::Failed_InvalidSourceNameExceedsMaxLimit)
        {
            jobStatus.m_status = JobStatus::Failed;
        }
        
        // Checks our custom filters. 
        // true = passed our filter, send on to the default filter
        // false = reject the row
        auto filterFunc = [&]()
        {
            if (m_completedWithWarningsFilter && jobStatus.m_status == JobStatus::Completed && (jobStatus.m_errorCount > 0 || jobStatus.m_warningCount > 0))
            {
                return true;
            }
            
            if (!m_activeTypeFilters.isEmpty() && m_activeTypeFilters.contains(jobStatus.m_status))
            {
                return true;
            }

            return false;
        };

        bool hasFilters = !m_activeTypeFilters.isEmpty() || m_completedWithWarningsFilter == true;
        bool useDefaultFilter = hasFilters ? filterFunc() : true;

        return useDefaultFilter ? QSortFilterProxyModel::filterAcceptsRow(sourceRow, sourceParent) : false;
    }

    void JobSortFilterProxyModel::OnJobStatusFilterChanged(const AzQtComponents::SearchTypeFilterList& activeTypeFilters)
    {
        m_completedWithWarningsFilter = false;
        m_activeTypeFilters.clear();

        for (const auto& filter : activeTypeFilters)
        {
            if (filter.metadata.canConvert<AzToolsFramework::AssetSystem::JobStatus>())
            {
                m_activeTypeFilters << filter.metadata.value<AzToolsFramework::AssetSystem::JobStatus>();
            }
            else if (filter.metadata.canConvert<AssetProcessor::CustomJobStatusFilter>())
            {
                m_completedWithWarningsFilter = filter.metadata.value<AssetProcessor::CustomJobStatusFilter>().m_completedWithWarnings;
            }
        }

        invalidateFilter();
    }

    bool JobSortFilterProxyModel::lessThan(const QModelIndex& left, const QModelIndex& right) const
    {
        // The comparisons of completed column and the last process duration are overridden, because they display time/duration
        // in a different format than what works best to sort.
        if (left.column() == JobsModel::ColumnCompleted && right.column() == JobsModel::ColumnCompleted)
        {
            QVariant leftTime = sourceModel()->data(left, JobsModel::SortRole);
            QVariant rightTime = sourceModel()->data(right, JobsModel::SortRole);

            if (leftTime.type() != QVariant::DateTime || rightTime.type() != QVariant::DateTime)
            {
                return QSortFilterProxyModel::lessThan(left, right);
            }

            return leftTime.toDateTime() < rightTime.toDateTime();    
        }
        else if (left.column() == JobsModel::ColumnProcessDuration && right.column() == JobsModel::ColumnProcessDuration)
        {
            QVariant leftDuration = sourceModel()->data(left, JobsModel::SortRole);
            QVariant rightDuration = sourceModel()->data(right, JobsModel::SortRole);

<<<<<<< HEAD
            if (leftDuration.type() != QMetaType::QTime || rightDuration.type() != QMetaType::QTime)
=======
            if (leftDuration.type() != QVariant::Time || rightDuration.type() != QVariant::Time)
>>>>>>> 02846cf4
            {
                return QSortFilterProxyModel::lessThan(left, right);
            }

            return leftDuration.toTime() < rightDuration.toTime();
        }
        else
        {
            return QSortFilterProxyModel::lessThan(left, right);
        }
    }
} //namespace AssetProcessor

<|MERGE_RESOLUTION|>--- conflicted
+++ resolved
@@ -100,11 +100,7 @@
             QVariant leftDuration = sourceModel()->data(left, JobsModel::SortRole);
             QVariant rightDuration = sourceModel()->data(right, JobsModel::SortRole);
 
-<<<<<<< HEAD
-            if (leftDuration.type() != QMetaType::QTime || rightDuration.type() != QMetaType::QTime)
-=======
             if (leftDuration.type() != QVariant::Time || rightDuration.type() != QVariant::Time)
->>>>>>> 02846cf4
             {
                 return QSortFilterProxyModel::lessThan(left, right);
             }
