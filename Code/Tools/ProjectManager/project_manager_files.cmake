#
# All or portions of this file Copyright (c) Amazon.com, Inc. or its affiliates or
# its licensors.
#
# For complete copyright and license terms please see the LICENSE at the root of this
# distribution (the "License"). All use of this software is governed by the License,
# or, if provided, by the license below or the license accompanying this file. Do not
# remove or modify any license notices. This file is distributed on an "AS IS" BASIS,
# WITHOUT WARRANTIES OR CONDITIONS OF ANY KIND, either express or implied.
#

set(FILES
    project_manager.qrc
    Source/main.cpp
    Source/ScreenDefs.h
    Source/ScreenFactory.h
    Source/ScreenFactory.cpp
    Source/ScreenWidget.h
    Source/FirstTimeUse.h
    Source/FirstTimeUse.cpp
    Source/FirstTimeUse.ui
    Source/ProjectManagerWindow.h
    Source/ProjectManagerWindow.cpp
    Source/ProjectManagerWindow.ui
    Source/NewProjectSettings.h
    Source/NewProjectSettings.cpp
    Source/NewProjectSettings.ui
<<<<<<< HEAD
    Source/GemCatalog.h
    Source/GemCatalog.cpp
    Source/GemCatalog.ui
=======
>>>>>>> e22debec
    Source/ProjectsHome.h
    Source/ProjectsHome.cpp
    Source/ProjectsHome.ui
    Source/ProjectSettings.h
    Source/ProjectSettings.cpp
    Source/ProjectSettings.ui
    Source/EngineSettings.h
    Source/EngineSettings.cpp
    Source/EngineSettings.ui
<<<<<<< HEAD
=======
    Source/GemCatalog/GemCatalog.h
    Source/GemCatalog/GemCatalog.cpp
    Source/GemCatalog/GemInfo.h
    Source/GemCatalog/GemInfo.cpp
    Source/GemCatalog/GemItemDelegate.h
    Source/GemCatalog/GemItemDelegate.cpp
    Source/GemCatalog/GemListView.h
    Source/GemCatalog/GemListView.cpp
    Source/GemCatalog/GemModel.h
    Source/GemCatalog/GemModel.cpp
>>>>>>> e22debec
)<|MERGE_RESOLUTION|>--- conflicted
+++ resolved
@@ -25,12 +25,6 @@
     Source/NewProjectSettings.h
     Source/NewProjectSettings.cpp
     Source/NewProjectSettings.ui
-<<<<<<< HEAD
-    Source/GemCatalog.h
-    Source/GemCatalog.cpp
-    Source/GemCatalog.ui
-=======
->>>>>>> e22debec
     Source/ProjectsHome.h
     Source/ProjectsHome.cpp
     Source/ProjectsHome.ui
@@ -40,8 +34,6 @@
     Source/EngineSettings.h
     Source/EngineSettings.cpp
     Source/EngineSettings.ui
-<<<<<<< HEAD
-=======
     Source/GemCatalog/GemCatalog.h
     Source/GemCatalog/GemCatalog.cpp
     Source/GemCatalog/GemInfo.h
@@ -52,5 +44,4 @@
     Source/GemCatalog/GemListView.cpp
     Source/GemCatalog/GemModel.h
     Source/GemCatalog/GemModel.cpp
->>>>>>> e22debec
 )