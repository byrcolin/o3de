--- conflicted
+++ resolved
@@ -383,13 +383,8 @@
                 engineInfo.m_defaultGemsFolder = Py_To_String(o3deData["default_gems_folder"]);
                 engineInfo.m_defaultProjectsFolder = Py_To_String(o3deData["default_projects_folder"]);
                 engineInfo.m_defaultRestrictedFolder = Py_To_String(o3deData["default_restricted_folder"]);
-<<<<<<< HEAD
-                engineInfo.m_defaultTemplatesFolder  = Py_To_String(o3deData["default_templates_folder"]);
-                engineInfo.m_thirdPartyPath          = Py_To_String(o3deData["default_third_party_folder"]);
-=======
                 engineInfo.m_defaultTemplatesFolder = Py_To_String(o3deData["default_templates_folder"]);
-                engineInfo.m_thirdPartyPath = Py_To_String_Optional(o3deData, "third_party_path", "");
->>>>>>> 816d05ef
+                engineInfo.m_thirdPartyPath = Py_To_String(o3deData["default_third_party_folder"]);
             }
 
             auto engineData = m_manifest.attr("get_engine_json_data")(pybind11::none(), enginePath);
