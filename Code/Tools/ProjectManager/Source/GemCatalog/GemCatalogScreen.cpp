/*
 * Copyright (c) Contributors to the Open 3D Engine Project.
 * For complete copyright and license terms please see the LICENSE at the root of this distribution.
 *
 * SPDX-License-Identifier: Apache-2.0 OR MIT
 *
 */

#include <GemCatalog/GemCatalogScreen.h>
#include <PythonBindingsInterface.h>
#include <GemCatalog/GemCatalogHeaderWidget.h>
#include <GemCatalog/GemFilterWidget.h>
#include <GemCatalog/GemListView.h>
#include <GemCatalog/GemInspector.h>
#include <GemCatalog/GemModel.h>
#include <GemCatalog/GemListHeaderWidget.h>
#include <GemCatalog/GemSortFilterProxyModel.h>
#include <GemCatalog/GemRequirementDialog.h>
#include <GemCatalog/GemDependenciesDialog.h>
#include <GemCatalog/GemUpdateDialog.h>
#include <GemCatalog/GemUninstallDialog.h>
#include <DownloadController.h>
#include <ProjectUtils.h>

#include <QVBoxLayout>
#include <QHBoxLayout>
#include <QPushButton>
#include <QTimer>
#include <PythonBindingsInterface.h>
#include <QMessageBox>
#include <QDir>
#include <QStandardPaths>
#include <QFileDialog>
#include <QMessageBox>
#include <QHash>
#include <QStackedWidget>

namespace O3DE::ProjectManager
{
    GemCatalogScreen::GemCatalogScreen(QWidget* parent)
        : ScreenWidget(parent)
    {
        m_gemModel = new GemModel(this);
        m_proxyModel = new GemSortFilterProxyModel(m_gemModel, this);

        // default to sort by gem name
        m_proxyModel->setSortRole(GemModel::RoleName);

        QVBoxLayout* vLayout = new QVBoxLayout();
        vLayout->setMargin(0);
        vLayout->setSpacing(0);
        setLayout(vLayout);

        m_downloadController = new DownloadController();

        m_headerWidget = new GemCatalogHeaderWidget(m_gemModel, m_proxyModel, m_downloadController);
        vLayout->addWidget(m_headerWidget);

        connect(m_gemModel, &GemModel::gemStatusChanged, this, &GemCatalogScreen::OnGemStatusChanged);
<<<<<<< HEAD
=======
        connect(m_gemModel, &GemModel::dependencyGemStatusChanged, this, &GemCatalogScreen::OnDependencyGemStatusChanged);
        connect(m_gemModel->GetSelectionModel(), &QItemSelectionModel::selectionChanged, this, [this]{ ShowInspector(); });
>>>>>>> a3a4038a
        connect(m_headerWidget, &GemCatalogHeaderWidget::RefreshGems, this, &GemCatalogScreen::Refresh);
        connect(m_headerWidget, &GemCatalogHeaderWidget::OpenGemsRepo, this, &GemCatalogScreen::HandleOpenGemRepo);
        connect(m_headerWidget, &GemCatalogHeaderWidget::AddGem, this, &GemCatalogScreen::OnAddGemClicked);
        connect(m_headerWidget, &GemCatalogHeaderWidget::UpdateGemCart, this, &GemCatalogScreen::UpdateAndShowGemCart);
        connect(m_downloadController, &DownloadController::Done, this, &GemCatalogScreen::OnGemDownloadResult);

        QHBoxLayout* hLayout = new QHBoxLayout();
        hLayout->setMargin(0);
        vLayout->addLayout(hLayout);

        m_gemListView = new GemListView(m_proxyModel, m_proxyModel->GetSelectionModel(), this);

        m_rightPanelStack = new QStackedWidget(this);
        m_rightPanelStack->setFixedWidth(240);

        m_gemInspector = new GemInspector(m_gemModel, this);

        connect(m_gemInspector, &GemInspector::TagClicked, [=](const Tag& tag) { SelectGem(tag.id); });
        connect(m_gemInspector, &GemInspector::UpdateGem, this, &GemCatalogScreen::UpdateGem);
        connect(m_gemInspector, &GemInspector::UninstallGem, this, &GemCatalogScreen::UninstallGem);

        QWidget* filterWidget = new QWidget(this);
        filterWidget->setFixedWidth(240);
        m_filterWidgetLayout = new QVBoxLayout();
        m_filterWidgetLayout->setMargin(0);
        m_filterWidgetLayout->setSpacing(0);
        filterWidget->setLayout(m_filterWidgetLayout);

        GemListHeaderWidget* listHeaderWidget = new GemListHeaderWidget(m_proxyModel);

        QVBoxLayout* middleVLayout = new QVBoxLayout();
        middleVLayout->setMargin(0);
        middleVLayout->setSpacing(0);
        middleVLayout->addWidget(listHeaderWidget);
        middleVLayout->addWidget(m_gemListView);

        hLayout->addWidget(filterWidget);
        hLayout->addLayout(middleVLayout);

        hLayout->addWidget(m_rightPanelStack);
        m_rightPanelStack->addWidget(m_gemInspector);

        m_notificationsView = AZStd::make_unique<AzToolsFramework::ToastNotificationsView>(this, AZ_CRC("GemCatalogNotificationsView"));
        m_notificationsView->SetOffset(QPoint(10, 70));
        m_notificationsView->SetMaxQueuedNotifications(1);
    }

    void GemCatalogScreen::ReinitForProject(const QString& projectPath)
    {
        m_projectPath = projectPath;
        m_gemModel->Clear();
        m_gemsToRegisterWithProject.clear();

        if (m_filterWidget)
        {
            // disconnect so we don't update the status filter for every gem we add
            disconnect(m_gemModel, &GemModel::dataChanged, m_filterWidget, &GemFilterWidget::ResetGemStatusFilter);
        }

        FillModel(projectPath);

        m_proxyModel->ResetFilters(false);
        m_proxyModel->sort(/*column=*/0);

        if (m_filterWidget)
        {
            m_filterWidget->ResetAllFilters();
        }
        else
        {
            m_filterWidget = new GemFilterWidget(m_proxyModel);
            m_filterWidgetLayout->addWidget(m_filterWidget);
        }

        m_headerWidget->ReinitForProject();

        connect(m_gemModel, &GemModel::dataChanged, m_filterWidget, &GemFilterWidget::ResetGemStatusFilter);

        // Select the first entry after everything got correctly sized
        QTimer::singleShot(200, [=]{
            QModelIndex firstModelIndex = m_gemModel->index(0, 0);
            QModelIndex proxyIndex = m_proxyModel->mapFromSource(firstModelIndex);
            m_proxyModel->GetSelectionModel()->setCurrentIndex(proxyIndex, QItemSelectionModel::ClearAndSelect);
        });
    }

    void GemCatalogScreen::OnAddGemClicked()
    {
        EngineInfo engineInfo;
        QString defaultPath;

        AZ::Outcome<EngineInfo> engineInfoResult = PythonBindingsInterface::Get()->GetEngineInfo();
        if (engineInfoResult.IsSuccess())
        {
            engineInfo = engineInfoResult.GetValue();
            defaultPath = engineInfo.m_defaultGemsFolder;
        }

        if (defaultPath.isEmpty())
        {
            defaultPath = QStandardPaths::writableLocation(QStandardPaths::DocumentsLocation);
        }

        QString directory = QDir::toNativeSeparators(QFileDialog::getExistingDirectory(this, tr("Browse"), defaultPath));
        if (!directory.isEmpty())
        {
            // register the gem to the o3de_manifest.json and to the project after the user confirms
            // project creation/update
            auto registerResult = PythonBindingsInterface::Get()->RegisterGem(directory);
            if(!registerResult)
            {
                QMessageBox::critical(this, tr("Failed to add gem"), registerResult.GetError().c_str());
            }
            else
            {
                m_gemsToRegisterWithProject.insert(directory);
                AZ::Outcome<GemInfo, void> gemInfoResult = PythonBindingsInterface::Get()->GetGemInfo(directory);
                if (gemInfoResult)
                {
                    m_gemModel->AddGem(gemInfoResult.GetValue<GemInfo>());
                    m_gemModel->UpdateGemDependencies();
                    m_proxyModel->sort(/*column=*/0);
                }
            }
        }
    }

    void GemCatalogScreen::Refresh()
    {
        QHash<QString, GemInfo> gemInfoHash;

        // create a hash with the gem name as key
        const AZ::Outcome<QVector<GemInfo>, AZStd::string>& allGemInfosResult = PythonBindingsInterface::Get()->GetAllGemInfos(m_projectPath);
        if (allGemInfosResult.IsSuccess())
        {
            const QVector<GemInfo>& gemInfos = allGemInfosResult.GetValue();
            for (const GemInfo& gemInfo : gemInfos)
            {
                gemInfoHash.insert(gemInfo.m_name, gemInfo);
            }
        }

        // add all the gem repos into the hash
        const AZ::Outcome<QVector<GemInfo>, AZStd::string>& allRepoGemInfosResult = PythonBindingsInterface::Get()->GetGemInfosForAllRepos();
        if (allRepoGemInfosResult.IsSuccess())
        {
            const QVector<GemInfo>& allRepoGemInfos = allRepoGemInfosResult.GetValue();
            for (const GemInfo& gemInfo : allRepoGemInfos)
            {
                if (!gemInfoHash.contains(gemInfo.m_name))
                {
                    gemInfoHash.insert(gemInfo.m_name, gemInfo);
                }
            }
        }

        // remove gems from the model that no longer exist in the hash and are not project dependencies
        int i = 0;
        while (i < m_gemModel->rowCount())
        {
            QModelIndex index = m_gemModel->index(i,0);
            QString gemName = m_gemModel->GetName(index);
            const bool gemFound = gemInfoHash.contains(gemName);
            if (!gemFound && !m_gemModel->IsAdded(index) && !m_gemModel->IsAddedDependency(index))
            {
                m_gemModel->RemoveGem(index);
            }
            else
            {
                if (!gemFound && (m_gemModel->IsAdded(index) || m_gemModel->IsAddedDependency(index)))
                {
                    const QString error = tr("Gem %1 was removed or unregistered, but is still used by the project.").arg(gemName);
                    AZ_Warning("Project Manager", false, error.toUtf8().constData());
                    QMessageBox::warning(this, tr("Gem not found"), error.toUtf8().constData());
                }

                gemInfoHash.remove(gemName);
                i++;
            }
        }

        // add all gems remaining in the hash that were not removed
        for(auto iter = gemInfoHash.begin(); iter != gemInfoHash.end(); ++iter)
        {
            m_gemModel->AddGem(iter.value());
        }

        m_gemModel->UpdateGemDependencies();
        m_proxyModel->sort(/*column=*/0);

        // temporary, until we can refresh filter counts 
        m_proxyModel->ResetFilters(false);
        m_filterWidget->ResetAllFilters();

        // Reselect the same selection to proc UI updates
        m_proxyModel->GetSelectionModel()->setCurrentIndex(m_proxyModel->GetSelectionModel()->currentIndex(), QItemSelectionModel::Select);
    }

    void GemCatalogScreen::OnGemStatusChanged(const QString& gemName, uint32_t numChangedDependencies) 
    {
        if (m_notificationsEnabled)
        {
            QModelIndex modelIndex = m_gemModel->FindIndexByNameString(gemName);
            bool added = GemModel::IsAdded(modelIndex);
            bool dependency = GemModel::IsAddedDependency(modelIndex);

            bool gemStateChanged = (added && !dependency) || (!added && !dependency);
            if (!gemStateChanged && !numChangedDependencies)
            {
                // no actual changes made
                return;
            }

            QString notification;
            if (gemStateChanged)
            {
                notification = GemModel::GetDisplayName(modelIndex);
                if (numChangedDependencies > 0)
                {
                    notification += tr(" and ");
                }
                if (added && (GemModel::GetDownloadStatus(modelIndex) == GemInfo::DownloadStatus::NotDownloaded) ||
                    (GemModel::GetDownloadStatus(modelIndex) == GemInfo::DownloadStatus::DownloadFailed))
                {
                    m_downloadController->AddGemDownload(GemModel::GetName(modelIndex));
                    GemModel::SetDownloadStatus(*m_gemModel, modelIndex, GemInfo::DownloadStatus::Downloading);
                }
            }

            if (numChangedDependencies == 1)
            {
                notification += tr("1 Gem dependency");
            }
            else if (numChangedDependencies > 1)
            {
                notification += tr("%1 Gem %2").arg(QString(numChangedDependencies), tr("dependencies"));
            }
            notification += (added ? tr(" activated") : tr(" deactivated"));

            AzQtComponents::ToastConfiguration toastConfiguration(AzQtComponents::ToastType::Custom, notification, "");
            toastConfiguration.m_customIconImage = ":/gem.svg";
            toastConfiguration.m_borderRadius = 4;
            toastConfiguration.m_duration = AZStd::chrono::milliseconds(3000);
            m_notificationsView->ShowToastNotification(toastConfiguration);
        }
    }

    void GemCatalogScreen::OnDependencyGemStatusChanged(const QString& gemName)
    {
        QModelIndex modelIndex = m_gemModel->FindIndexByNameString(gemName);
        bool added = GemModel::IsAddedDependency(modelIndex);
        if (added && (GemModel::GetDownloadStatus(modelIndex) == GemInfo::DownloadStatus::NotDownloaded) ||
            (GemModel::GetDownloadStatus(modelIndex) == GemInfo::DownloadStatus::DownloadFailed))
        {
            m_downloadController->AddGemDownload(GemModel::GetName(modelIndex));
            GemModel::SetDownloadStatus(*m_gemModel, modelIndex, GemInfo::DownloadStatus::Downloading);
        }
    }

    void GemCatalogScreen::SelectGem(const QString& gemName)
    {
        QModelIndex modelIndex = m_gemModel->FindIndexByNameString(gemName);
        if (!m_proxyModel->filterAcceptsRow(modelIndex.row(), QModelIndex()))
        {
            m_proxyModel->ResetFilters();
            m_filterWidget->ResetAllFilters();
        }

        QModelIndex proxyIndex = m_proxyModel->mapFromSource(modelIndex);
        m_proxyModel->GetSelectionModel()->setCurrentIndex(proxyIndex, QItemSelectionModel::ClearAndSelect);
        m_gemListView->scrollTo(proxyIndex);

        ShowInspector();
    }

    void GemCatalogScreen::UpdateGem(const QModelIndex& modelIndex)
    {
        const QString selectedGemName = m_gemModel->GetName(modelIndex);
        const QString selectedGemLastUpdate = m_gemModel->GetLastUpdated(modelIndex);
        const QString selectedDisplayGemName = m_gemModel->GetDisplayName(modelIndex);
        const QString selectedGemRepoUri = m_gemModel->GetRepoUri(modelIndex);

        // Refresh gem repo
        if (!selectedGemRepoUri.isEmpty())
        {
            AZ::Outcome<void, AZStd::string> refreshResult = PythonBindingsInterface::Get()->RefreshGemRepo(selectedGemRepoUri);
            if (refreshResult.IsSuccess())
            {
                Refresh();
            }
            else
            {
                QMessageBox::critical(
                    this, tr("Operation failed"),
                    tr("Failed to refresh gem repository %1<br>Error:<br>%2").arg(selectedGemRepoUri, refreshResult.GetError().c_str()));
            }
        }
        // If repo uri isn't specified warn user that repo might not be refreshed
        else
        {
            int result = QMessageBox::warning(
                this, tr("Gem Repository Unspecified"),
                tr("The repo for %1 is unspecfied. Repository cannot be automatically refreshed. "
                   "Please ensure this gem's repo is refreshed before attempting to update.")
                    .arg(selectedDisplayGemName),
                QMessageBox::Cancel, QMessageBox::Ok);

            // Allow user to cancel update to manually refresh repo
            if (result != QMessageBox::Ok)
            {
                return;
            }
        }

        // Check if there is an update avaliable now that repo is refreshed
        bool updateAvaliable = PythonBindingsInterface::Get()->IsGemUpdateAvaliable(selectedGemName, selectedGemLastUpdate);

        GemUpdateDialog* confirmUpdateDialog = new GemUpdateDialog(selectedGemName, updateAvaliable, this);
        if (confirmUpdateDialog->exec() == QDialog::Accepted)
        {
            m_downloadController->AddGemDownload(selectedGemName);
        }
    }

    void GemCatalogScreen::UninstallGem(const QModelIndex& modelIndex)
    {
        const QString selectedDisplayGemName = m_gemModel->GetDisplayName(modelIndex);

        GemUninstallDialog* confirmUninstallDialog = new GemUninstallDialog(selectedDisplayGemName, this);
        if (confirmUninstallDialog->exec() == QDialog::Accepted)
        {
            const QString selectedGemPath = m_gemModel->GetPath(modelIndex);

            const bool wasAdded = GemModel::WasPreviouslyAdded(modelIndex);
            const bool wasAddedDependency = GemModel::WasPreviouslyAddedDependency(modelIndex);

            // Remove gem from gems to be added to update any dependencies
            GemModel::SetIsAdded(*m_gemModel, modelIndex, false);
            GemModel::DeactivateDependentGems(*m_gemModel, modelIndex);

            // Unregister the gem
            auto unregisterResult = PythonBindingsInterface::Get()->UnregisterGem(selectedGemPath);
            if (!unregisterResult)
            {
                QMessageBox::critical(this, tr("Failed to unregister gem"), unregisterResult.GetError().c_str());
            }
            else
            {
                const QString selectedGemName = m_gemModel->GetName(modelIndex);

                // Remove gem from model
                m_gemModel->RemoveGem(modelIndex);

                // Delete uninstalled gem directory
                if (!ProjectUtils::DeleteProjectFiles(selectedGemPath, /*force*/true))
                {
                    QMessageBox::critical(
                        this, tr("Failed to remove gem directory"), tr("Could not delete gem directory at:<br>%1").arg(selectedGemPath));
                }

                // Show undownloaded remote gem again
                Refresh();

                // Select remote gem
                QModelIndex remoteGemIndex = m_gemModel->FindIndexByNameString(selectedGemName);
                GemModel::SetWasPreviouslyAdded(*m_gemModel, remoteGemIndex, wasAdded);
                GemModel::SetWasPreviouslyAddedDependency(*m_gemModel, remoteGemIndex, wasAddedDependency);
                QModelIndex proxyIndex = m_proxyModel->mapFromSource(remoteGemIndex);
                m_proxyModel->GetSelectionModel()->setCurrentIndex(proxyIndex, QItemSelectionModel::ClearAndSelect);
            }
        }
    }

    void GemCatalogScreen::UpdateGem(const QModelIndex& modelIndex)
    {
        const QString selectedGemName = m_gemModel->GetName(modelIndex);
        const QString selectedGemLastUpdate = m_gemModel->GetLastUpdated(modelIndex);
        const QString selectedDisplayGemName = m_gemModel->GetDisplayName(modelIndex);
        const QString selectedGemRepoUri = m_gemModel->GetRepoUri(modelIndex);

        // Refresh gem repo
        if (!selectedGemRepoUri.isEmpty())
        {
            AZ::Outcome<void, AZStd::string> refreshResult = PythonBindingsInterface::Get()->RefreshGemRepo(selectedGemRepoUri);
            if (refreshResult.IsSuccess())
            {
                Refresh();
            }
            else
            {
                QMessageBox::critical(
                    this, tr("Operation failed"),
                    tr("Failed to refresh gem repository %1<br>Error:<br>%2").arg(selectedGemRepoUri, refreshResult.GetError().c_str()));
            }
        }
        // If repo uri isn't specified warn user that repo might not be refreshed
        else
        {
            int result = QMessageBox::warning(
                this, tr("Gem Repository Unspecified"),
                tr("The repo for %1 is unspecfied. Repository cannot be automatically refreshed. "
                   "Please ensure this gem's repo is refreshed before attempting to update.")
                    .arg(selectedDisplayGemName),
                QMessageBox::Cancel, QMessageBox::Ok);

            // Allow user to cancel update to manually refresh repo
            if (result != QMessageBox::Ok)
            {
                return;
            }
        }

        // Check if there is an update avaliable now that repo is refreshed
        bool updateAvaliable = PythonBindingsInterface::Get()->IsGemUpdateAvaliable(selectedGemName, selectedGemLastUpdate);

        GemUpdateDialog* confirmUpdateDialog = new GemUpdateDialog(selectedGemName, updateAvaliable, this);
        if (confirmUpdateDialog->exec() == QDialog::Accepted)
        {
            m_downloadController->AddGemDownload(selectedGemName);
        }
    }

    void GemCatalogScreen::UninstallGem(const QModelIndex& modelIndex)
    {
        const QString selectedDisplayGemName = m_gemModel->GetDisplayName(modelIndex);

        GemUninstallDialog* confirmUninstallDialog = new GemUninstallDialog(selectedDisplayGemName, this);
        if (confirmUninstallDialog->exec() == QDialog::Accepted)
        {
            const QString selectedGemPath = m_gemModel->GetPath(modelIndex);

            // Remove gem from gems to be added
            GemModel::SetIsAdded(*m_gemModel, modelIndex, false);

            // Unregister the gem
            auto unregisterResult = PythonBindingsInterface::Get()->UnregisterGem(selectedGemPath);
            if (!unregisterResult)
            {
                QMessageBox::critical(this, tr("Failed to unregister gem"), unregisterResult.GetError().c_str());
            }
            else
            {
                const QString selectedGemName = m_gemModel->GetName(modelIndex);

                // Remove gem from model
                m_gemModel->RemoveGem(modelIndex);

                // Delete uninstalled gem directory
                if (!ProjectUtils::DeleteProjectFiles(selectedGemPath, /*force*/true))
                {
                    QMessageBox::critical(
                        this, tr("Failed to remove gem directory"), tr("Could not delete gem directory at:<br>%1").arg(selectedGemPath));
                }

                // Show undownloaded remote gem again
                Refresh();

                // Select remote gem
                QModelIndex remoteGemIndex = m_gemModel->FindIndexByNameString(selectedGemName);
                QModelIndex proxyIndex = m_proxyModel->mapFromSource(remoteGemIndex);
                m_proxyModel->GetSelectionModel()->setCurrentIndex(proxyIndex, QItemSelectionModel::ClearAndSelect);
            }
        }
    }

    void GemCatalogScreen::hideEvent(QHideEvent* event)
    {
        ScreenWidget::hideEvent(event);
        m_notificationsView->OnHide();
    }

    void GemCatalogScreen::showEvent(QShowEvent* event)
    {
        ScreenWidget::showEvent(event);
        m_notificationsView->OnShow();
    }

    void GemCatalogScreen::resizeEvent(QResizeEvent* event)
    {
        ScreenWidget::resizeEvent(event);
        m_notificationsView->UpdateToastPosition();
    }

    void GemCatalogScreen::moveEvent(QMoveEvent* event)
    {
        ScreenWidget::moveEvent(event);
        m_notificationsView->UpdateToastPosition();
    }

    void GemCatalogScreen::FillModel(const QString& projectPath)
    {
        m_projectPath = projectPath;

        const AZ::Outcome<QVector<GemInfo>, AZStd::string>& allGemInfosResult = PythonBindingsInterface::Get()->GetAllGemInfos(projectPath);
        if (allGemInfosResult.IsSuccess())
        {
            // Add all available gems to the model.
            const QVector<GemInfo>& allGemInfos = allGemInfosResult.GetValue();
            for (const GemInfo& gemInfo : allGemInfos)
            {
                m_gemModel->AddGem(gemInfo);
            }

            const AZ::Outcome<QVector<GemInfo>, AZStd::string>& allRepoGemInfosResult = PythonBindingsInterface::Get()->GetGemInfosForAllRepos();
            if (allRepoGemInfosResult.IsSuccess())
            {
                const QVector<GemInfo>& allRepoGemInfos = allRepoGemInfosResult.GetValue();
                for (const GemInfo& gemInfo : allRepoGemInfos)
                {
                    // do not add gems that have already been downloaded
                    if (!m_gemModel->FindIndexByNameString(gemInfo.m_name).isValid())
                    {
                        m_gemModel->AddGem(gemInfo);
                    }
                }
            }
            else
            {
                QMessageBox::critical(nullptr, tr("Operation failed"), QString("Cannot retrieve gems from repos.<br><br>Error:<br>%1").arg(allRepoGemInfosResult.GetError().c_str()));
            }

            m_gemModel->UpdateGemDependencies();
            m_notificationsEnabled = false;

            // Gather enabled gems for the given project.
            const auto& enabledGemNamesResult = PythonBindingsInterface::Get()->GetEnabledGemNames(projectPath);
            if (enabledGemNamesResult.IsSuccess())
            {
                const QVector<AZStd::string>& enabledGemNames = enabledGemNamesResult.GetValue();
                for (const AZStd::string& enabledGemName : enabledGemNames)
                {
                    const QModelIndex modelIndex = m_gemModel->FindIndexByNameString(enabledGemName.c_str());
                    if (modelIndex.isValid())
                    {
                        GemModel::SetWasPreviouslyAdded(*m_gemModel, modelIndex, true);
                        GemModel::SetIsAdded(*m_gemModel, modelIndex, true);
                    }
                    // ${Name} is a special name used in templates and is not really an error
                    else if (enabledGemName != "${Name}")
                    {
                        AZ_Warning("ProjectManager::GemCatalog", false,
                            "Cannot find entry for gem with name '%s'. The CMake target name probably does not match the specified name in the gem.json.",
                            enabledGemName.c_str());
                    }
                }
            }
            else
            {
                QMessageBox::critical(nullptr, tr("Operation failed"), QString("Cannot retrieve enabled gems for project %1.<br><br>Error:<br>%2").arg(projectPath, enabledGemNamesResult.GetError().c_str()));
            }

            m_notificationsEnabled = true;
        }
        else
        {
            QMessageBox::critical(nullptr, tr("Operation failed"), QString("Cannot retrieve gems for %1.<br><br>Error:<br>%2").arg(projectPath, allGemInfosResult.GetError().c_str()));
        }
    }

    void GemCatalogScreen::ShowInspector()
    {
        m_rightPanelStack->setCurrentIndex(RightPanelWidgetOrder::Inspector);
        m_headerWidget->GemCartShown();
    }

    GemCatalogScreen::EnableDisableGemsResult GemCatalogScreen::EnableDisableGemsForProject(const QString& projectPath)
    {
        IPythonBindings* pythonBindings = PythonBindingsInterface::Get();
        QVector<QModelIndex> toBeAdded = m_gemModel->GatherGemsToBeAdded();
        QVector<QModelIndex> toBeRemoved = m_gemModel->GatherGemsToBeRemoved();

        if (m_gemModel->DoGemsToBeAddedHaveRequirements())
        {
            GemRequirementDialog* confirmRequirementsDialog = new GemRequirementDialog(m_gemModel, this);
            if(confirmRequirementsDialog->exec() == QDialog::Rejected)
            {
                return EnableDisableGemsResult::Cancel;
            }
        }

        if (m_gemModel->HasDependentGemsToRemove())
        {
            GemDependenciesDialog* dependenciesDialog = new GemDependenciesDialog(m_gemModel, this);
            if(dependenciesDialog->exec() == QDialog::Rejected)
            {
                return EnableDisableGemsResult::Cancel;
            }

            toBeAdded = m_gemModel->GatherGemsToBeAdded();
            toBeRemoved = m_gemModel->GatherGemsToBeRemoved();
        }

        for (const QModelIndex& modelIndex : toBeAdded)
        {
            const QString& gemPath = GemModel::GetPath(modelIndex);

            // make sure any remote gems we added were downloaded successfully 
            const GemInfo::DownloadStatus status = GemModel::GetDownloadStatus(modelIndex);
            if (GemModel::GetGemOrigin(modelIndex) == GemInfo::Remote &&
                !(status == GemInfo::Downloaded || status == GemInfo::DownloadSuccessful))
            {
                QMessageBox::critical(
                    nullptr, "Cannot add gem that isn't downloaded",
                    tr("Cannot add gem %1 to project because it isn't downloaded yet or failed to download.")
                        .arg(GemModel::GetDisplayName(modelIndex)));

                return EnableDisableGemsResult::Failed;
            }

            const AZ::Outcome<void, AZStd::string> result = pythonBindings->AddGemToProject(gemPath, projectPath);
            if (!result.IsSuccess())
            {
                QMessageBox::critical(nullptr, "Failed to add gem to project",
                    tr("Cannot add gem %1 to project.<br><br>Error:<br>%2").arg(GemModel::GetDisplayName(modelIndex), result.GetError().c_str()));

                return EnableDisableGemsResult::Failed;
            }

            // register external gems that were added with relative paths
            if (m_gemsToRegisterWithProject.contains(gemPath))
            {
                pythonBindings->RegisterGem(QDir(projectPath).relativeFilePath(gemPath), projectPath);
            }
        }

        for (const QModelIndex& modelIndex : toBeRemoved)
        {
            const QString gemPath = GemModel::GetPath(modelIndex);
            const AZ::Outcome<void, AZStd::string> result = pythonBindings->RemoveGemFromProject(gemPath, projectPath);
            if (!result.IsSuccess())
            {
                QMessageBox::critical(nullptr, "Failed to remove gem from project",
                    tr("Cannot remove gem %1 from project.<br><br>Error:<br>%2").arg(GemModel::GetDisplayName(modelIndex), result.GetError().c_str()));

                return EnableDisableGemsResult::Failed;
            }
        }

        return EnableDisableGemsResult::Success;
    }

    void GemCatalogScreen::HandleOpenGemRepo()
    {
        emit ChangeScreenRequest(ProjectManagerScreen::GemRepos);
    }

    void GemCatalogScreen::UpdateAndShowGemCart(QWidget* cartWidget)
    {
        QWidget* previousCart = m_rightPanelStack->widget(RightPanelWidgetOrder::Cart);
        if (previousCart)
        {
            m_rightPanelStack->removeWidget(previousCart);
        }

        m_rightPanelStack->insertWidget(RightPanelWidgetOrder::Cart, cartWidget);
        m_rightPanelStack->setCurrentIndex(RightPanelWidgetOrder::Cart);
    }

    void GemCatalogScreen::OnGemDownloadResult(const QString& gemName, bool succeeded)
    {
        if (succeeded)
        {
            // refresh the information for downloaded gems
            const AZ::Outcome<QVector<GemInfo>, AZStd::string>& allGemInfosResult =
                PythonBindingsInterface::Get()->GetAllGemInfos(m_projectPath);
            if (allGemInfosResult.IsSuccess())
            {
                // we should find the gem name now in all gem infos
                for (const GemInfo& gemInfo : allGemInfosResult.GetValue())
                {
                    if (gemInfo.m_name == gemName)
                    {
                        QModelIndex oldIndex = m_gemModel->FindIndexByNameString(gemName);
                        if (oldIndex.isValid())
                        {
                            // Check if old gem is selected
                            bool oldGemSelected = false;
                            if (m_gemModel->GetSelectionModel()->currentIndex() == oldIndex)
                            {
                                oldGemSelected = true;
                            }

                            // Remove old remote gem
                            m_gemModel->RemoveGem(oldIndex);

                            // Add new downloaded version of gem
                            QModelIndex newIndex = m_gemModel->AddGem(gemInfo);
                            GemModel::SetDownloadStatus(*m_gemModel, newIndex, GemInfo::DownloadSuccessful);
                            GemModel::SetIsAdded(*m_gemModel, newIndex, true);

                            // Select new version of gem if it was previously selected
                            if (oldGemSelected)
                            {
                                QModelIndex proxyIndex = m_proxyModel->mapFromSource(newIndex);
                                m_proxyModel->GetSelectionModel()->setCurrentIndex(proxyIndex, QItemSelectionModel::ClearAndSelect);
                            }
                        }

                        break;
                    }
                }
            }
        }
        else
        {
            QModelIndex index = m_gemModel->FindIndexByNameString(gemName);
            if (index.isValid())
            {
<<<<<<< HEAD
=======
                GemModel::SetIsAdded(*m_gemModel, index, false);
                GemModel::DeactivateDependentGems(*m_gemModel, index);
>>>>>>> a3a4038a
                GemModel::SetDownloadStatus(*m_gemModel, index, GemInfo::DownloadFailed);
            }
        }
    }

    ProjectManagerScreen GemCatalogScreen::GetScreenEnum()
    {
        return ProjectManagerScreen::GemCatalog;
    }
} // namespace O3DE::ProjectManager<|MERGE_RESOLUTION|>--- conflicted
+++ resolved
@@ -57,11 +57,8 @@
         vLayout->addWidget(m_headerWidget);
 
         connect(m_gemModel, &GemModel::gemStatusChanged, this, &GemCatalogScreen::OnGemStatusChanged);
-<<<<<<< HEAD
-=======
         connect(m_gemModel, &GemModel::dependencyGemStatusChanged, this, &GemCatalogScreen::OnDependencyGemStatusChanged);
         connect(m_gemModel->GetSelectionModel(), &QItemSelectionModel::selectionChanged, this, [this]{ ShowInspector(); });
->>>>>>> a3a4038a
         connect(m_headerWidget, &GemCatalogHeaderWidget::RefreshGems, this, &GemCatalogScreen::Refresh);
         connect(m_headerWidget, &GemCatalogHeaderWidget::OpenGemsRepo, this, &GemCatalogScreen::HandleOpenGemRepo);
         connect(m_headerWidget, &GemCatalogHeaderWidget::AddGem, this, &GemCatalogScreen::OnAddGemClicked);
@@ -429,98 +426,6 @@
                 QModelIndex remoteGemIndex = m_gemModel->FindIndexByNameString(selectedGemName);
                 GemModel::SetWasPreviouslyAdded(*m_gemModel, remoteGemIndex, wasAdded);
                 GemModel::SetWasPreviouslyAddedDependency(*m_gemModel, remoteGemIndex, wasAddedDependency);
-                QModelIndex proxyIndex = m_proxyModel->mapFromSource(remoteGemIndex);
-                m_proxyModel->GetSelectionModel()->setCurrentIndex(proxyIndex, QItemSelectionModel::ClearAndSelect);
-            }
-        }
-    }
-
-    void GemCatalogScreen::UpdateGem(const QModelIndex& modelIndex)
-    {
-        const QString selectedGemName = m_gemModel->GetName(modelIndex);
-        const QString selectedGemLastUpdate = m_gemModel->GetLastUpdated(modelIndex);
-        const QString selectedDisplayGemName = m_gemModel->GetDisplayName(modelIndex);
-        const QString selectedGemRepoUri = m_gemModel->GetRepoUri(modelIndex);
-
-        // Refresh gem repo
-        if (!selectedGemRepoUri.isEmpty())
-        {
-            AZ::Outcome<void, AZStd::string> refreshResult = PythonBindingsInterface::Get()->RefreshGemRepo(selectedGemRepoUri);
-            if (refreshResult.IsSuccess())
-            {
-                Refresh();
-            }
-            else
-            {
-                QMessageBox::critical(
-                    this, tr("Operation failed"),
-                    tr("Failed to refresh gem repository %1<br>Error:<br>%2").arg(selectedGemRepoUri, refreshResult.GetError().c_str()));
-            }
-        }
-        // If repo uri isn't specified warn user that repo might not be refreshed
-        else
-        {
-            int result = QMessageBox::warning(
-                this, tr("Gem Repository Unspecified"),
-                tr("The repo for %1 is unspecfied. Repository cannot be automatically refreshed. "
-                   "Please ensure this gem's repo is refreshed before attempting to update.")
-                    .arg(selectedDisplayGemName),
-                QMessageBox::Cancel, QMessageBox::Ok);
-
-            // Allow user to cancel update to manually refresh repo
-            if (result != QMessageBox::Ok)
-            {
-                return;
-            }
-        }
-
-        // Check if there is an update avaliable now that repo is refreshed
-        bool updateAvaliable = PythonBindingsInterface::Get()->IsGemUpdateAvaliable(selectedGemName, selectedGemLastUpdate);
-
-        GemUpdateDialog* confirmUpdateDialog = new GemUpdateDialog(selectedGemName, updateAvaliable, this);
-        if (confirmUpdateDialog->exec() == QDialog::Accepted)
-        {
-            m_downloadController->AddGemDownload(selectedGemName);
-        }
-    }
-
-    void GemCatalogScreen::UninstallGem(const QModelIndex& modelIndex)
-    {
-        const QString selectedDisplayGemName = m_gemModel->GetDisplayName(modelIndex);
-
-        GemUninstallDialog* confirmUninstallDialog = new GemUninstallDialog(selectedDisplayGemName, this);
-        if (confirmUninstallDialog->exec() == QDialog::Accepted)
-        {
-            const QString selectedGemPath = m_gemModel->GetPath(modelIndex);
-
-            // Remove gem from gems to be added
-            GemModel::SetIsAdded(*m_gemModel, modelIndex, false);
-
-            // Unregister the gem
-            auto unregisterResult = PythonBindingsInterface::Get()->UnregisterGem(selectedGemPath);
-            if (!unregisterResult)
-            {
-                QMessageBox::critical(this, tr("Failed to unregister gem"), unregisterResult.GetError().c_str());
-            }
-            else
-            {
-                const QString selectedGemName = m_gemModel->GetName(modelIndex);
-
-                // Remove gem from model
-                m_gemModel->RemoveGem(modelIndex);
-
-                // Delete uninstalled gem directory
-                if (!ProjectUtils::DeleteProjectFiles(selectedGemPath, /*force*/true))
-                {
-                    QMessageBox::critical(
-                        this, tr("Failed to remove gem directory"), tr("Could not delete gem directory at:<br>%1").arg(selectedGemPath));
-                }
-
-                // Show undownloaded remote gem again
-                Refresh();
-
-                // Select remote gem
-                QModelIndex remoteGemIndex = m_gemModel->FindIndexByNameString(selectedGemName);
                 QModelIndex proxyIndex = m_proxyModel->mapFromSource(remoteGemIndex);
                 m_proxyModel->GetSelectionModel()->setCurrentIndex(proxyIndex, QItemSelectionModel::ClearAndSelect);
             }
@@ -770,11 +675,8 @@
             QModelIndex index = m_gemModel->FindIndexByNameString(gemName);
             if (index.isValid())
             {
-<<<<<<< HEAD
-=======
                 GemModel::SetIsAdded(*m_gemModel, index, false);
                 GemModel::DeactivateDependentGems(*m_gemModel, index);
->>>>>>> a3a4038a
                 GemModel::SetDownloadStatus(*m_gemModel, index, GemInfo::DownloadFailed);
             }
         }
