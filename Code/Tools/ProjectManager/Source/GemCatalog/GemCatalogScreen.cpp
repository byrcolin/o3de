--- conflicted
+++ resolved
@@ -35,7 +35,7 @@
         m_proxyModel = new GemSortFilterProxyModel(m_gemModel, this);
 
         // default to sort by gem name
-        m_proxModel->setSortRole(GemModel::RoleName);
+        m_proxyModel->setSortRole(GemModel::RoleName);
 
         QVBoxLayout* vLayout = new QVBoxLayout();
         vLayout->setMargin(0);
@@ -92,6 +92,7 @@
         FillModel(projectPath);
 
         m_proxyModel->ResetFilters();
+        m_proxModel->sort(/*column=*/0);
 
         if (m_filterWidget)
         {
@@ -102,15 +103,6 @@
             m_filterWidget = new GemFilterWidget(m_proxyModel);
             m_filterWidgetLayout->addWidget(m_filterWidget);
         }
-<<<<<<< HEAD
-
-        m_proxModel->ResetFilters();
-        m_proxModel->sort(/*column=*/0);
-
-        m_filterWidget = new GemFilterWidget(m_proxModel);
-        m_filterWidgetLayout->addWidget(m_filterWidget);
-=======
->>>>>>> 803aac91
 
         m_headerWidget->ReinitForProject();
 
