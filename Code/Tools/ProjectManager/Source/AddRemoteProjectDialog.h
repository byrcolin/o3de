/*
 * Copyright (c) Contributors to the Open 3D Engine Project.
 * For complete copyright and license terms please see the LICENSE at the root of this distribution.
 *
 * SPDX-License-Identifier: Apache-2.0 OR MIT
 *
 */

#pragma once

#if !defined(Q_MOC_RUN)
#include <ProjectInfo.h>

#include <QDialog>
#endif

QT_FORWARD_DECLARE_CLASS(QLabel)
QT_FORWARD_DECLARE_CLASS(QCheckBox)
QT_FORWARD_DECLARE_CLASS(QDialogButtonBox)
QT_FORWARD_DECLARE_CLASS(QPushButton)
QT_FORWARD_DECLARE_CLASS(QTimer)

namespace O3DE::ProjectManager
{
    QT_FORWARD_DECLARE_CLASS(FormLineEditWidget)

    class AddRemoteProjectDialog
        : public QDialog
    {
        Q_OBJECT

    public:
        explicit AddRemoteProjectDialog(QWidget* parent = nullptr);
        ~AddRemoteProjectDialog() = default;

        QString GetRepoPath();
        QString GetInstallPath();
        bool ShouldBuild();

        void SetCurrentProject(const ProjectInfo& projectInfo);

    private:
        void SetDialogReady(bool isReady);

    signals:
<<<<<<< HEAD
        void StartObjectDownload(const QString& objectName, bool queueBuild);
=======
        void StartObjectDownload(const QString& objectName, const QString& destinationPath);
>>>>>>> f988c15a

    private slots:
        void ValidateURI();
        void DownloadObject();

    private:
        ProjectInfo m_currentProject;

        FormLineEditWidget* m_repoPath = nullptr;
        FormLineEditWidget* m_installPath = nullptr;

        QCheckBox* m_autoBuild = nullptr;

        QLabel* m_buildToggleLabel = nullptr;

        QLabel* m_downloadProjectLabel = nullptr;

        QLabel* m_requirementsTitleLabel = nullptr;
        QLabel* m_licensesTitleLabel = nullptr;

        QLabel* m_requirementsContentLabel = nullptr;
        QLabel* m_licensesContentLabel = nullptr;

        QDialogButtonBox* m_dialogButtons = nullptr;
        QPushButton* m_applyButton = nullptr;

        QTimer* m_inputTimer = nullptr;
    };
} // namespace O3DE::ProjectManager<|MERGE_RESOLUTION|>--- conflicted
+++ resolved
@@ -43,11 +43,7 @@
         void SetDialogReady(bool isReady);
 
     signals:
-<<<<<<< HEAD
-        void StartObjectDownload(const QString& objectName, bool queueBuild);
-=======
-        void StartObjectDownload(const QString& objectName, const QString& destinationPath);
->>>>>>> f988c15a
+        void StartObjectDownload(const QString& objectName, const QString& destinationPath, bool queueBuild);
 
     private slots:
         void ValidateURI();
