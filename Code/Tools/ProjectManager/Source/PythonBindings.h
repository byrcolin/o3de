/*
 * Copyright (c) Contributors to the Open 3D Engine Project.
 * For complete copyright and license terms please see the LICENSE at the root of this distribution.
 *
 * SPDX-License-Identifier: Apache-2.0 OR MIT
 *
 */
#pragma once

#include <PythonBindingsInterface.h>
#include <AzCore/IO/Path/Path.h>
#include <AzCore/std/parallel/semaphore.h>

// Qt defines slots, which interferes with the use here.
#pragma push_macro("slots")
#undef slots
#include <Python.h>
#include <pybind11/pybind11.h>
#pragma pop_macro("slots")


namespace O3DE::ProjectManager
{
    class PythonBindings
        : public PythonBindingsInterface::Registrar
    {
    public:
        PythonBindings() = default;
        PythonBindings(const AZ::IO::PathView& enginePath);
        ~PythonBindings() override;

        // PythonBindings overrides
        bool PythonStarted() override;
        bool StartPython() override;

        // Engine
        AZ::Outcome<EngineInfo> GetEngineInfo() override;
        bool SetEngineInfo(const EngineInfo& engineInfo) override;

        // Gem
        AZ::Outcome<GemInfo> GetGemInfo(const QString& path, const QString& projectPath = {}) override;
        AZ::Outcome<QVector<GemInfo>, AZStd::string> GetEngineGemInfos() override;
        AZ::Outcome<QVector<GemInfo>, AZStd::string> GetAllGemInfos(const QString& projectPath) override;
        AZ::Outcome<QVector<AZStd::string>, AZStd::string> GetEnabledGemNames(const QString& projectPath) override;

        // Project
        AZ::Outcome<ProjectInfo> CreateProject(const QString& projectTemplatePath, const ProjectInfo& projectInfo) override;
        AZ::Outcome<ProjectInfo> GetProject(const QString& path) override;
        AZ::Outcome<QVector<ProjectInfo>> GetProjects() override;
        bool AddProject(const QString& path) override;
        bool RemoveProject(const QString& path) override;
        AZ::Outcome<void, AZStd::string> UpdateProject(const ProjectInfo& projectInfo) override;
        AZ::Outcome<void, AZStd::string> AddGemToProject(const QString& gemPath, const QString& projectPath) override;
        AZ::Outcome<void, AZStd::string> RemoveGemFromProject(const QString& gemPath, const QString& projectPath) override;
        bool RemoveInvalidProjects() override;

        // ProjectTemplate
        AZ::Outcome<QVector<ProjectTemplateInfo>> GetProjectTemplates(const QString& projectPath = {}) override;

        // Gem Repos
        AZ::Outcome<void, AZStd::string> RefreshGemRepo(const QString& repoUri) override;
        bool RefreshAllGemRepos() override;
        bool AddGemRepo(const QString& repoUri) override;
        bool RemoveGemRepo(const QString& repoUri) override;
        AZ::Outcome<QVector<GemRepoInfo>, AZStd::string> GetAllGemRepoInfos() override;
        AZ::Outcome<void, AZStd::string> DownloadGem(const QString& gemName, std::function<void(int)> gemProgressCallback) override;

    private:
        AZ_DISABLE_COPY_MOVE(PythonBindings);

        AZ::Outcome<void, AZStd::string> ExecuteWithLockErrorHandling(AZStd::function<void()> executionCallback);
        bool ExecuteWithLock(AZStd::function<void()> executionCallback);
        GemInfo GemInfoFromPath(pybind11::handle path, pybind11::handle pyProjectPath);
        GemRepoInfo GetGemRepoInfo(pybind11::handle repoUri);
        ProjectInfo ProjectInfoFromPath(pybind11::handle path);
        ProjectTemplateInfo ProjectTemplateInfoFromPath(pybind11::handle path, pybind11::handle pyProjectPath);
        bool RegisterThisEngine();
        bool StopPython();


        bool m_pythonStarted = false;

        AZ::IO::FixedMaxPath m_enginePath;
        AZStd::recursive_mutex m_lock;

        pybind11::handle m_engineTemplate;
        pybind11::handle m_cmake;
        pybind11::handle m_register;
        pybind11::handle m_manifest;
        pybind11::handle m_enableGemProject;
        pybind11::handle m_disableGemProject;
        pybind11::handle m_editProjectProperties;
<<<<<<< HEAD
        pybind11::handle m_repo;
=======
        pybind11::handle m_download;
>>>>>>> 9ce6f43a
        pybind11::handle m_pathlib;
    };
}<|MERGE_RESOLUTION|>--- conflicted
+++ resolved
@@ -90,11 +90,8 @@
         pybind11::handle m_enableGemProject;
         pybind11::handle m_disableGemProject;
         pybind11::handle m_editProjectProperties;
-<<<<<<< HEAD
+        pybind11::handle m_download;
         pybind11::handle m_repo;
-=======
-        pybind11::handle m_download;
->>>>>>> 9ce6f43a
         pybind11::handle m_pathlib;
     };
 }