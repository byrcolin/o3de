--- conflicted
+++ resolved
@@ -65,12 +65,6 @@
         AZ::Outcome<void, AZStd::pair<AZStd::string, AZStd::string>> AddGemRepo(const QString& repoUri) override;
         bool RemoveGemRepo(const QString& repoUri) override;
         AZ::Outcome<QVector<GemRepoInfo>, AZStd::string> GetAllGemRepoInfos() override;
-<<<<<<< HEAD
-        AZ::Outcome<QVector<GemInfo>, AZStd::string> GetAllGemRepoGemsInfos() override;
-        AZ::Outcome<void, AZStd::string> DownloadGem(const QString& gemName, std::function<void(int, int)> gemProgressCallback, bool force = false) override;
-        void CancelDownload() override;
-        bool IsGemUpdateAvaliable(const QString& gemName, const QString& lastUpdated) override;
-=======
         AZ::Outcome<QVector<GemInfo>, AZStd::string> GetGemInfosForRepo(const QString& repoUri) override;
         AZ::Outcome<QVector<GemInfo>, AZStd::string> GetGemInfosForAllRepos() override;
         AZ::Outcome<void, AZStd::pair<AZStd::string, AZStd::string>> DownloadGem(
@@ -80,7 +74,6 @@
 
         void AddErrorString(AZStd::string errorString) override;
         void ClearErrorStrings() override;
->>>>>>> a3a4038a
 
     private:
         AZ_DISABLE_COPY_MOVE(PythonBindings);
