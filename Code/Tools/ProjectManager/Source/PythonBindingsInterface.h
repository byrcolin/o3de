--- conflicted
+++ resolved
@@ -230,12 +230,8 @@
          * @param force should we forcibly overwrite the old version of the gem.
          * @return an outcome with a string error message on failure.
          */
-<<<<<<< HEAD
         virtual AZ::Outcome<void, AZStd::string> DownloadGem(
-            const QString& gemName, std::function<void(int)> gemProgressCallback, bool force = false) = 0;
-=======
-        virtual AZ::Outcome<void, AZStd::string> DownloadGem(const QString& gemName, std::function<void(int, int)> gemProgressCallback) = 0;
->>>>>>> 08848ac7
+            const QString& gemName, std::function<void(int, int)> gemProgressCallback, bool force = false) = 0;
 
         /**
          * Cancels the current download.
