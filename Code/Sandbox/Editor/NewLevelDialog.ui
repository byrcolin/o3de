--- conflicted
+++ resolved
@@ -7,38 +7,6 @@
     <x>0</x>
     <y>0</y>
     <width>430</width>
-<<<<<<< HEAD
-    <height>280</height>
-   </rect>
-  </property>
-  <layout class="QGridLayout" name="gridLayout">
-   <item row="1" column="0" colspan="2">
-    <widget class="QGroupBox" name="PLACEHOLDER_TRN">
-     <layout class="QFormLayout" name="formLayout_2">
-      <property name="fieldGrowthPolicy">
-       <enum>QFormLayout::AllNonFixedFieldsGrow</enum>
-      </property>
-     </layout>
-    </widget>
-   </item>
-   <item row="0" column="0" colspan="2">
-    <widget class="QGroupBox" name="STATIC_GROUP1">
-     <property name="title">
-      <string>Assign a name and location to the new level.</string>
-     </property>
-     <layout class="QFormLayout" name="formLayout">
-      <item row="0" column="0">
-       <widget class="QLabel" name="STATIC2">
-        <property name="text">
-         <string>Name</string>
-        </property>
-        <property name="alignment">
-         <set>Qt::AlignLeading|Qt::AlignLeft|Qt::AlignTop</set>
-        </property>
-        <property name="buddy">
-         <cstring>LEVEL</cstring>
-        </property>
-=======
     <height>180</height>
    </rect>
   </property>
@@ -64,7 +32,6 @@
          <property name="alignment">
            <set>Qt::AlignLeading|Qt::AlignLeft|Qt::AlignTop</set>
          </property>
->>>>>>> c7d000e1
        </widget>
      </item>
      <item>
@@ -155,45 +122,8 @@
            <set>QDialogButtonBox::Cancel|QDialogButtonBox::Ok</set>
          </property>
        </widget>
-<<<<<<< HEAD
-      </item>
-      <item row="1" column="0">
-       <widget class="QLabel" name="STATIC1">
-        <property name="minimumSize">
-         <size>
-          <width>100</width>
-          <height>0</height>
-         </size>
-        </property>
-        <property name="text">
-         <string>Location</string>
-        </property>
-        <property name="alignment">
-         <set>Qt::AlignLeading|Qt::AlignLeft|Qt::AlignTop</set>
-        </property>
-        <property name="buddy">
-         <cstring>LEVEL_FOLDERS</cstring>
-        </property>
-       </widget>
-      </item>
-      <item row="1" column="1">
-       <widget class="QComboBox" name="LEVEL_FOLDERS"/>
-      </item>
-     </layout>
-    </widget>
-   </item>
-   <item row="2" column="0" colspan="2">
-    <widget class="QDialogButtonBox" name="buttonBox">
-     <property name="standardButtons">
-      <set>QDialogButtonBox::Cancel|QDialogButtonBox::Ok</set>
-     </property>
-    </widget>
-   </item>
-  </layout>
-=======
      </item>
    </layout>
->>>>>>> c7d000e1
  </widget>
  <customwidgets>
   <customwidget>
